--- conflicted
+++ resolved
@@ -1,12 +1,8 @@
 module.exports = {
   rootDir: __dirname,
   setupFilesAfterEnv: ['<rootDir>/test/unit.setup.js'],
-<<<<<<< HEAD
   modulePathIgnorePatterns: ['.cache', 'dist'],
-=======
-  modulePathIgnorePatterns: ['.cache'],
   testPathIgnorePatterns: ['.testdata.js'],
->>>>>>> bcc1eed9
   testMatch: ['/**/__tests__/**/*.[jt]s?(x)'],
   // Use `jest-watch-typeahead` version 0.6.5. Newest version 1.0.0 does not support jest@26
   // Reference: https://github.com/jest-community/jest-watch-typeahead/releases/tag/v1.0.0
