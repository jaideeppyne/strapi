--- conflicted
+++ resolved
@@ -131,11 +131,7 @@
         },
       });
 
-<<<<<<< HEAD
-      const getRes = await rq.get(`/${res.body.data.id}`, {
-=======
-      const getRes = await rq.get(`/${res.body.data.documentId}`, {
->>>>>>> 76851890
+      const getRes = await rq.get(`/${res.body.data.documentId}`, {
         qs: {
           populate: ['field'],
         },
@@ -196,11 +192,7 @@
           },
         });
 
-<<<<<<< HEAD
-        const updateRes = await rq.put(`/${res.body.data.id}`, {
-=======
         const updateRes = await rq.put(`/${res.body.data.documentId}`, {
->>>>>>> 76851890
           body: {
             field: value,
           },
@@ -212,11 +204,7 @@
         expect(updateRes.statusCode).toBe(400);
 
         // shouldn't have been updated
-<<<<<<< HEAD
-        const getRes = await rq.get(`/${res.body.data.id}`, {
-=======
         const getRes = await rq.get(`/${res.body.data.documentId}`, {
->>>>>>> 76851890
           qs: {
             populate: ['field'],
           },
@@ -224,11 +212,7 @@
 
         expect(getRes.statusCode).toBe(200);
         expect(getRes.body.data).toMatchObject({
-<<<<<<< HEAD
-          id: res.body.data.id,
-=======
           documentId: res.body.data.documentId,
->>>>>>> 76851890
           field: res.body.data.field,
         });
       }
@@ -251,11 +235,7 @@
         name: 'otherString',
       });
 
-<<<<<<< HEAD
-      const updateRes = await rq.put(`/${res.body.data.id}`, {
-=======
       const updateRes = await rq.put(`/${res.body.data.documentId}`, {
->>>>>>> 76851890
         body: {
           field: [{ name: 'otherString' }, { name: 'someString' }],
         },
@@ -274,11 +254,7 @@
         name: 'someString',
       });
 
-<<<<<<< HEAD
-      const getRes = await rq.get(`/${res.body.data.id}`, {
-=======
-      const getRes = await rq.get(`/${res.body.data.documentId}`, {
->>>>>>> 76851890
+      const getRes = await rq.get(`/${res.body.data.documentId}`, {
         qs: {
           populate: ['field'],
         },
@@ -312,11 +288,7 @@
         },
       });
 
-<<<<<<< HEAD
-      const updateRes = await rq.put(`/${res.body.data.id}`, {
-=======
       const updateRes = await rq.put(`/${res.body.data.documentId}`, {
->>>>>>> 76851890
         body: {},
         qs: {
           populate: ['field'],
@@ -325,19 +297,11 @@
 
       expect(updateRes.statusCode).toBe(200);
       expect(updateRes.body.data).toMatchObject({
-<<<<<<< HEAD
-        id: res.body.data.id,
-        field: res.body.data.field,
-      });
-
-      const getRes = await rq.get(`/${res.body.data.id}`, {
-=======
         documentId: res.body.data.documentId,
         field: res.body.data.field,
       });
 
       const getRes = await rq.get(`/${res.body.data.documentId}`, {
->>>>>>> 76851890
         qs: {
           populate: ['field'],
         },
@@ -345,11 +309,7 @@
 
       expect(getRes.statusCode).toBe(200);
       expect(getRes.body.data).toMatchObject({
-<<<<<<< HEAD
-        id: res.body.data.id,
-=======
         documentId: res.body.data.documentId,
->>>>>>> 76851890
         field: res.body.data.field,
       });
     });
@@ -368,11 +328,7 @@
         },
       });
 
-<<<<<<< HEAD
-      const updateRes = await rq.put(`/${res.body.data.id}`, {
-=======
       const updateRes = await rq.put(`/${res.body.data.documentId}`, {
->>>>>>> 76851890
         body: {
           field: [],
         },
@@ -382,22 +338,14 @@
       });
 
       const expectResult = {
-<<<<<<< HEAD
-        id: res.body.data.id,
-=======
         documentId: res.body.data.documentId,
->>>>>>> 76851890
         field: [],
       };
 
       expect(updateRes.statusCode).toBe(200);
       expect(updateRes.body.data).toMatchObject(expectResult);
 
-<<<<<<< HEAD
-      const getRes = await rq.get(`/${res.body.data.id}`, {
-=======
-      const getRes = await rq.get(`/${res.body.data.documentId}`, {
->>>>>>> 76851890
+      const getRes = await rq.get(`/${res.body.data.documentId}`, {
         qs: {
           populate: ['field'],
         },
@@ -421,11 +369,7 @@
         },
       });
 
-<<<<<<< HEAD
-      const updateRes = await rq.put(`/${res.body.data.id}`, {
-=======
       const updateRes = await rq.put(`/${res.body.data.documentId}`, {
->>>>>>> 76851890
         body: {
           field: [
             {
@@ -446,11 +390,7 @@
       });
 
       expect(updateRes.body.data).toMatchObject({
-<<<<<<< HEAD
-        id: res.body.data.id,
-=======
         documentId: res.body.data.documentId,
->>>>>>> 76851890
         field: [
           {
             name: 'new String',
@@ -458,11 +398,7 @@
         ],
       });
 
-<<<<<<< HEAD
-      const getRes = await rq.get(`/${res.body.data.id}`, {
-=======
-      const getRes = await rq.get(`/${res.body.data.documentId}`, {
->>>>>>> 76851890
+      const getRes = await rq.get(`/${res.body.data.documentId}`, {
         qs: {
           populate: ['field'],
         },
@@ -470,17 +406,8 @@
 
       expect(getRes.statusCode).toBe(200);
       expect(getRes.body.data).toMatchObject({
-<<<<<<< HEAD
-        id: res.body.data.id,
-        field: [
-          {
-            name: 'new String',
-          },
-        ],
-=======
         documentId: res.body.data.documentId,
         field: [{ name: 'new String' }],
->>>>>>> 76851890
       });
     });
 
@@ -491,11 +418,7 @@
         },
       });
 
-<<<<<<< HEAD
-      const updateRes = await rq.put(`/${res.body.data.id}`, {
-=======
       const updateRes = await rq.put(`/${res.body.data.documentId}`, {
->>>>>>> 76851890
         body: {
           field: [
             {
@@ -519,11 +442,7 @@
         },
       });
 
-<<<<<<< HEAD
-      const updateRes = await rq.put(`/${res.body.data.id}`, {
-=======
       const updateRes = await rq.put(`/${res.body.data.documentId}`, {
->>>>>>> 76851890
         body: {
           field: [
             {
@@ -548,11 +467,7 @@
       });
 
       const expectedResult = {
-<<<<<<< HEAD
-        id: res.body.data.id,
-=======
         documentId: res.body.data.documentId,
->>>>>>> 76851890
         field: [
           {
             id: res.body.data.field[0].id,
@@ -574,11 +489,7 @@
       expect(updateRes.statusCode).toBe(200);
       expect(updateRes.body.data).toMatchObject(expectedResult);
 
-<<<<<<< HEAD
-      const getRes = await rq.get(`/${res.body.data.id}`, {
-=======
-      const getRes = await rq.get(`/${res.body.data.documentId}`, {
->>>>>>> 76851890
+      const getRes = await rq.get(`/${res.body.data.documentId}`, {
         qs: {
           populate: ['field'],
         },
@@ -610,11 +521,7 @@
         },
       });
 
-<<<<<<< HEAD
-      const deleteRes = await rq.delete(`/${res.body.data.id}`, {
-=======
       const deleteRes = await rq.delete(`/${res.body.data.documentId}`, {
->>>>>>> 76851890
         qs: {
           populate: ['field'],
         },
@@ -622,11 +529,7 @@
 
       expect(deleteRes.statusCode).toBe(200);
 
-<<<<<<< HEAD
-      const getRes = await rq.get(`/${res.body.data.id}`, {
-=======
-      const getRes = await rq.get(`/${res.body.data.documentId}`, {
->>>>>>> 76851890
+      const getRes = await rq.get(`/${res.body.data.documentId}`, {
         qs: {
           populate: ['field'],
         },
