--- conflicted
+++ resolved
@@ -111,11 +111,7 @@
 
     expect(res.statusCode).toBe(200);
     expect(res.body.data).toMatchObject(product);
-<<<<<<< HEAD
-    expect(res.body.data.id).toEqual(data.productsWithCompoAndDP[0].id);
-=======
     expect(res.body.data.documentId).toEqual(data.productsWithCompoAndDP[0].documentId);
->>>>>>> 76851890
     expect(res.body.data.publishedAt).toBeNull();
     data.productsWithCompoAndDP[0] = res.body.data;
   });
@@ -241,11 +237,7 @@
 
       const publishRes = await rq({
         method: 'POST',
-<<<<<<< HEAD
-        url: `/content-manager/collection-types/api::product-with-compo-and-dp.product-with-compo-and-dp/${res.body.data.id}/actions/publish`,
-=======
         url: `/content-manager/collection-types/api::product-with-compo-and-dp.product-with-compo-and-dp/${res.body.data.documentId}/actions/publish`,
->>>>>>> 76851890
         body: product,
       });
 
