--- conflicted
+++ resolved
@@ -108,11 +108,7 @@
 
     const newDate = new Date(2017, 10, 23);
     const updateRes = await rq.put(
-<<<<<<< HEAD
-      `/content-manager/collection-types/api::withdatetime.withdatetime/${res.body.data.id}`,
-=======
       `/content-manager/collection-types/api::withdatetime.withdatetime/${res.body.data.documentId}`,
->>>>>>> 76851890
       {
         body: {
           field: newDate,
@@ -122,11 +118,7 @@
 
     expect(updateRes.statusCode).toBe(200);
     expect(updateRes.body.data).toMatchObject({
-<<<<<<< HEAD
-      id: res.body.data.id,
-=======
       documentId: res.body.data.documentId,
->>>>>>> 76851890
       field: newDate.toISOString(),
     });
   });
