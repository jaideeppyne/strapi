'use strict';

const { createTestBuilder } = require('api-tests/builder');
const { createStrapiInstance } = require('api-tests/strapi');
const { createAuthRequest } = require('api-tests/request');

const builder = createTestBuilder();
let strapi;
let rq;

const ct = {
  displayName: 'withtime',
  singularName: 'withtime',
  pluralName: 'withtimes',
  attributes: {
    field: {
      type: 'time',
    },
  },
};

// TODO: Fix document service validations
describe.skip('Test type time', () => {
  beforeAll(async () => {
    await builder.addContentType(ct).build();

    strapi = await createStrapiInstance();
    rq = await createAuthRequest({ strapi });
  });

  afterAll(async () => {
    await strapi.destroy();
    await builder.cleanup();
  });

  test('Create entry with valid value JSON', async () => {
    const res = await rq.post('/content-manager/collection-types/api::withtime.withtime', {
      body: {
        field: '10:10:57.123',
      },
    });

    expect(res.statusCode).toBe(200);
    expect(res.body.data).toMatchObject({
      field: '10:10:57.123',
    });
  });

  test.each(['00:00:00', '01:03:11.2', '01:03:11.93', '01:03:11.123'])(
    'Accepts multiple time formats %s',
    async (input) => {
      const res = await rq.post('/content-manager/collection-types/api::withtime.withtime', {
        body: {
          field: input,
        },
      });

      expect(res.statusCode).toBe(200);
    }
  );

  test.each(['00.00', '24:11:23', '23:72:11', '12:45:83', 1234, {}, 'test', new Date()])(
    'Throws on invalid time (%s)',
    async (input) => {
      const res = await rq.post('/content-manager/collection-types/api::withtime.withtime', {
        body: {
          field: input,
        },
      });

      expect(res.statusCode).toBe(400);
    }
  );

  test('Reading entry, returns correct value', async () => {
    const res = await rq.get('/content-manager/collection-types/api::withtime.withtime');

    expect(res.statusCode).toBe(200);
    expect(Array.isArray(res.body.results)).toBe(true);
    res.body.results.forEach((entry) => {
      expect(entry.field).toMatch(/^2[0-3]|[01][0-9]:[0-5][0-9]:[0-5][0-9](.[0-9]{1,3})?$/);
    });
  });

  test('Updating entry sets the right value and format JSON', async () => {
    const res = await rq.post('/content-manager/collection-types/api::withtime.withtime', {
      body: {
        field: '12:11:04',
      },
    });

    const uptimeRes = await rq.put(
<<<<<<< HEAD
      `/content-manager/collection-types/api::withtime.withtime/${res.body.data.id}`,
=======
      `/content-manager/collection-types/api::withtime.withtime/${res.body.data.documentId}`,
>>>>>>> 76851890
      {
        body: {
          field: '13:45:19.123',
        },
      }
    );

    expect(uptimeRes.statusCode).toBe(200);
    expect(uptimeRes.body.data).toMatchObject({
<<<<<<< HEAD
      id: res.body.data.id,
=======
      documentId: res.body.data.documentId,
>>>>>>> 76851890
      field: '13:45:19.123',
    });
  });
});<|MERGE_RESOLUTION|>--- conflicted
+++ resolved
@@ -90,11 +90,7 @@
     });
 
     const uptimeRes = await rq.put(
-<<<<<<< HEAD
-      `/content-manager/collection-types/api::withtime.withtime/${res.body.data.id}`,
-=======
       `/content-manager/collection-types/api::withtime.withtime/${res.body.data.documentId}`,
->>>>>>> 76851890
       {
         body: {
           field: '13:45:19.123',
@@ -104,11 +100,7 @@
 
     expect(uptimeRes.statusCode).toBe(200);
     expect(uptimeRes.body.data).toMatchObject({
-<<<<<<< HEAD
-      id: res.body.data.id,
-=======
       documentId: res.body.data.documentId,
->>>>>>> 76851890
       field: '13:45:19.123',
     });
   });
