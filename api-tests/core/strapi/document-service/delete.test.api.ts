import { LoadedStrapi } from '@strapi/types';
import { createTestSetup, destroyTestSetup } from '../../../utils/builder-helper';
import { testInTransaction } from '../../../utils/index';
import resources from './resources/index';
import { ARTICLE_UID, findArticleDb, findArticlesDb } from './utils';

describe('Document Service', () => {
  let testUtils;
  let strapi: LoadedStrapi;

  beforeAll(async () => {
    testUtils = await createTestSetup(resources);
    strapi = testUtils.strapi;
  });

  afterAll(async () => {
    await destroyTestSetup(testUtils);
  });

  describe('Delete', () => {
    it(
      'delete an entire document',
      testInTransaction(async () => {
        const articleDb = await findArticleDb({ title: 'Article1-Draft-EN' });
<<<<<<< HEAD
        await strapi.documents(ARTICLE_UID).delete(articleDb.id);
=======
        await strapi.documents(ARTICLE_UID).delete(articleDb.documentId, { locale: '*' });
>>>>>>> 76851890

        const articles = await findArticlesDb({ documentId: articleDb.id });

        expect(articles).toHaveLength(0);
      })
    );

    it('delete a document with a component', async () => {
      const componentData = {
        comp: {
          text: 'comp-1',
        },
        dz: [
          {
            __component: 'article.dz-comp',
            name: 'dz-comp-1',
          },
        ],
      } as const;

      const articleDb = await findArticleDb({ title: 'Article1-Draft-EN' });
      // update article
      const updatedArticle = await strapi.documents(ARTICLE_UID).update(articleDb.id, {
        locale: 'en',
        data: {
          comp: componentData.comp,
          dz: [...componentData.dz],
        },
        populate: ['comp', 'dz'],
      });

      // delete article
      await strapi.documents(ARTICLE_UID).delete(articleDb.id, { locale: 'en' });

      // Components should not be in the database anymore
      const compTable = strapi.db.metadata.get('article.comp').tableName;
      const dzTable = strapi.db.metadata.get('article.dz-comp').tableName;

      const comp = await strapi.db
        .getConnection(compTable)
        .where({ id: updatedArticle.comp.id })
        .first();
      const dz = await strapi.db
        .getConnection(dzTable)
        .where({ id: updatedArticle.dz.at(0)!.id })
        .first();

      expect(comp).toBeUndefined();
      expect(dz).toBeUndefined();
    });

    it(
      'delete a document locale',
      testInTransaction(async () => {
        const articleDb = await findArticleDb({ title: 'Article1-Draft-NL' });
<<<<<<< HEAD
        await strapi.documents(ARTICLE_UID).delete(articleDb.id, {
=======
        await strapi.documents(ARTICLE_UID).delete(articleDb.documentId, {
>>>>>>> 76851890
          locale: 'nl',
        });

        const articles = await findArticlesDb({ documentId: articleDb.id });

        expect(articles.length).toBeGreaterThan(0);
        // Should not have dutch locale
        articles.forEach((article) => {
          expect(article.locale).not.toBe('nl');
        });
      })
    );

    it(
<<<<<<< HEAD
      'cannot delete a draft directly',
      testInTransaction(async () => {
        const articleDb = await findArticleDb({ title: 'Article2-Draft-EN' });
        const articlePromise = strapi.documents(ARTICLE_UID).delete(articleDb.id, {
          status: 'draft',
        });

        await expect(articlePromise).rejects.toThrow('Cannot delete a draft document');
      })
    );

    it(
      'deleting a published version keeps the draft version',
=======
      'status is ignored when deleting a document',
>>>>>>> 76851890
      testInTransaction(async () => {
        const articleDb = await findArticleDb({ title: 'Article2-Draft-EN' });
        await strapi.documents(ARTICLE_UID).delete(articleDb.id, {
          status: 'published',
        });

        const articles = await findArticlesDb({ documentId: articleDb.id });

        expect(articles.length).toBe(0);
      })
    );
  });
});<|MERGE_RESOLUTION|>--- conflicted
+++ resolved
@@ -22,11 +22,7 @@
       'delete an entire document',
       testInTransaction(async () => {
         const articleDb = await findArticleDb({ title: 'Article1-Draft-EN' });
-<<<<<<< HEAD
-        await strapi.documents(ARTICLE_UID).delete(articleDb.id);
-=======
         await strapi.documents(ARTICLE_UID).delete(articleDb.documentId, { locale: '*' });
->>>>>>> 76851890
 
         const articles = await findArticlesDb({ documentId: articleDb.id });
 
@@ -82,11 +78,7 @@
       'delete a document locale',
       testInTransaction(async () => {
         const articleDb = await findArticleDb({ title: 'Article1-Draft-NL' });
-<<<<<<< HEAD
-        await strapi.documents(ARTICLE_UID).delete(articleDb.id, {
-=======
         await strapi.documents(ARTICLE_UID).delete(articleDb.documentId, {
->>>>>>> 76851890
           locale: 'nl',
         });
 
@@ -101,23 +93,7 @@
     );
 
     it(
-<<<<<<< HEAD
-      'cannot delete a draft directly',
-      testInTransaction(async () => {
-        const articleDb = await findArticleDb({ title: 'Article2-Draft-EN' });
-        const articlePromise = strapi.documents(ARTICLE_UID).delete(articleDb.id, {
-          status: 'draft',
-        });
-
-        await expect(articlePromise).rejects.toThrow('Cannot delete a draft document');
-      })
-    );
-
-    it(
-      'deleting a published version keeps the draft version',
-=======
       'status is ignored when deleting a document',
->>>>>>> 76851890
       testInTransaction(async () => {
         const articleDb = await findArticleDb({ title: 'Article2-Draft-EN' });
         await strapi.documents(ARTICLE_UID).delete(articleDb.id, {
