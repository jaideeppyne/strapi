'use strict';

const _ = require('lodash');

const { createAuthRequest } = require('api-tests/request');
const { createStrapiInstance } = require('api-tests/strapi');

describe('Role CRUD End to End', () => {
  let rq;
  let strapi;

  beforeAll(async () => {
    strapi = await createStrapiInstance();
    rq = await createAuthRequest({ strapi });
  });

  afterAll(async () => {
    await strapi.destroy();
  });

  test('Can get the existing permissions', async () => {
    const res = await rq({
      url: '/admin/permissions',
      method: 'GET',
    });

    expect(res.statusCode).toBe(200);

    // Data is sorted to avoid error with snapshot when the data is not in the same order
    const sortedData = _.cloneDeep(res.body.data);
    Object.keys(sortedData.sections).forEach((sectionName) => {
      sortedData.sections[sectionName] = _.sortBy(sortedData.sections[sectionName], ['action']);
    });
    sortedData.conditions = sortedData.conditions.sort();

    const hasSSO = strapi.ee.features.isEnabled('sso');

    if (hasSSO) {
      expect(sortedData).toMatchInlineSnapshot(`
        {
          "conditions": [
            {
              "category": "default",
              "displayName": "Is creator",
              "id": "admin::is-creator",
            },
            {
              "category": "default",
              "displayName": "Has same role as creator",
              "id": "admin::has-same-role-as-creator",
            },
          ],
          "sections": {
            "collectionTypes": [
              [
                {
                  "actionId": "plugin::content-manager.explorer.create",
                  "applyToProperties": [
                    "fields",
                    "locales",
                  ],
                  "label": "Create",
                  "subjects": [
                    "plugin::users-permissions.user",
                  ],
                },
                {
                  "actionId": "plugin::content-manager.explorer.read",
                  "applyToProperties": [
                    "fields",
                    "locales",
                  ],
                  "label": "Read",
                  "subjects": [
                    "plugin::users-permissions.user",
                  ],
                },
                {
                  "actionId": "plugin::content-manager.explorer.update",
                  "applyToProperties": [
                    "fields",
                    "locales",
                  ],
                  "label": "Update",
                  "subjects": [
                    "plugin::users-permissions.user",
                  ],
                },
                {
                  "actionId": "plugin::content-manager.explorer.delete",
                  "applyToProperties": [
                    "locales",
                  ],
                  "label": "Delete",
                  "subjects": [
                    "plugin::users-permissions.user",
                  ],
                },
                {
                  "actionId": "plugin::content-manager.explorer.publish",
                  "applyToProperties": [
                    "locales",
                  ],
                  "label": "Publish",
<<<<<<< HEAD
                  "subjects": [
                    "plugin::users-permissions.user",
                  ],
=======
                  "subjects": [],
>>>>>>> 27295f21
                },
              ],
              [
                {
                  "label": "user",
                  "properties": [
                    {
                      "children": [
                        {
                          "label": "username",
                          "required": true,
                          "value": "username",
                        },
                        {
                          "label": "email",
                          "required": true,
                          "value": "email",
                        },
                        {
                          "label": "provider",
                          "value": "provider",
                        },
                        {
                          "label": "password",
                          "value": "password",
                        },
                        {
                          "label": "resetPasswordToken",
                          "value": "resetPasswordToken",
                        },
                        {
                          "label": "confirmationToken",
                          "value": "confirmationToken",
                        },
                        {
                          "label": "confirmed",
                          "value": "confirmed",
                        },
                        {
                          "label": "blocked",
                          "value": "blocked",
                        },
                        {
                          "label": "role",
                          "value": "role",
                        },
                      ],
                      "label": "Fields",
                      "value": "fields",
                    },
                  ],
                  "uid": "plugin::users-permissions.user",
                },
              ],
            ],
            "plugins": [
              {
                "action": "plugin::content-manager.collection-types.configure-view",
                "displayName": "Configure view",
                "plugin": "content-manager",
                "subCategory": "collection types",
              },
              {
                "action": "plugin::content-manager.components.configure-layout",
                "displayName": "Configure Layout",
                "plugin": "content-manager",
                "subCategory": "components",
              },
              {
                "action": "plugin::content-manager.single-types.configure-view",
                "displayName": "Configure view",
                "plugin": "content-manager",
                "subCategory": "single types",
              },
              {
<<<<<<< HEAD
=======
                "action": "plugin::content-releases.create",
                "displayName": "Create",
                "plugin": "content-releases",
                "subCategory": "general",
              },
              {
                "action": "plugin::content-releases.create-action",
                "displayName": "Add an entry to a release",
                "plugin": "content-releases",
                "subCategory": "general",
              },
              {
                "action": "plugin::content-releases.delete",
                "displayName": "Delete",
                "plugin": "content-releases",
                "subCategory": "general",
              },
              {
                "action": "plugin::content-releases.delete-action",
                "displayName": "Remove an entry from a release",
                "plugin": "content-releases",
                "subCategory": "general",
              },
              {
                "action": "plugin::content-releases.publish",
                "displayName": "Publish",
                "plugin": "content-releases",
                "subCategory": "general",
              },
              {
                "action": "plugin::content-releases.read",
                "displayName": "Read",
                "plugin": "content-releases",
                "subCategory": "general",
              },
              {
                "action": "plugin::content-releases.update",
                "displayName": "Edit",
                "plugin": "content-releases",
                "subCategory": "general",
              },
              {
>>>>>>> 27295f21
                "action": "plugin::content-type-builder.read",
                "displayName": "Read",
                "plugin": "content-type-builder",
                "subCategory": "general",
              },
              {
                "action": "plugin::documentation.read",
                "displayName": "Access the Documentation",
                "plugin": "documentation",
                "subCategory": "general",
              },
              {
                "action": "plugin::documentation.settings.regenerate",
                "displayName": "Regenerate",
                "plugin": "documentation",
                "subCategory": "general",
              },
              {
                "action": "plugin::documentation.settings.update",
                "displayName": "Update and delete",
                "plugin": "documentation",
                "subCategory": "general",
              },
              {
                "action": "plugin::upload.assets.copy-link",
                "displayName": "Copy link",
                "plugin": "upload",
                "subCategory": "assets",
              },
              {
                "action": "plugin::upload.assets.create",
                "displayName": "Create (upload)",
                "plugin": "upload",
                "subCategory": "assets",
              },
              {
                "action": "plugin::upload.assets.download",
                "displayName": "Download",
                "plugin": "upload",
                "subCategory": "assets",
              },
              {
                "action": "plugin::upload.assets.update",
                "displayName": "Update (crop, details, replace) + delete",
                "plugin": "upload",
                "subCategory": "assets",
              },
              {
                "action": "plugin::upload.configure-view",
                "displayName": "Configure view",
                "plugin": "upload",
                "subCategory": "general",
              },
              {
                "action": "plugin::upload.read",
                "displayName": "Access the Media Library",
                "plugin": "upload",
                "subCategory": "general",
              },
              {
                "action": "plugin::users-permissions.advanced-settings.read",
                "displayName": "Read",
                "plugin": "users-permissions",
                "subCategory": "advancedSettings",
              },
              {
                "action": "plugin::users-permissions.advanced-settings.update",
                "displayName": "Edit",
                "plugin": "users-permissions",
                "subCategory": "advancedSettings",
              },
              {
                "action": "plugin::users-permissions.email-templates.read",
                "displayName": "Read",
                "plugin": "users-permissions",
                "subCategory": "emailTemplates",
              },
              {
                "action": "plugin::users-permissions.email-templates.update",
                "displayName": "Edit",
                "plugin": "users-permissions",
                "subCategory": "emailTemplates",
              },
              {
                "action": "plugin::users-permissions.providers.read",
                "displayName": "Read",
                "plugin": "users-permissions",
                "subCategory": "providers",
              },
              {
                "action": "plugin::users-permissions.providers.update",
                "displayName": "Edit",
                "plugin": "users-permissions",
                "subCategory": "providers",
              },
              {
                "action": "plugin::users-permissions.roles.create",
                "displayName": "Create",
                "plugin": "users-permissions",
                "subCategory": "roles",
              },
              {
                "action": "plugin::users-permissions.roles.delete",
                "displayName": "Delete",
                "plugin": "users-permissions",
                "subCategory": "roles",
              },
              {
                "action": "plugin::users-permissions.roles.read",
                "displayName": "Read",
                "plugin": "users-permissions",
                "subCategory": "roles",
              },
              {
                "action": "plugin::users-permissions.roles.update",
                "displayName": "Update",
                "plugin": "users-permissions",
                "subCategory": "roles",
              },
            ],
            "settings": [
              {
                "action": "admin::api-tokens.access",
                "category": "api tokens",
                "displayName": "Access the API tokens settings page",
                "subCategory": "api Tokens",
              },
              {
                "action": "admin::api-tokens.create",
                "category": "api tokens",
                "displayName": "Create (generate)",
                "subCategory": "general",
              },
              {
                "action": "admin::api-tokens.delete",
                "category": "api tokens",
                "displayName": "Delete (revoke)",
                "subCategory": "general",
              },
              {
                "action": "admin::api-tokens.read",
                "category": "api tokens",
                "displayName": "Read",
                "subCategory": "general",
              },
              {
                "action": "admin::api-tokens.regenerate",
                "category": "api tokens",
                "displayName": "Regenerate",
                "subCategory": "general",
              },
              {
                "action": "admin::api-tokens.update",
                "category": "api tokens",
                "displayName": "Update",
                "subCategory": "general",
              },
              {
                "action": "admin::audit-logs.read",
                "category": "audit logs",
                "displayName": "Read",
                "subCategory": "options",
              },
              {
                "action": "admin::marketplace.read",
                "category": "plugins and marketplace",
                "displayName": "Access the marketplace",
                "subCategory": "marketplace",
              },
              {
                "action": "admin::project-settings.read",
                "category": "project",
                "displayName": "Read the project level settings",
                "subCategory": "general",
              },
              {
                "action": "admin::project-settings.update",
                "category": "project",
                "displayName": "Update the project level settings",
                "subCategory": "general",
              },
              {
                "action": "admin::provider-login.read",
                "category": "single sign on",
                "displayName": "Read",
                "subCategory": "options",
              },
              {
                "action": "admin::provider-login.update",
                "category": "single sign on",
                "displayName": "Update",
                "subCategory": "options",
              },
              {
                "action": "admin::review-workflows.create",
                "category": "review workflows",
                "displayName": "Create",
                "subCategory": "options",
              },
              {
                "action": "admin::review-workflows.delete",
                "category": "review workflows",
                "displayName": "Delete",
                "subCategory": "options",
              },
              {
                "action": "admin::review-workflows.read",
                "category": "review workflows",
                "displayName": "Read",
                "subCategory": "options",
              },
              {
                "action": "admin::review-workflows.update",
                "category": "review workflows",
                "displayName": "Update",
                "subCategory": "options",
              },
              {
                "action": "admin::roles.create",
                "category": "users and roles",
                "displayName": "Create",
                "subCategory": "roles",
              },
              {
                "action": "admin::roles.delete",
                "category": "users and roles",
                "displayName": "Delete",
                "subCategory": "roles",
              },
              {
                "action": "admin::roles.read",
                "category": "users and roles",
                "displayName": "Read",
                "subCategory": "roles",
              },
              {
                "action": "admin::roles.update",
                "category": "users and roles",
                "displayName": "Update",
                "subCategory": "roles",
              },
              {
                "action": "admin::transfer.tokens.access",
                "category": "transfer tokens",
                "displayName": "Access the transfer tokens settings page",
                "subCategory": "transfer tokens",
              },
              {
                "action": "admin::transfer.tokens.create",
                "category": "transfer tokens",
                "displayName": "Create (generate)",
                "subCategory": "general",
              },
              {
                "action": "admin::transfer.tokens.delete",
                "category": "transfer tokens",
                "displayName": "Delete (revoke)",
                "subCategory": "general",
              },
              {
                "action": "admin::transfer.tokens.read",
                "category": "transfer tokens",
                "displayName": "Read",
                "subCategory": "general",
              },
              {
                "action": "admin::transfer.tokens.regenerate",
                "category": "transfer tokens",
                "displayName": "Regenerate",
                "subCategory": "general",
              },
              {
                "action": "admin::transfer.tokens.update",
                "category": "transfer tokens",
                "displayName": "Update",
                "subCategory": "general",
              },
<<<<<<< HEAD
              {
                "action": "admin::users.create",
                "category": "users and roles",
                "displayName": "Create (invite)",
                "subCategory": "users",
              },
              {
                "action": "admin::users.delete",
                "category": "users and roles",
                "displayName": "Delete",
                "subCategory": "users",
              },
              {
                "action": "admin::users.read",
                "category": "users and roles",
                "displayName": "Read",
                "subCategory": "users",
              },
              {
                "action": "admin::users.update",
                "category": "users and roles",
                "displayName": "Update",
                "subCategory": "users",
              },
              {
                "action": "admin::webhooks.create",
                "category": "webhooks",
                "displayName": "Create",
                "subCategory": "general",
              },
              {
                "action": "admin::webhooks.delete",
                "category": "webhooks",
                "displayName": "Delete",
                "subCategory": "general",
              },
              {
                "action": "admin::webhooks.read",
                "category": "webhooks",
                "displayName": "Read",
                "subCategory": "general",
              },
              {
                "action": "admin::webhooks.update",
                "category": "webhooks",
                "displayName": "Update",
                "subCategory": "general",
              },
              {
                "action": "plugin::documentation.settings.read",
                "category": "documentation",
                "displayName": "Access the documentation settings page",
                "subCategory": "general",
              },
              {
                "action": "plugin::email.settings.read",
                "category": "email",
                "displayName": "Access the Email Settings page",
                "subCategory": "general",
              },
              {
                "action": "plugin::i18n.locale.create",
                "category": "Internationalization",
                "displayName": "Create",
                "subCategory": "Locales",
              },
              {
                "action": "plugin::i18n.locale.delete",
                "category": "Internationalization",
                "displayName": "Delete",
                "subCategory": "Locales",
              },
              {
                "action": "plugin::i18n.locale.read",
                "category": "Internationalization",
                "displayName": "Read",
                "subCategory": "Locales",
              },
              {
                "action": "plugin::i18n.locale.update",
                "category": "Internationalization",
                "displayName": "Update",
                "subCategory": "Locales",
              },
              {
=======
              {
                "action": "admin::users.create",
                "category": "users and roles",
                "displayName": "Create (invite)",
                "subCategory": "users",
              },
              {
                "action": "admin::users.delete",
                "category": "users and roles",
                "displayName": "Delete",
                "subCategory": "users",
              },
              {
                "action": "admin::users.read",
                "category": "users and roles",
                "displayName": "Read",
                "subCategory": "users",
              },
              {
                "action": "admin::users.update",
                "category": "users and roles",
                "displayName": "Update",
                "subCategory": "users",
              },
              {
                "action": "admin::webhooks.create",
                "category": "webhooks",
                "displayName": "Create",
                "subCategory": "general",
              },
              {
                "action": "admin::webhooks.delete",
                "category": "webhooks",
                "displayName": "Delete",
                "subCategory": "general",
              },
              {
                "action": "admin::webhooks.read",
                "category": "webhooks",
                "displayName": "Read",
                "subCategory": "general",
              },
              {
                "action": "admin::webhooks.update",
                "category": "webhooks",
                "displayName": "Update",
                "subCategory": "general",
              },
              {
                "action": "plugin::documentation.settings.read",
                "category": "documentation",
                "displayName": "Access the documentation settings page",
                "subCategory": "general",
              },
              {
                "action": "plugin::email.settings.read",
                "category": "email",
                "displayName": "Access the Email Settings page",
                "subCategory": "general",
              },
              {
                "action": "plugin::i18n.locale.create",
                "category": "Internationalization",
                "displayName": "Create",
                "subCategory": "Locales",
              },
              {
                "action": "plugin::i18n.locale.delete",
                "category": "Internationalization",
                "displayName": "Delete",
                "subCategory": "Locales",
              },
              {
                "action": "plugin::i18n.locale.read",
                "category": "Internationalization",
                "displayName": "Read",
                "subCategory": "Locales",
              },
              {
                "action": "plugin::i18n.locale.update",
                "category": "Internationalization",
                "displayName": "Update",
                "subCategory": "Locales",
              },
              {
>>>>>>> 27295f21
                "action": "plugin::upload.settings.read",
                "category": "media library",
                "displayName": "Access the Media Library settings page",
                "subCategory": "general",
              },
            ],
            "singleTypes": [
              [
                {
                  "actionId": "plugin::content-manager.explorer.create",
                  "applyToProperties": [
                    "fields",
                    "locales",
                  ],
                  "label": "Create",
                  "subjects": [
                    "plugin::users-permissions.user",
                  ],
                },
                {
                  "actionId": "plugin::content-manager.explorer.read",
                  "applyToProperties": [
                    "fields",
                    "locales",
                  ],
                  "label": "Read",
                  "subjects": [
                    "plugin::users-permissions.user",
                  ],
                },
                {
                  "actionId": "plugin::content-manager.explorer.update",
                  "applyToProperties": [
                    "fields",
                    "locales",
                  ],
                  "label": "Update",
                  "subjects": [
                    "plugin::users-permissions.user",
                  ],
                },
                {
                  "actionId": "plugin::content-manager.explorer.delete",
                  "applyToProperties": [
                    "locales",
                  ],
                  "label": "Delete",
                  "subjects": [
                    "plugin::users-permissions.user",
                  ],
                },
                {
                  "actionId": "plugin::content-manager.explorer.publish",
                  "applyToProperties": [
                    "locales",
                  ],
                  "label": "Publish",
<<<<<<< HEAD
                  "subjects": [
                    "plugin::users-permissions.user",
                  ],
=======
                  "subjects": [],
>>>>>>> 27295f21
                },
              ],
              [],
            ],
          },
        }
      `);
    } else {
      expect(sortedData).toMatchInlineSnapshot(`
        {
          "conditions": [
            {
              "category": "default",
              "displayName": "Is creator",
              "id": "admin::is-creator",
            },
            {
              "category": "default",
              "displayName": "Has same role as creator",
              "id": "admin::has-same-role-as-creator",
            },
          ],
          "sections": {
            "collectionTypes": [
              [
                {
                  "actionId": "plugin::content-manager.explorer.create",
                  "applyToProperties": [
                    "fields",
                    "locales",
                  ],
                  "label": "Create",
                  "subjects": [
                    "plugin::users-permissions.user",
                  ],
                },
                {
                  "actionId": "plugin::content-manager.explorer.read",
                  "applyToProperties": [
                    "fields",
                    "locales",
                  ],
                  "label": "Read",
                  "subjects": [
                    "plugin::users-permissions.user",
                  ],
                },
                {
                  "actionId": "plugin::content-manager.explorer.update",
                  "applyToProperties": [
                    "fields",
                    "locales",
                  ],
                  "label": "Update",
                  "subjects": [
                    "plugin::users-permissions.user",
                  ],
                },
                {
                  "actionId": "plugin::content-manager.explorer.delete",
                  "applyToProperties": [
                    "locales",
                  ],
                  "label": "Delete",
                  "subjects": [
                    "plugin::users-permissions.user",
                  ],
                },
                {
                  "actionId": "plugin::content-manager.explorer.publish",
                  "applyToProperties": [
                    "locales",
                  ],
                  "label": "Publish",
                  "subjects": [
                    "plugin::users-permissions.user",
                  ],
                },
              ],
              [
                {
                  "label": "user",
                  "properties": [
                    {
                      "children": [
                        {
                          "label": "username",
                          "required": true,
                          "value": "username",
                        },
                        {
                          "label": "email",
                          "required": true,
                          "value": "email",
                        },
                        {
                          "label": "provider",
                          "value": "provider",
                        },
                        {
                          "label": "password",
                          "value": "password",
                        },
                        {
                          "label": "resetPasswordToken",
                          "value": "resetPasswordToken",
                        },
                        {
                          "label": "confirmationToken",
                          "value": "confirmationToken",
                        },
                        {
                          "label": "confirmed",
                          "value": "confirmed",
                        },
                        {
                          "label": "blocked",
                          "value": "blocked",
                        },
                        {
                          "label": "role",
                          "value": "role",
                        },
                      ],
                      "label": "Fields",
                      "value": "fields",
                    },
                  ],
                  "uid": "plugin::users-permissions.user",
                },
              ],
            ],
            "plugins": [
              {
                "action": "plugin::content-manager.collection-types.configure-view",
                "displayName": "Configure view",
                "plugin": "content-manager",
                "subCategory": "collection types",
              },
              {
                "action": "plugin::content-manager.components.configure-layout",
                "displayName": "Configure Layout",
                "plugin": "content-manager",
                "subCategory": "components",
              },
              {
                "action": "plugin::content-manager.single-types.configure-view",
                "displayName": "Configure view",
                "plugin": "content-manager",
                "subCategory": "single types",
              },
              {
                "action": "plugin::content-type-builder.read",
                "displayName": "Read",
                "plugin": "content-type-builder",
                "subCategory": "general",
              },
              {
                "action": "plugin::documentation.read",
                "displayName": "Access the Documentation",
                "plugin": "documentation",
                "subCategory": "general",
              },
              {
                "action": "plugin::documentation.settings.regenerate",
                "displayName": "Regenerate",
                "plugin": "documentation",
                "subCategory": "general",
              },
              {
                "action": "plugin::documentation.settings.update",
                "displayName": "Update and delete",
                "plugin": "documentation",
                "subCategory": "general",
              },
              {
                "action": "plugin::upload.assets.copy-link",
                "displayName": "Copy link",
                "plugin": "upload",
                "subCategory": "assets",
              },
              {
                "action": "plugin::upload.assets.create",
                "displayName": "Create (upload)",
                "plugin": "upload",
                "subCategory": "assets",
              },
              {
                "action": "plugin::upload.assets.download",
                "displayName": "Download",
                "plugin": "upload",
                "subCategory": "assets",
              },
              {
                "action": "plugin::upload.assets.update",
                "displayName": "Update (crop, details, replace) + delete",
                "plugin": "upload",
                "subCategory": "assets",
              },
              {
                "action": "plugin::upload.configure-view",
                "displayName": "Configure view",
                "plugin": "upload",
                "subCategory": "general",
              },
              {
                "action": "plugin::upload.read",
                "displayName": "Access the Media Library",
                "plugin": "upload",
                "subCategory": "general",
              },
              {
                "action": "plugin::users-permissions.advanced-settings.read",
                "displayName": "Read",
                "plugin": "users-permissions",
                "subCategory": "advancedSettings",
              },
              {
                "action": "plugin::users-permissions.advanced-settings.update",
                "displayName": "Edit",
                "plugin": "users-permissions",
                "subCategory": "advancedSettings",
              },
              {
                "action": "plugin::users-permissions.email-templates.read",
                "displayName": "Read",
                "plugin": "users-permissions",
                "subCategory": "emailTemplates",
              },
              {
                "action": "plugin::users-permissions.email-templates.update",
                "displayName": "Edit",
                "plugin": "users-permissions",
                "subCategory": "emailTemplates",
              },
              {
                "action": "plugin::users-permissions.providers.read",
                "displayName": "Read",
                "plugin": "users-permissions",
                "subCategory": "providers",
              },
              {
                "action": "plugin::users-permissions.providers.update",
                "displayName": "Edit",
                "plugin": "users-permissions",
                "subCategory": "providers",
              },
              {
                "action": "plugin::users-permissions.roles.create",
                "displayName": "Create",
                "plugin": "users-permissions",
                "subCategory": "roles",
              },
              {
                "action": "plugin::users-permissions.roles.delete",
                "displayName": "Delete",
                "plugin": "users-permissions",
                "subCategory": "roles",
              },
              {
                "action": "plugin::users-permissions.roles.read",
                "displayName": "Read",
                "plugin": "users-permissions",
                "subCategory": "roles",
              },
              {
                "action": "plugin::users-permissions.roles.update",
                "displayName": "Update",
                "plugin": "users-permissions",
                "subCategory": "roles",
              },
            ],
            "settings": [
              {
                "action": "admin::api-tokens.access",
                "category": "api tokens",
                "displayName": "Access the API tokens settings page",
                "subCategory": "api Tokens",
              },
              {
                "action": "admin::api-tokens.create",
                "category": "api tokens",
                "displayName": "Create (generate)",
                "subCategory": "general",
              },
              {
                "action": "admin::api-tokens.delete",
                "category": "api tokens",
                "displayName": "Delete (revoke)",
                "subCategory": "general",
              },
              {
                "action": "admin::api-tokens.read",
                "category": "api tokens",
                "displayName": "Read",
                "subCategory": "general",
              },
              {
                "action": "admin::api-tokens.regenerate",
                "category": "api tokens",
                "displayName": "Regenerate",
                "subCategory": "general",
              },
              {
                "action": "admin::api-tokens.update",
                "category": "api tokens",
                "displayName": "Update",
                "subCategory": "general",
              },
              {
                "action": "admin::marketplace.read",
                "category": "plugins and marketplace",
                "displayName": "Access the marketplace",
                "subCategory": "marketplace",
              },
              {
                "action": "admin::project-settings.read",
                "category": "project",
                "displayName": "Read the project level settings",
                "subCategory": "general",
              },
              {
                "action": "admin::project-settings.update",
                "category": "project",
                "displayName": "Update the project level settings",
                "subCategory": "general",
              },
              {
                "action": "admin::roles.create",
                "category": "users and roles",
                "displayName": "Create",
                "subCategory": "roles",
              },
              {
                "action": "admin::roles.delete",
                "category": "users and roles",
                "displayName": "Delete",
                "subCategory": "roles",
              },
              {
                "action": "admin::roles.read",
                "category": "users and roles",
                "displayName": "Read",
                "subCategory": "roles",
              },
              {
                "action": "admin::roles.update",
                "category": "users and roles",
                "displayName": "Update",
                "subCategory": "roles",
              },
              {
                "action": "admin::transfer.tokens.access",
                "category": "transfer tokens",
                "displayName": "Access the transfer tokens settings page",
                "subCategory": "transfer tokens",
              },
              {
                "action": "admin::transfer.tokens.create",
                "category": "transfer tokens",
                "displayName": "Create (generate)",
                "subCategory": "general",
              },
              {
                "action": "admin::transfer.tokens.delete",
                "category": "transfer tokens",
                "displayName": "Delete (revoke)",
                "subCategory": "general",
              },
              {
                "action": "admin::transfer.tokens.read",
                "category": "transfer tokens",
                "displayName": "Read",
                "subCategory": "general",
              },
              {
                "action": "admin::transfer.tokens.regenerate",
                "category": "transfer tokens",
                "displayName": "Regenerate",
                "subCategory": "general",
              },
              {
                "action": "admin::transfer.tokens.update",
                "category": "transfer tokens",
                "displayName": "Update",
                "subCategory": "general",
              },
              {
                "action": "admin::users.create",
                "category": "users and roles",
                "displayName": "Create (invite)",
                "subCategory": "users",
              },
              {
                "action": "admin::users.delete",
                "category": "users and roles",
                "displayName": "Delete",
                "subCategory": "users",
              },
              {
                "action": "admin::users.read",
                "category": "users and roles",
                "displayName": "Read",
                "subCategory": "users",
              },
              {
                "action": "admin::users.update",
                "category": "users and roles",
                "displayName": "Update",
                "subCategory": "users",
              },
              {
                "action": "admin::webhooks.create",
                "category": "webhooks",
                "displayName": "Create",
                "subCategory": "general",
              },
              {
                "action": "admin::webhooks.delete",
                "category": "webhooks",
                "displayName": "Delete",
                "subCategory": "general",
              },
              {
                "action": "admin::webhooks.read",
                "category": "webhooks",
                "displayName": "Read",
                "subCategory": "general",
              },
              {
                "action": "admin::webhooks.update",
                "category": "webhooks",
                "displayName": "Update",
                "subCategory": "general",
              },
              {
                "action": "plugin::documentation.settings.read",
                "category": "documentation",
                "displayName": "Access the documentation settings page",
                "subCategory": "general",
              },
              {
                "action": "plugin::email.settings.read",
                "category": "email",
                "displayName": "Access the Email Settings page",
                "subCategory": "general",
              },
              {
                "action": "plugin::i18n.locale.create",
                "category": "Internationalization",
                "displayName": "Create",
                "subCategory": "Locales",
              },
              {
                "action": "plugin::i18n.locale.delete",
                "category": "Internationalization",
                "displayName": "Delete",
                "subCategory": "Locales",
              },
              {
                "action": "plugin::i18n.locale.read",
                "category": "Internationalization",
                "displayName": "Read",
                "subCategory": "Locales",
              },
              {
                "action": "plugin::i18n.locale.update",
                "category": "Internationalization",
                "displayName": "Update",
                "subCategory": "Locales",
              },
              {
                "action": "plugin::upload.settings.read",
                "category": "media library",
                "displayName": "Access the Media Library settings page",
                "subCategory": "general",
              },
            ],
            "singleTypes": [
              [
                {
                  "actionId": "plugin::content-manager.explorer.create",
                  "applyToProperties": [
                    "fields",
                    "locales",
                  ],
                  "label": "Create",
                  "subjects": [
                    "plugin::users-permissions.user",
                  ],
                },
                {
                  "actionId": "plugin::content-manager.explorer.read",
                  "applyToProperties": [
                    "fields",
                    "locales",
                  ],
                  "label": "Read",
                  "subjects": [
                    "plugin::users-permissions.user",
                  ],
                },
                {
                  "actionId": "plugin::content-manager.explorer.update",
                  "applyToProperties": [
                    "fields",
                    "locales",
                  ],
                  "label": "Update",
                  "subjects": [
                    "plugin::users-permissions.user",
                  ],
                },
                {
                  "actionId": "plugin::content-manager.explorer.delete",
                  "applyToProperties": [
                    "locales",
                  ],
                  "label": "Delete",
                  "subjects": [
                    "plugin::users-permissions.user",
                  ],
                },
                {
                  "actionId": "plugin::content-manager.explorer.publish",
                  "applyToProperties": [
                    "locales",
                  ],
                  "label": "Publish",
                  "subjects": [
                    "plugin::users-permissions.user",
                  ],
                },
              ],
              [],
            ],
          },
        }
      `);
    }
  });
});<|MERGE_RESOLUTION|>--- conflicted
+++ resolved
@@ -102,13 +102,7 @@
                     "locales",
                   ],
                   "label": "Publish",
-<<<<<<< HEAD
-                  "subjects": [
-                    "plugin::users-permissions.user",
-                  ],
-=======
                   "subjects": [],
->>>>>>> 27295f21
                 },
               ],
               [
@@ -184,8 +178,6 @@
                 "subCategory": "single types",
               },
               {
-<<<<<<< HEAD
-=======
                 "action": "plugin::content-releases.create",
                 "displayName": "Create",
                 "plugin": "content-releases",
@@ -228,7 +220,6 @@
                 "subCategory": "general",
               },
               {
->>>>>>> 27295f21
                 "action": "plugin::content-type-builder.read",
                 "displayName": "Read",
                 "plugin": "content-type-builder",
@@ -506,7 +497,6 @@
                 "displayName": "Update",
                 "subCategory": "general",
               },
-<<<<<<< HEAD
               {
                 "action": "admin::users.create",
                 "category": "users and roles",
@@ -592,93 +582,6 @@
                 "subCategory": "Locales",
               },
               {
-=======
-              {
-                "action": "admin::users.create",
-                "category": "users and roles",
-                "displayName": "Create (invite)",
-                "subCategory": "users",
-              },
-              {
-                "action": "admin::users.delete",
-                "category": "users and roles",
-                "displayName": "Delete",
-                "subCategory": "users",
-              },
-              {
-                "action": "admin::users.read",
-                "category": "users and roles",
-                "displayName": "Read",
-                "subCategory": "users",
-              },
-              {
-                "action": "admin::users.update",
-                "category": "users and roles",
-                "displayName": "Update",
-                "subCategory": "users",
-              },
-              {
-                "action": "admin::webhooks.create",
-                "category": "webhooks",
-                "displayName": "Create",
-                "subCategory": "general",
-              },
-              {
-                "action": "admin::webhooks.delete",
-                "category": "webhooks",
-                "displayName": "Delete",
-                "subCategory": "general",
-              },
-              {
-                "action": "admin::webhooks.read",
-                "category": "webhooks",
-                "displayName": "Read",
-                "subCategory": "general",
-              },
-              {
-                "action": "admin::webhooks.update",
-                "category": "webhooks",
-                "displayName": "Update",
-                "subCategory": "general",
-              },
-              {
-                "action": "plugin::documentation.settings.read",
-                "category": "documentation",
-                "displayName": "Access the documentation settings page",
-                "subCategory": "general",
-              },
-              {
-                "action": "plugin::email.settings.read",
-                "category": "email",
-                "displayName": "Access the Email Settings page",
-                "subCategory": "general",
-              },
-              {
-                "action": "plugin::i18n.locale.create",
-                "category": "Internationalization",
-                "displayName": "Create",
-                "subCategory": "Locales",
-              },
-              {
-                "action": "plugin::i18n.locale.delete",
-                "category": "Internationalization",
-                "displayName": "Delete",
-                "subCategory": "Locales",
-              },
-              {
-                "action": "plugin::i18n.locale.read",
-                "category": "Internationalization",
-                "displayName": "Read",
-                "subCategory": "Locales",
-              },
-              {
-                "action": "plugin::i18n.locale.update",
-                "category": "Internationalization",
-                "displayName": "Update",
-                "subCategory": "Locales",
-              },
-              {
->>>>>>> 27295f21
                 "action": "plugin::upload.settings.read",
                 "category": "media library",
                 "displayName": "Access the Media Library settings page",
@@ -736,13 +639,7 @@
                     "locales",
                   ],
                   "label": "Publish",
-<<<<<<< HEAD
-                  "subjects": [
-                    "plugin::users-permissions.user",
-                  ],
-=======
                   "subjects": [],
->>>>>>> 27295f21
                 },
               ],
               [],
