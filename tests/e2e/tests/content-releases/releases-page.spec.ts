--- conflicted
+++ resolved
@@ -1,11 +1,6 @@
 import { test, expect } from '@playwright/test';
-<<<<<<< HEAD
 import { describeOnCondition, navToHeader } from '../../utils/shared';
-import { resetDatabaseAndImportDataFromPath } from '../../scripts/dts-import';
-=======
-import { describeOnCondition } from '../../utils/shared';
 import { resetDatabaseAndImportDataFromPath } from '../../utils/dts-import';
->>>>>>> 68c52dc2
 import { login } from '../../utils/login';
 
 const edition = process.env.STRAPI_DISABLE_EE === 'true' ? 'CE' : 'EE';
