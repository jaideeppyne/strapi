import { test, expect } from '@playwright/test';
import { waitForRestart } from '../../../utils/restart';
import { resetFiles } from '../../../utils/file-reset';
import { navToHeader } from '../../../utils/shared';
import { sharedSetup } from '../../../utils/setup';
import { createSingleType } from '../../../utils/content-types';

test.describe('Edit single type', () => {
  // very long timeout for these tests because they restart the server multiple times
  test.describe.configure({ timeout: 300000 });

  // Use the existing single-type from our test data
  const ctName = 'Homepage';

  test.beforeEach(async ({ page }) => {
    await sharedSetup('ctb-edit-st', page, {
      login: true,
      skipTour: true,
<<<<<<< HEAD
      // Don't reset files here as it would only run once for the whole suite
      resetFiles: false,
      importData: 'with-admin',
=======
      resetFiles: true,
      importData: 'with-admin.tar',
>>>>>>> d1d58938
    });

    // Then go to our content type
    await navToHeader(page, ['Content-Type Builder', ctName], ctName);
  });

  // TODO: each test should have a beforeAll that does this, maybe combine all the setup into one util to simplify it
  // to keep other suites that don't modify files from needing to reset files, clean up after ourselves at the end
  test.afterEach(async ({ page }) => {
    await resetFiles();
  });

  test('Can toggle internationalization', async ({ page }) => {
    // toggle off
    await page.getByRole('button', { name: 'Edit', exact: true }).click();
    await page.getByRole('tab', { name: 'Advanced settings' }).click();
    await page.getByText('Internationalization').click();
    await page.getByRole('button', { name: 'Yes, disable' }).click();
    await page.getByRole('button', { name: 'Finish' }).click();
    await waitForRestart(page);
    await expect(page.getByRole('heading', { name: ctName })).toBeVisible();

    // TODO: this is here because of a bug where the admin UI doesn't understand the option has changed
    // Fix the bug then remove this
    await page.reload();

    // toggle on - we see that the "off" worked because here it doesn't prompt to confirm data loss
    await page.getByRole('button', { name: 'Edit', exact: true }).click();
    await page.getByRole('tab', { name: 'Advanced settings' }).click();
    await page.getByText('Internationalization').click();
    await page.getByRole('button', { name: 'Finish' }).click();
    await waitForRestart(page);
    await expect(page.getByRole('heading', { name: ctName })).toBeVisible();
  });

  test('Can toggle draft&publish', async ({ page }) => {
    // toggle off
    await page.getByRole('button', { name: 'Edit', exact: true }).click();
    await page.getByRole('tab', { name: 'Advanced settings' }).click();
    await page.getByText('Draft & publish').click();
    await page.getByRole('button', { name: 'Yes, disable' }).click();
    await page.getByRole('button', { name: 'Finish' }).click();
    await waitForRestart(page);
    await expect(page.getByRole('heading', { name: ctName })).toBeVisible();

    // TODO: this is here because of a bug where the admin UI doesn't understand the option has changed
    // Fix the bug then remove this
    await page.reload();

    // toggle on - we see that the "off" worked because here it doesn't prompt to confirm data loss
    await page.getByRole('button', { name: 'Edit', exact: true }).click();
    await page.getByRole('tab', { name: 'Advanced settings' }).click();
    await page.getByText('Draft & publish').click();
    await page.getByRole('button', { name: 'Finish' }).click();
    await waitForRestart(page);
    await expect(page.getByRole('heading', { name: ctName })).toBeVisible();
  });

  test('Can add a field with default value', async ({ page }) => {
    await page.getByRole('button', { name: 'Add another field', exact: true }).click();
    await page
      .getByRole('button', { name: 'Text Small or long text like title or description' })
      .click();
    await page.getByLabel('Name', { exact: true }).fill('testfield');
    await page.getByRole('tab', { name: 'Advanced settings' }).click();
    await page.getByRole('textbox', { name: 'Default value' }).fill('mydefault');
    await page.getByRole('button', { name: 'Finish' }).click();
    await page.getByRole('button', { name: 'Save' }).click();

    await waitForRestart(page);

    await expect(page.getByRole('heading', { name: ctName })).toBeVisible();
  });
});<|MERGE_RESOLUTION|>--- conflicted
+++ resolved
@@ -16,14 +16,8 @@
     await sharedSetup('ctb-edit-st', page, {
       login: true,
       skipTour: true,
-<<<<<<< HEAD
-      // Don't reset files here as it would only run once for the whole suite
-      resetFiles: false,
+      resetFiles: true,
       importData: 'with-admin',
-=======
-      resetFiles: true,
-      importData: 'with-admin.tar',
->>>>>>> d1d58938
     });
 
     // Then go to our content type
