import { test, expect, Page } from '@playwright/test';
import { login } from '../../utils/login';
import { resetDatabaseAndImportDataFromPath } from '../../utils/dts-import';
import { clickAndWait, describeOnCondition, findAndClose, skipCtbTour } from '../../utils/shared';
import { resetFiles } from '../../utils/file-reset';

const edition = process.env.STRAPI_DISABLE_EE === 'true' ? 'CE' : 'EE';

describeOnCondition(edition === 'EE')('Preview', () => {
  test.beforeEach(async ({ page }) => {
    await resetDatabaseAndImportDataFromPath('with-admin.tar', (cts) => cts, { coreStore: false });
    await resetFiles();
    await page.goto('/admin');
    await page.evaluate(() => window.localStorage.setItem('GUIDED_TOUR_SKIPPED', 'true'));
    await login({ page });
    await page.waitForURL('/admin');
  });

  test('Preview button should appear for configured content types', async ({ page, context }) => {
    // Open an edit view for a content type that has preview
    await clickAndWait(page, page.getByRole('link', { name: 'Content Manager' }));
    await clickAndWait(page, page.getByRole('link', { name: 'Article' }));
    await clickAndWait(page, page.getByRole('gridcell', { name: /west ham post match/i }));

    // Check that preview opens in its own page
    await clickAndWait(page, page.getByRole('link', { name: /open preview/i }));
    // Draft status is visible (second Draft text is the draft tab)
    await expect(page.getByText(/^Draft$/).nth(0)).toBeVisible();
    await expect(page.getByRole('heading', { name: /west ham post match/i })).toBeVisible();

    // Copies the link of the page
    await page.getByRole('button', { name: /copy preview link/i }).click();
    await findAndClose(page, 'Copied preview link');

    // Should go back to the edit view on close
    await clickAndWait(page, page.getByRole('link', { name: /close preview/i }));
    const titleInput = page.getByRole('textbox', { name: /title/i });
    await expect(titleInput).toBeVisible();

    // Preview link should be disabled when there are unsaved changes
    await titleInput.fill('New title');
    const previewLink = page.getByRole('link', { name: /open preview/i });
    await expect(previewLink).toBeDisabled();
<<<<<<< HEAD
    await previewLink.hover();
=======
    // Can't hover the link directly because of pointer-events:none, so hover the div parent
    await previewLink.locator('..').hover();
>>>>>>> 82460d7a
    await expect(
      page.getByRole('tooltip', { name: /please save to open the preview/i })
    ).toBeVisible();
  });

  test('Preview button should not appear for content types without preview config', async ({
    page,
  }) => {
    // Open an edit view for a content type that does not have preview
    await clickAndWait(page, page.getByRole('link', { name: 'Content Manager' }));
    await clickAndWait(page, page.getByRole('link', { name: 'Product' }));
    await clickAndWait(page, page.getByRole('gridcell', { name: /nike mens/i }));

    await expect(page.getByRole('link', { name: /open preview/i })).not.toBeVisible();
  });

  test('Tabs for Draft and Publish should be visible for content type with D&P enabled', async ({
    page,
  }) => {
    // Navigate to the Content Manager and open the edit view of a content type with D&P enabled
    await clickAndWait(page, page.getByRole('link', { name: 'Content Manager' }));
    await clickAndWait(page, page.getByRole('link', { name: 'Article' }));
    await clickAndWait(page, page.getByRole('gridcell', { name: /west ham post match/i }));

    // Check that preview opens in its own page
    await clickAndWait(page, page.getByRole('link', { name: /open preview/i }));
    // Draft status is visible (second Draft text is the draft tab)
    await expect(page.getByText(/^Draft$/).nth(0)).toBeVisible();
    await expect(page.getByRole('heading', { name: /west ham post match/i })).toBeVisible();

    // Verify that Draft and Publish tabs are visible
    await expect(page.getByRole('tab', { name: /^Draft$/ })).toBeVisible();
    await expect(page.getByRole('tab', { name: /^Published$/ })).toBeVisible();

    // Expect the preview tab to be disabled (since the document is in draft status)
    await expect(page.getByText(/^Published$/)).toBeDisabled();
  });

  test('Iframe should be present and load the correct URL', async ({ page }) => {
    // Open an edit view for a content type that has preview
    await clickAndWait(page, page.getByRole('link', { name: 'Content Manager' }));
    await clickAndWait(page, page.getByRole('link', { name: 'Article' }));
    await clickAndWait(page, page.getByRole('gridcell', { name: /west ham post match/i }));

    // Publish the document
    await page.getByRole('button', { name: /publish/i }).click();

    // Check that preview opens in its own page
    await clickAndWait(page, page.getByRole('link', { name: /open preview/i }));

    // Check if the iframe is present
    const iframe = page.getByTitle('Preview');
    expect(iframe).not.toBeNull();

    // Check if the iframe is loading the correct URL
    await expect(iframe).toHaveAttribute('src', /\/preview\/api::article\.article\/.+\/en\/draft$/);

    // Navigate to the published tab
    await clickAndWait(page, page.getByRole('tab', { name: /^Published$/ }));

    const updatedIframe = page.getByTitle('Preview');
    await expect(updatedIframe).toHaveAttribute(
      'src',
      /\/preview\/api::article\.article\/.+\/en\/published$/
    );
  });
});<|MERGE_RESOLUTION|>--- conflicted
+++ resolved
@@ -41,12 +41,8 @@
     await titleInput.fill('New title');
     const previewLink = page.getByRole('link', { name: /open preview/i });
     await expect(previewLink).toBeDisabled();
-<<<<<<< HEAD
-    await previewLink.hover();
-=======
     // Can't hover the link directly because of pointer-events:none, so hover the div parent
     await previewLink.locator('..').hover();
->>>>>>> 82460d7a
     await expect(
       page.getByRole('tooltip', { name: /please save to open the preview/i })
     ).toBeVisible();
