--- conflicted
+++ resolved
@@ -15,7 +15,6 @@
   component?: { useExisting?: string; options: Partial<AddComponentOptions> };
   dz?: {
     components: AddComponentAttribute[];
-<<<<<<< HEAD
   };
 }
 
@@ -29,10 +28,6 @@
   private?: boolean;
   default?: any;
   regexp?: string;
-=======
-    options: Partial<AddDynamicZoneOptions>;
-  };
->>>>>>> dbe09854
 }
 
 interface AddComponentAttribute extends AddAttribute {
@@ -216,7 +211,6 @@
   return string.replace(/[.*+?^${}()|[\]\\]/g, '\\$&');
 }
 
-<<<<<<< HEAD
 export const fillComponentName = async (page: Page, name: string) => {
   const displayNameLocator = page.getByLabel('Display name');
   if (await displayNameLocator.isVisible({ timeout: 0 })) {
@@ -228,15 +222,6 @@
     }
   }
 };
-=======
-export const addComponentAttribute = async (
-  page: Page,
-  attribute: AddComponentAttribute,
-  options: any = {}
-) => {
-  const attrCompOptions = attribute.component.options;
-  await fillCreateComponent(page, { ...attrCompOptions, name: attribute.name });
->>>>>>> dbe09854
 
 export const selectComponentRepeatable = async (page: Page, value: boolean) => {
   // Check if the "repeatable" options are present
@@ -247,7 +232,6 @@
   }
 };
 
-<<<<<<< HEAD
 export const addComponentAttribute = async (
   page: Page,
   attribute: AddComponentAttribute,
@@ -298,45 +282,20 @@
       await clickAndWait(page, addAnotherFieldButton);
     }
 
-=======
-  if (!options?.fromDz) {
-    if (attribute.component.useExisting) {
-      await clickAndWait(page, page.getByRole('button', { name: 'Select a component' }));
-    } else {
-      await clickAndWait(page, page.getByRole('button', { name: 'Configure the component' }));
-    }
-
-    await fillAddComponentAttribute(page, attribute.component);
-  }
-
-  if (attrCompOptions.attributes) {
-    await clickAndWait(
-      page,
-      page.getByRole('button', { name: new RegExp('Add first field to the component', 'i') })
-    );
->>>>>>> dbe09854
     await addAttributes(page, attrCompOptions.attributes, { clickFinish: false, ...options });
   }
 };
 
 export const addDynamicZoneAttribute = async (page: Page, attribute: AddDynamicZoneAttribute) => {
-<<<<<<< HEAD
   // Fill the name of the dynamic zone
   await page.getByLabel('Name', { exact: true }).fill(attribute.name);
 
   // Click the "Add components to the zone" button to start adding components
-=======
-  const options = attribute.dz.options;
-
-  await page.getByLabel('Name', { exact: true }).fill(attribute.name);
-
->>>>>>> dbe09854
   await clickAndWait(
     page,
     page.getByRole('button', { name: new RegExp('Add components to the zone', 'i') })
   );
 
-<<<<<<< HEAD
   // Add the components to the dynamic zone
   await addAttributes(page, attribute.dz.components, {
     fromDz: attribute.name, // Pass the DZ name to ensure subsequent components are added to the DZ
@@ -347,9 +306,6 @@
   if (await finishButton.isVisible({ timeout: 0 })) {
     await finishButton.click();
   }
-=======
-  await addAttributes(page, attribute.dz.components, { clickFinish: false, fromDz: true });
->>>>>>> dbe09854
 };
 
 export const fillAttribute = async (page: Page, attribute: AddAttribute, options?: any) => {
