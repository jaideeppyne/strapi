--- conflicted
+++ resolved
@@ -1,10 +1,6 @@
 {
   "name": "scripts-front",
-<<<<<<< HEAD
-  "version": "5.0.6",
-=======
   "version": "5.1.0",
->>>>>>> c823b10e
   "private": true,
   "scripts": {
     "test:front": "jest --config jest.config.front.js"
