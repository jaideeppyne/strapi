{
  "kind": "collectionType",
  "collectionName": "articles",
  "info": {
    "singularName": "article",
    "pluralName": "articles",
    "displayName": "Article",
    "description": ""
  },
  "options": {},
  "pluginOptions": {
    "i18n": {
      "localized": true
    }
  },
  "attributes": {
    "title": {
      "type": "string"
    },
    "content": {
      "type": "blocks"
    },
    "authors": {
      "type": "relation",
      "relation": "manyToMany",
      "target": "api::author.author",
      "inversedBy": "articles"
    },
    "slug": {
      "type": "uid",
      "targetField": "title"
<<<<<<< HEAD
=======
    },
    "seo": {
      "type": "component",
      "repeatable": false,
      "pluginOptions": {
        "i18n": {
          "localized": true
        }
      },
      "component": "meta.seo"
>>>>>>> 76851890
    }
  }
}<|MERGE_RESOLUTION|>--- conflicted
+++ resolved
@@ -29,8 +29,6 @@
     "slug": {
       "type": "uid",
       "targetField": "title"
-<<<<<<< HEAD
-=======
     },
     "seo": {
       "type": "component",
@@ -41,7 +39,6 @@
         }
       },
       "component": "meta.seo"
->>>>>>> 76851890
     }
   }
 }