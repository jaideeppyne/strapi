--- conflicted
+++ resolved
@@ -47,10 +47,6 @@
     "plop": "^1.9.0",
     "prettier": "^1.7.4",
     "rimraf": "^2.6.2",
-<<<<<<< HEAD
-    "strapi-helper-plugin": "3.0.0-alpha.5.5",
-=======
->>>>>>> 2ef73c5b
     "webpack": "^3.8.1"
   },
   "author": {
