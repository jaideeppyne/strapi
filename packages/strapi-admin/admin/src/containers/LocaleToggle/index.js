--- conflicted
+++ resolved
@@ -43,13 +43,10 @@
         return 'https://cdnjs.cloudflare.com/ajax/libs/flag-icon-css/3.1.0/flags/4x3/jp.svg';
       case 'vi':
         return 'https://cdnjs.cloudflare.com/ajax/libs/flag-icon-css/3.1.0/flags/4x3/vn.svg';
-<<<<<<< HEAD
       case 'sk':
         return 'https://cdnjs.cloudflare.com/ajax/libs/flag-icon-css/3.1.0/flags/4x3/sk.svg';
-=======
       case 'cs':
         return 'https://cdnjs.cloudflare.com/ajax/libs/flag-icon-css/3.1.0/flags/4x3/cz.svg';
->>>>>>> 893c0018
       default:
         return `https://cdnjs.cloudflare.com/ajax/libs/flag-icon-css/3.1.0/flags/4x3/${locale}.svg`;
     }
