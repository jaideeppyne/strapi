--- conflicted
+++ resolved
@@ -22,11 +22,7 @@
 module.exports = function (scope, cb) {
 
   // Copy the admin files.
-<<<<<<< HEAD
-  fs.copySync(path.resolve(__dirname, '..', 'node_modules', 'strapi-admin'), path.resolve(scope.rootPath, 'admin'));
-=======
   fs.copySync(path.resolve(__dirname, '..', '..', 'strapi-admin', 'files'), path.resolve(scope.rootPath, 'admin'));
->>>>>>> d855d99f
 
   // Take another pass to take advantage of the defaults absorbed in previous passes.
   _.defaults(scope, {
