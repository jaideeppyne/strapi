--- conflicted
+++ resolved
@@ -1,10 +1,6 @@
 {
   "name": "@strapi/provider-email-mailgun",
-<<<<<<< HEAD
-  "version": "5.12.0-beta.0",
-=======
   "version": "5.11.1",
->>>>>>> 896eb443
   "description": "Mailgun provider for strapi email plugin",
   "keywords": [
     "email",
@@ -50,22 +46,13 @@
     "watch": "run -T rollup -c -w"
   },
   "dependencies": {
-<<<<<<< HEAD
-    "@strapi/utils": "5.12.0-beta.0",
-=======
     "@strapi/utils": "5.11.1",
->>>>>>> 896eb443
     "form-data": "^4.0.0",
     "mailgun.js": "10.2.1"
   },
   "devDependencies": {
-<<<<<<< HEAD
-    "eslint-config-custom": "5.12.0-beta.0",
-    "tsconfig": "5.12.0-beta.0"
-=======
     "eslint-config-custom": "5.11.1",
     "tsconfig": "5.11.1"
->>>>>>> 896eb443
   },
   "engines": {
     "node": ">=18.0.0 <=22.x.x",
