--- conflicted
+++ resolved
@@ -1,10 +1,6 @@
 {
   "name": "@strapi/provider-email-sendmail",
-<<<<<<< HEAD
-  "version": "5.0.6",
-=======
   "version": "5.1.0",
->>>>>>> c823b10e
   "description": "Sendmail provider for strapi email",
   "keywords": [
     "email",
