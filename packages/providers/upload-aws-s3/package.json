{
  "name": "@strapi/provider-upload-aws-s3",
<<<<<<< HEAD
  "version": "5.13.0-beta.1",
=======
  "version": "5.13.1",
>>>>>>> fca58d9b
  "description": "AWS S3 provider for strapi upload",
  "keywords": [
    "upload",
    "aws",
    "s3",
    "strapi"
  ],
  "homepage": "https://strapi.io",
  "bugs": {
    "url": "https://github.com/strapi/strapi/issues"
  },
  "repository": {
    "type": "git",
    "url": "git://github.com/strapi/strapi.git"
  },
  "license": "SEE LICENSE IN LICENSE",
  "author": {
    "name": "Strapi Solutions SAS",
    "email": "hi@strapi.io",
    "url": "https://strapi.io"
  },
  "maintainers": [
    {
      "name": "Strapi Solutions SAS",
      "email": "hi@strapi.io",
      "url": "https://strapi.io"
    }
  ],
  "main": "./dist/index.js",
  "module": "./dist/index.mjs",
  "source": "./src/index.ts",
  "types": "./dist/index.d.ts",
  "files": [
    "dist/"
  ],
  "scripts": {
    "build": "run -T npm-run-all clean --parallel build:code build:types",
    "build:code": "run -T  rollup -c",
    "build:types": "run -T tsc -p tsconfig.build.json --emitDeclarationOnly",
    "clean": "run -T rimraf ./dist",
    "lint": "run -T eslint .",
    "test:unit": "run -T jest",
    "test:unit:watch": "run -T jest --watch",
    "watch": "run -T rollup -c -w"
  },
  "dependencies": {
    "@aws-sdk/client-s3": "3.600.0",
    "@aws-sdk/lib-storage": "3.433.0",
    "@aws-sdk/s3-request-presigner": "3.433.0",
    "@aws-sdk/types": "3.433.0",
    "lodash": "4.17.21"
  },
  "devDependencies": {
    "@types/jest": "29.5.2",
<<<<<<< HEAD
    "eslint-config-custom": "5.13.0-beta.1",
    "tsconfig": "5.13.0-beta.1"
=======
    "eslint-config-custom": "5.13.1",
    "tsconfig": "5.13.1"
>>>>>>> fca58d9b
  },
  "engines": {
    "node": ">=18.0.0 <=22.x.x",
    "npm": ">=6.0.0"
  }
}<|MERGE_RESOLUTION|>--- conflicted
+++ resolved
@@ -1,10 +1,6 @@
 {
   "name": "@strapi/provider-upload-aws-s3",
-<<<<<<< HEAD
-  "version": "5.13.0-beta.1",
-=======
   "version": "5.13.1",
->>>>>>> fca58d9b
   "description": "AWS S3 provider for strapi upload",
   "keywords": [
     "upload",
@@ -59,13 +55,8 @@
   },
   "devDependencies": {
     "@types/jest": "29.5.2",
-<<<<<<< HEAD
-    "eslint-config-custom": "5.13.0-beta.1",
-    "tsconfig": "5.13.0-beta.1"
-=======
     "eslint-config-custom": "5.13.1",
     "tsconfig": "5.13.1"
->>>>>>> fca58d9b
   },
   "engines": {
     "node": ">=18.0.0 <=22.x.x",
