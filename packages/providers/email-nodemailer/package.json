--- conflicted
+++ resolved
@@ -1,10 +1,6 @@
 {
   "name": "@strapi/provider-email-nodemailer",
-<<<<<<< HEAD
-  "version": "5.12.0-beta.0",
-=======
   "version": "5.11.1",
->>>>>>> 896eb443
   "description": "Nodemailer provider for Strapi 3",
   "keywords": [
     "strapi",
@@ -66,13 +62,8 @@
   },
   "devDependencies": {
     "@types/nodemailer": "6.4.7",
-<<<<<<< HEAD
-    "eslint-config-custom": "5.12.0-beta.0",
-    "tsconfig": "5.12.0-beta.0"
-=======
     "eslint-config-custom": "5.11.1",
     "tsconfig": "5.11.1"
->>>>>>> 896eb443
   },
   "engines": {
     "node": ">=18.0.0 <=22.x.x",
