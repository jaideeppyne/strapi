--- conflicted
+++ resolved
@@ -1,10 +1,6 @@
 {
   "name": "strapi-plugin-email",
-<<<<<<< HEAD
-  "version": "3.0.0-alpha.26.1",
-=======
   "version": "3.0.0-alpha.26.2",
->>>>>>> a0b6a7ce
   "description": "This is the description of the plugin.",
   "strapi": {
     "name": "Email",
@@ -15,26 +11,6 @@
     "test": "echo \"no tests yet\""
   },
   "dependencies": {
-<<<<<<< HEAD
-    "strapi-helper-plugin": "3.0.0-alpha.26.1",
-    "strapi-provider-email-sendmail": "3.0.0-alpha.26.1",
-    "strapi-utils": "3.0.0-alpha.26.1"
-  },
-  "peerDependencies": {
-    "classnames": "^2.2.6",
-    "immutable": "^3.8.2",
-    "invariant": "^2.2.1",
-    "lodash": "^4.17.11",
-    "react": "^16.0.0",
-    "react-copy-to-clipboard": "^5.0.1",
-    "react-dom": "^16.0.0",
-    "react-intl": "^2.8.0",
-    "react-redux": "^7.0.2",
-    "react-router": "^5.0.0",
-    "react-router-dom": "^5.0.0",
-    "react-transition-group": "^2.5.0",
-    "reactstrap": "^5.0.0"
-=======
     "strapi-provider-email-sendmail": "3.0.0-alpha.26.2",
     "strapi-utils": "3.0.0-alpha.26.2"
   },
@@ -42,7 +18,6 @@
     "react-copy-to-clipboard": "5.0.1",
     "rimraf": "^2.6.3",
     "strapi-helper-plugin": "3.0.0-alpha.26.2"
->>>>>>> a0b6a7ce
   },
   "author": {
     "name": "Strapi team",
