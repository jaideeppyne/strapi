import { isNil, isPlainObject } from 'lodash/fp';
import type { UID, Struct } from '@strapi/types';

type TransformedEntry = {
  id: string;
  documentId?: string | null;
  attributes: Record<string, unknown>;
};

type TransformedComponent = {
  id: string;
  [key: string]: unknown;
};

type Entry = {
  id: string;
  documentId: string | null;
  [key: string]: Entry | Entry[] | string | number | null | boolean | Date;
};

function isEntry(property: unknown): property is Entry | Entry[] {
  return property === null || isPlainObject(property) || Array.isArray(property);
}

function isDZEntries(property: unknown): property is (Entry & { __component: UID.Component })[] {
  return Array.isArray(property);
}

interface TransformOptions {
  contentType?: Schema.ContentType | Schema.Component;
  /**
   * @deprecated this option is deprecated and will be removed in the next major version
   */
  useJsonAPIFormat?: boolean;
}

const transformResponse = (
  resource: any,
  meta: unknown = {},
<<<<<<< HEAD
  opts: { contentType?: Struct.Schema } = {}
=======
  opts: TransformOptions = {
    useJsonAPIFormat: false,
  }
>>>>>>> 2363945b
) => {
  if (isNil(resource)) {
    return resource;
  }

  if (!isPlainObject(resource) && !Array.isArray(resource)) {
    throw new Error('Entry must be an object or an arrayy of objects');
  }

  return {
    data: opts.useJsonAPIFormat ? transformEntry(resource, opts?.contentType) : resource,
    meta,
  };
};

function transformComponent<T extends Entry | Entry[] | null>(
  data: T,
  component: Struct.ComponentSchema
): T extends Entry[] ? TransformedComponent[] : T extends Entry ? TransformedComponent : null;
function transformComponent(
  data: Entry | Entry[] | null,
  component: Struct.ComponentSchema
): TransformedComponent | TransformedComponent[] | null {
  if (Array.isArray(data)) {
    return data.map((datum) => transformComponent(datum, component));
  }

  const res = transformEntry(data, component);

  if (isNil(res)) {
    return res;
  }

  const { id, attributes } = res;
  return { id, ...attributes };
}

function transformEntry<T extends Entry | Entry[] | null>(
  entry: T,
  type?: Struct.Schema
): T extends Entry[] ? TransformedEntry[] : T extends Entry ? TransformedEntry : null;
function transformEntry(
  entry: Entry | Entry[] | null,
  type?: Struct.Schema
): TransformedEntry | TransformedEntry[] | null {
  if (isNil(entry)) {
    return entry;
  }

  if (Array.isArray(entry)) {
    return entry.map((singleEntry) => transformEntry(singleEntry, type));
  }

  if (!isPlainObject(entry)) {
    throw new Error('Entry must be an object');
  }

  const { id, documentId, ...properties } = entry;

  const attributeValues: Record<string, unknown> = {};

  for (const key of Object.keys(properties)) {
    const property = properties[key];
    const attribute = type && type.attributes[key];

    if (attribute && attribute.type === 'relation' && isEntry(property) && 'target' in attribute) {
<<<<<<< HEAD
      attributeValues[key] = transformEntry(property, strapi.contentType(attribute.target));
=======
      const data = transformEntry(
        property,
        strapi.contentType(attribute.target as Common.UID.ContentType)
      );

      attributeValues[key] = { data };
>>>>>>> 2363945b
    } else if (attribute && attribute.type === 'component' && isEntry(property)) {
      attributeValues[key] = transformComponent(property, strapi.components[attribute.component]);
    } else if (attribute && attribute.type === 'dynamiczone' && isDZEntries(property)) {
      if (isNil(property)) {
        attributeValues[key] = property;
      }

      attributeValues[key] = property.map((subProperty) => {
        return transformComponent(subProperty, strapi.components[subProperty.__component]);
      });
    } else if (attribute && attribute.type === 'media' && isEntry(property)) {
<<<<<<< HEAD
      attributeValues[key] = transformEntry(property, strapi.contentType('plugin::upload.file'));
=======
      const data = transformEntry(property, strapi.contentType('plugin::upload.file'));

      attributeValues[key] = { data };
>>>>>>> 2363945b
    } else {
      attributeValues[key] = property;
    }
  }

  return {
    id,
    documentId,
    attributes: attributeValues,
  };
}

export { transformResponse };<|MERGE_RESOLUTION|>--- conflicted
+++ resolved
@@ -1,9 +1,9 @@
 import { isNil, isPlainObject } from 'lodash/fp';
-import type { UID, Struct } from '@strapi/types';
+import type { UID, Struct, Data } from '@strapi/types';
 
 type TransformedEntry = {
   id: string;
-  documentId?: string | null;
+  documentId?: Data.DocumentID | null;
   attributes: Record<string, unknown>;
 };
 
@@ -14,7 +14,7 @@
 
 type Entry = {
   id: string;
-  documentId: string | null;
+  documentId: Data.DocumentID | null;
   [key: string]: Entry | Entry[] | string | number | null | boolean | Date;
 };
 
@@ -27,7 +27,7 @@
 }
 
 interface TransformOptions {
-  contentType?: Schema.ContentType | Schema.Component;
+  contentType?: Struct.ContentTypeSchema | Struct.ComponentSchema;
   /**
    * @deprecated this option is deprecated and will be removed in the next major version
    */
@@ -37,20 +37,16 @@
 const transformResponse = (
   resource: any,
   meta: unknown = {},
-<<<<<<< HEAD
-  opts: { contentType?: Struct.Schema } = {}
-=======
   opts: TransformOptions = {
     useJsonAPIFormat: false,
   }
->>>>>>> 2363945b
 ) => {
   if (isNil(resource)) {
     return resource;
   }
 
   if (!isPlainObject(resource) && !Array.isArray(resource)) {
-    throw new Error('Entry must be an object or an arrayy of objects');
+    throw new Error('Entry must be an object or an array of objects');
   }
 
   return {
@@ -110,16 +106,12 @@
     const attribute = type && type.attributes[key];
 
     if (attribute && attribute.type === 'relation' && isEntry(property) && 'target' in attribute) {
-<<<<<<< HEAD
-      attributeValues[key] = transformEntry(property, strapi.contentType(attribute.target));
-=======
       const data = transformEntry(
         property,
-        strapi.contentType(attribute.target as Common.UID.ContentType)
+        strapi.contentType(attribute.target)
       );
 
       attributeValues[key] = { data };
->>>>>>> 2363945b
     } else if (attribute && attribute.type === 'component' && isEntry(property)) {
       attributeValues[key] = transformComponent(property, strapi.components[attribute.component]);
     } else if (attribute && attribute.type === 'dynamiczone' && isDZEntries(property)) {
@@ -131,13 +123,9 @@
         return transformComponent(subProperty, strapi.components[subProperty.__component]);
       });
     } else if (attribute && attribute.type === 'media' && isEntry(property)) {
-<<<<<<< HEAD
-      attributeValues[key] = transformEntry(property, strapi.contentType('plugin::upload.file'));
-=======
       const data = transformEntry(property, strapi.contentType('plugin::upload.file'));
 
       attributeValues[key] = { data };
->>>>>>> 2363945b
     } else {
       attributeValues[key] = property;
     }
