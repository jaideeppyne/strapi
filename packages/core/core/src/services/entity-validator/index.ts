--- conflicted
+++ resolved
@@ -477,11 +477,7 @@
   for (const [key, value] of Object.entries(relationsStore)) {
     const evaluate = async () => {
       const uniqueValues = uniqBy(value, `id`);
-<<<<<<< HEAD
-      const count = await strapi.query(key as UID.Schema).count({
-=======
-      const count = await strapi.db.query(key as Common.UID.Schema).count({
->>>>>>> f62c536b
+      const count = await strapi.db.query(key as UID.Schema).count({
         where: {
           id: {
             $in: uniqueValues.map((v) => v.id),
