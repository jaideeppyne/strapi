import { isObject } from 'lodash/fp';
import { Modules, Schema, UID } from '@strapi/types';
import { traverseEntity } from '@strapi/utils';
import { IdMap } from '../../id-map';
import { ShortHand, LongHand, LongHandDocument } from '../utils/types';
import { isShortHand, isLongHand } from '../utils/data';
import { getRelationTargetLocale } from '../utils/i18n';
import { getRelationTargetStatus } from '../utils/dp';

/**
 *  Get relation ids from primitive representation (id, id[], {id}, {id}[])
 */
const handlePrimitive = (
  relation: ShortHand | LongHand | ShortHand[] | LongHand[] | null | undefined | any
): LongHandDocument[] => {
  if (!relation) {
    return []; // null
  }

  if (isShortHand(relation)) {
    return [{ documentId: relation }]; // id
  }

  if (isLongHand(relation)) {
    // { documentId, locale? }
    if ('documentId' in relation) {
      return [
        { documentId: relation.documentId, locale: relation.locale, status: relation.status },
      ];
    }
    // { id }
    return [];
  }

  if (Array.isArray(relation)) {
    return relation.map((item) => (isShortHand(item) ? { documentId: item } : item)); // id[]
  }

  return [];
};

/**
 * Get all relations document ids from a relation input value
 */
const extractRelationIds = <T extends Schema.Attribute.RelationKind.Any>(
  relation: Modules.EntityService.Params.Attribute.RelationInputValue<T>
): LongHandDocument[] => {
  const ids = handlePrimitive(relation);
  if (!isObject(relation)) return ids;

  if ('set' in relation) ids.push(...handlePrimitive(relation.set)); // set: id[]
  if ('disconnect' in relation) ids.push(...handlePrimitive(relation.disconnect)); // disconnect: id[]
  if ('connect' in relation) {
    // connect: id[] | { id } | ...
    if (!relation.connect) return [];
    ids.push(...handlePrimitive(relation.connect));

    // handle positional arguments
    const connect = Array.isArray(relation.connect) ? relation.connect : [relation.connect];
    connect.forEach((relation) => {
      if (isShortHand(relation) || !('position' in relation)) return;

      const { position } = relation;

      // { connect: { id: id, position: { before: id } } }
      if (position?.before) {
        ids.push(...handlePrimitive({ ...position, documentId: position.before }));
      }

      // { connect: { id: id, position: { after: id } } }
      if (position?.after) {
        ids.push(...handlePrimitive({ ...position, documentId: position.after }));
      }
    });
  }

  return ids;
};

/**
 * Iterate over all attributes of a Data object and extract all relational document ids.
 * Those will later be transformed to entity ids.
 */
const extractDataIds = (
  idMap: IdMap,
  data: Record<string, any>,
<<<<<<< HEAD
  opts: { uid: UID.Schema; locale?: string | null; isDraft?: boolean }
=======
  opts: { uid: Common.UID.Schema; locale?: string | null; status?: 'draft' | 'published' }
>>>>>>> f62c536b
) => {
  return traverseEntity(
    ({ value, attribute }) => {
      // Find relational attributes, and return the document ids
      if (attribute.type === 'relation') {
        const extractedIds = extractRelationIds(value as any);

        // TODO: Handle morph relations (they have multiple targets)
        const target = attribute.target;
        if (!target) return;

        // If not connecting to any version on disabled d&p, we should connect to both draft and published relations at the same time
        extractedIds.forEach((relation) => {
<<<<<<< HEAD
          idMap.add({
            uid: target,
            documentId: relation.documentId,
            locale: getRelationTargetLocale(relation, {
              targetUid: target as UID.Schema,
              sourceUid: opts.uid,
              sourceLocale: opts.locale,
            }),
            isDraft: opts.isDraft,
=======
          const targetLocale = getRelationTargetLocale(relation, {
            targetUid: target as Common.UID.Schema,
            sourceUid: opts.uid,
            sourceLocale: opts.locale,
          });

          const targetStatus = getRelationTargetStatus(relation, {
            targetUid: target as Common.UID.Schema,
            sourceUid: opts.uid,
            sourceStatus: opts.status,
          });

          targetStatus.forEach((status) => {
            idMap.add({
              uid: target,
              documentId: relation.documentId,
              locale: targetLocale,
              status,
            });
>>>>>>> f62c536b
          });
        });
      }
    },
    { schema: strapi.getModel(opts.uid) },
    data
  );
};

export { extractDataIds };<|MERGE_RESOLUTION|>--- conflicted
+++ resolved
@@ -6,7 +6,6 @@
 import { isShortHand, isLongHand } from '../utils/data';
 import { getRelationTargetLocale } from '../utils/i18n';
 import { getRelationTargetStatus } from '../utils/dp';
-
 /**
  *  Get relation ids from primitive representation (id, id[], {id}, {id}[])
  */
@@ -84,11 +83,7 @@
 const extractDataIds = (
   idMap: IdMap,
   data: Record<string, any>,
-<<<<<<< HEAD
-  opts: { uid: UID.Schema; locale?: string | null; isDraft?: boolean }
-=======
-  opts: { uid: Common.UID.Schema; locale?: string | null; status?: 'draft' | 'published' }
->>>>>>> f62c536b
+  opts: { uid: UID.Schema; locale?: string | null; status?: 'draft' | 'published' }
 ) => {
   return traverseEntity(
     ({ value, attribute }) => {
@@ -102,25 +97,14 @@
 
         // If not connecting to any version on disabled d&p, we should connect to both draft and published relations at the same time
         extractedIds.forEach((relation) => {
-<<<<<<< HEAD
-          idMap.add({
-            uid: target,
-            documentId: relation.documentId,
-            locale: getRelationTargetLocale(relation, {
-              targetUid: target as UID.Schema,
-              sourceUid: opts.uid,
-              sourceLocale: opts.locale,
-            }),
-            isDraft: opts.isDraft,
-=======
           const targetLocale = getRelationTargetLocale(relation, {
-            targetUid: target as Common.UID.Schema,
+            targetUid: target as UID.Schema,
             sourceUid: opts.uid,
             sourceLocale: opts.locale,
           });
 
           const targetStatus = getRelationTargetStatus(relation, {
-            targetUid: target as Common.UID.Schema,
+            targetUid: target as UID.Schema,
             sourceUid: opts.uid,
             sourceStatus: opts.status,
           });
@@ -132,7 +116,6 @@
               locale: targetLocale,
               status,
             });
->>>>>>> f62c536b
           });
         });
       }
