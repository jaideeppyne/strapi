--- conflicted
+++ resolved
@@ -39,15 +39,9 @@
 /**
  * Get all relations document ids from a relation input value
  */
-<<<<<<< HEAD
 const extractRelationIds = <T extends Schema.Attribute.RelationKind.Any>(
   relation: Modules.EntityService.Params.Attribute.RelationInputValue<T>
-): ExtractedId[] => {
-=======
-const extractRelationIds = <T extends Attribute.RelationKind.Any>(
-  relation: EntityService.Params.Attribute.RelationInputValue<T>
 ): LongHandDocument[] => {
->>>>>>> 651a6b8d
   const ids = handlePrimitive(relation);
   if (!isObject(relation)) return ids;
 
