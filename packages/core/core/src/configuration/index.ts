--- conflicted
+++ resolved
@@ -4,13 +4,8 @@
 import _ from 'lodash';
 import { omit } from 'lodash/fp';
 import dotenv from 'dotenv';
-<<<<<<< HEAD
 import type { Core } from '@strapi/types';
-import { getConfigUrls, getAbsoluteAdminUrl, getAbsoluteServerUrl } from '@strapi/utils';
-=======
-import type { Config } from '@strapi/types';
 import { getConfigUrls, getAbsoluteAdminUrl, getAbsoluteServerUrl } from './urls';
->>>>>>> 377d4786
 
 import loadConfigDir from './config-loader';
 
