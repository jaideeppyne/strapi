--- conflicted
+++ resolved
@@ -1,10 +1,6 @@
 {
   "name": "@strapi/utils",
-<<<<<<< HEAD
-  "version": "5.0.6",
-=======
   "version": "5.1.0",
->>>>>>> c823b10e
   "description": "Shared utilities for the Strapi packages",
   "keywords": [
     "strapi",
