--- conflicted
+++ resolved
@@ -61,13 +61,8 @@
     "@types/http-errors": "2.0.4",
     "@types/koa": "2.13.4",
     "@types/node": "18.19.24",
-<<<<<<< HEAD
     "eslint-config-custom": "5.10.4",
-    "koa": "2.15.2",
-=======
-    "eslint-config-custom": "5.10.3",
     "koa": "2.15.4",
->>>>>>> e98ae27d
     "koa-body": "6.0.1",
     "tsconfig": "5.10.4"
   },
