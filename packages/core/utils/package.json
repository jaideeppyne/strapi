--- conflicted
+++ resolved
@@ -1,10 +1,6 @@
 {
   "name": "@strapi/utils",
-<<<<<<< HEAD
-  "version": "4.12.6",
-=======
   "version": "4.12.7",
->>>>>>> fefc4a24
   "description": "Shared utilities for the Strapi packages",
   "keywords": [
     "strapi",
@@ -59,17 +55,10 @@
   },
   "devDependencies": {
     "@types/koa": "2.13.4",
-<<<<<<< HEAD
-    "eslint-config-custom": "4.12.6",
-    "koa": "2.13.4",
-    "koa-body": "4.2.0",
-    "tsconfig": "4.12.6"
-=======
     "eslint-config-custom": "4.12.7",
     "koa": "2.13.4",
     "koa-body": "4.2.0",
     "tsconfig": "4.12.7"
->>>>>>> fefc4a24
   },
   "engines": {
     "node": ">=16.0.0 <=20.x.x",
