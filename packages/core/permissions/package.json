--- conflicted
+++ resolved
@@ -1,10 +1,6 @@
 {
   "name": "@strapi/permissions",
-<<<<<<< HEAD
-  "version": "5.13.0-beta.1",
-=======
   "version": "5.13.1",
->>>>>>> fca58d9b
   "description": "Strapi's permission layer.",
   "repository": {
     "type": "git",
@@ -43,23 +39,14 @@
   },
   "dependencies": {
     "@casl/ability": "6.5.0",
-<<<<<<< HEAD
-    "@strapi/utils": "5.13.0-beta.1",
-=======
     "@strapi/utils": "5.13.1",
->>>>>>> fca58d9b
     "lodash": "4.17.21",
     "qs": "6.11.1",
     "sift": "16.0.1"
   },
   "devDependencies": {
-<<<<<<< HEAD
-    "eslint-config-custom": "5.13.0-beta.1",
-    "tsconfig": "5.13.0-beta.1"
-=======
     "eslint-config-custom": "5.13.1",
     "tsconfig": "5.13.1"
->>>>>>> fca58d9b
   },
   "engines": {
     "node": ">=18.0.0 <=22.x.x",
