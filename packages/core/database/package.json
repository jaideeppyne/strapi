--- conflicted
+++ resolved
@@ -31,11 +31,6 @@
     "./dist"
   ],
   "scripts": {
-<<<<<<< HEAD
-    "lint": "run -T eslint .",
-    "test:unit": "run -T jest",
-    "test:unit:watch": "run -T jest --watch"
-=======
     "build": "pack-up build",
     "clean": "run -T rimraf ./dist",
     "lint": "run -T tsc --noEmit && run -T eslint .",
@@ -43,7 +38,6 @@
     "test:unit": "run -T jest",
     "test:unit:watch": "run -T jest --watch",
     "watch": "pack-up watch"
->>>>>>> 2fce3442
   },
   "dependencies": {
     "@strapi/utils": "4.14.4",
@@ -57,8 +51,8 @@
   },
   "devDependencies": {
     "@strapi/pack-up": "workspace:*",
-    "eslint-config-custom": "4.14.3",
-    "tsconfig": "4.14.3"
+    "eslint-config-custom": "4.14.4",
+    "tsconfig": "4.14.4"
   },
   "engines": {
     "node": ">=16.0.0 <=20.x.x",
