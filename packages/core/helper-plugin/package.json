--- conflicted
+++ resolved
@@ -63,23 +63,13 @@
     "react-select": "5.7.0"
   },
   "devDependencies": {
-<<<<<<< HEAD
     "@storybook/addon-actions": "7.5.3",
     "@storybook/addon-essentials": "7.5.3",
     "@storybook/addon-links": "7.5.3",
     "@storybook/addon-mdx-gfm": "7.5.3",
     "@storybook/builder-vite": "7.5.3",
     "@storybook/react-vite": "7.5.3",
-    "@strapi/admin-test-utils": "4.15.4",
-=======
-    "@storybook/addon-actions": "7.4.0",
-    "@storybook/addon-essentials": "7.4.0",
-    "@storybook/addon-links": "7.4.0",
-    "@storybook/addon-mdx-gfm": "7.4.0",
-    "@storybook/builder-vite": "7.4.0",
-    "@storybook/react-vite": "7.4.0",
     "@strapi/admin-test-utils": "4.15.5",
->>>>>>> d5f620ac
     "@strapi/design-system": "1.13.1",
     "@strapi/icons": "1.13.0",
     "@strapi/pack-up": "4.15.5",
