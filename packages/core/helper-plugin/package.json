--- conflicted
+++ resolved
@@ -71,14 +71,9 @@
     "@strapi/admin-test-utils": "4.19.0",
     "@strapi/design-system": "1.14.1",
     "@strapi/icons": "1.14.1",
-<<<<<<< HEAD
-    "@strapi/pack-up": "4.17.1",
-    "@strapi/types": "4.17.1",
-    "@strapi/utils": "4.17.1",
-=======
     "@strapi/pack-up": "4.19.0",
     "@strapi/types": "4.19.0",
->>>>>>> 6a586219
+    "@strapi/utils": "4.19.0",
     "@testing-library/react": "14.0.0",
     "@testing-library/user-event": "14.4.3",
     "cross-env": "^7.0.3",
