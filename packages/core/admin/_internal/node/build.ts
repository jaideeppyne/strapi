import type { CLIContext } from '@strapi/strapi';
import EE from '@strapi/strapi/dist/utils/ee';
import * as tsUtils from '@strapi/typescript-utils';
import { checkRequiredDependencies } from './core/dependencies';
import { getTimer, prettyTime } from './core/timer';
import { createBuildContext } from './createBuildContext';
import { writeStaticClientFiles } from './staticFiles';
import { build as buildWebpack } from './webpack/build';
<<<<<<< HEAD
import { createBuildContext } from './createBuildContext';

import { getTimer } from './core/timer';

import type { CLIContext } from '@strapi/strapi';
=======
>>>>>>> 6b35da10

interface BuildOptions extends CLIContext {
  /**
   * @default false
   */
  ignorePrompts?: boolean;
  /**
   * Minify the output
   *
   * @default true
   */
  minify?: boolean;
  /**
   * Generate sourcemaps – useful for debugging bugs in the admin panel UI.
   */
  sourcemaps?: boolean;
  /**
   * Print stats for build
   */
  stats?: boolean;
}

/**
 * @example `$ strapi build`
 *
 * @description Builds the admin panel of the strapi application.
 */
const build = async ({ logger, cwd, tsconfig, ignorePrompts, ...options }: BuildOptions) => {
  const timer = getTimer();

  const { didInstall } = await checkRequiredDependencies({ cwd, logger, ignorePrompts }).catch(
    (err) => {
      logger.error(err.message);
      process.exit(1);
    }
  );

  if (didInstall) {
    return;
  }

  if (tsconfig?.config) {
    timer.start('compilingTS');
    const compilingTsSpinner = logger.spinner(`Compiling TS`).start();

    tsUtils.compile(cwd, { configOptions: { ignoreDiagnostics: false } });

    const compilingDuration = timer.end('compilingTS');
    compilingTsSpinner.text = `Compiling TS (${prettyTime(compilingDuration)})`;
    compilingTsSpinner.succeed();
  }

  timer.start('createBuildContext');
  const contextSpinner = logger.spinner(`Building build context`).start();
  console.log('');

  const ctx = await createBuildContext({
    cwd,
    logger,
    tsconfig,
    options,
  });
  const contextDuration = timer.end('createBuildContext');
  contextSpinner.text = `Building build context (${prettyTime(contextDuration)})`;
  contextSpinner.succeed();

  timer.start('buildAdmin');
  const buildingSpinner = logger.spinner(`Building admin panel`).start();
  console.log('');

  try {
    await writeStaticClientFiles(ctx);
    await buildWebpack(ctx);

    const buildDuration = timer.end('buildAdmin');
    buildingSpinner.text = `Building admin panel (${prettyTime(buildDuration)})`;
    buildingSpinner.succeed();
  } catch (err) {
    buildingSpinner.fail();
    throw err;
  }
};

export { build };
export type { BuildOptions };<|MERGE_RESOLUTION|>--- conflicted
+++ resolved
@@ -1,19 +1,10 @@
 import type { CLIContext } from '@strapi/strapi';
-import EE from '@strapi/strapi/dist/utils/ee';
 import * as tsUtils from '@strapi/typescript-utils';
 import { checkRequiredDependencies } from './core/dependencies';
 import { getTimer, prettyTime } from './core/timer';
 import { createBuildContext } from './createBuildContext';
 import { writeStaticClientFiles } from './staticFiles';
 import { build as buildWebpack } from './webpack/build';
-<<<<<<< HEAD
-import { createBuildContext } from './createBuildContext';
-
-import { getTimer } from './core/timer';
-
-import type { CLIContext } from '@strapi/strapi';
-=======
->>>>>>> 6b35da10
 
 interface BuildOptions extends CLIContext {
   /**
