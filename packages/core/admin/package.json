{
  "name": "@strapi/admin",
  "version": "4.3.4",
  "description": "Strapi Admin",
  "repository": {
    "type": "git",
    "url": "git://github.com/strapi/strapi.git"
  },
  "license": "SEE LICENSE IN LICENSE",
  "author": {
    "name": "Strapi Solutions SAS",
    "email": "hi@strapi.io",
    "url": "https://strapi.io"
  },
  "maintainers": [
    {
      "name": "Strapi Solutions SAS",
      "email": "hi@strapi.io",
      "url": "https://strapi.io"
    }
  ],
  "main": "index.js",
  "scripts": {
    "analyze:bundle": "ANALYZE_BUNDLE=true webpack --config webpack.config.dev.js",
    "analyze:deps": "ANALYZE_DEPS=true webpack serve --config webpack.config.dev.js --progress profile",
    "create:plugin-file": "node ./scripts/create-dev-plugins-file.js",
    "develop": "yarn create:plugin-file && yarn develop:webpack",
    "develop:webpack": "cross-env NODE_ENV=development webpack serve --config webpack.config.dev.js --progress profile",
    "prepublishOnly": "yarn build",
    "build": "rimraf build && node ./scripts/build.js",
    "build:mesure": "rimraf build && cross-env MESURE_BUILD_SPEED=true node ./scripts/build.js",
    "test": "echo \"no tests yet\"",
    "test:unit": "jest --verbose",
    "test:front": "cross-env IS_EE=true jest --config ./jest.config.front.js",
    "test:front:watch": "cross-env IS_EE=true jest --config ./jest.config.front.js --watchAll",
    "test:front:ce": "cross-env IS_EE=false jest --config ./jest.config.front.js",
    "test:front:watch:ce": "cross-env IS_EE=false jest --config ./jest.config.front.js --watchAll",
    "test:front:ce:cov": "cross-env IS_EE=false jest --config ./jest.config.front.js --coverage --collectCoverageFrom='<rootDir>/packages/core/admin/admin/**/*.js' --coverageDirectory='<rootDir>/packages/core/admin/coverage'"
  },
  "dependencies": {
    "@babel/core": "7.18.10",
    "@babel/plugin-transform-runtime": "7.18.10",
    "@babel/preset-env": "7.18.10",
    "@babel/preset-react": "7.18.6",
    "@babel/runtime": "7.18.9",
    "@casl/ability": "^5.4.3",
    "@fingerprintjs/fingerprintjs": "3.3.3",
    "@fortawesome/fontawesome-free": "^5.15.3",
    "@fortawesome/fontawesome-svg-core": "6.1.2",
    "@fortawesome/free-brands-svg-icons": "^5.15.3",
    "@fortawesome/free-solid-svg-icons": "^5.15.3",
    "@fortawesome/react-fontawesome": "^0.2.0",
    "@pmmmwh/react-refresh-webpack-plugin": "0.5.7",
    "@strapi/babel-plugin-switch-ee-ce": "4.3.4",
    "@strapi/design-system": "1.2.1",
    "@strapi/helper-plugin": "4.3.4",
    "@strapi/icons": "1.2.1",
<<<<<<< HEAD
    "@strapi/typescript-utils": "4.3.2",
    "@strapi/utils": "4.3.2",
    "@strapi/permissions": "4.3.2",
    "axios": "0.24.0",
=======
    "@strapi/typescript-utils": "4.3.4",
    "@strapi/utils": "4.3.4",
    "@strapi/permissions": "4.3.4",
    "axios": "0.27.2",
>>>>>>> 3fb0206a
    "babel-loader": "8.2.5",
    "babel-plugin-styled-components": "2.0.2",
    "bcryptjs": "2.4.3",
    "chalk": "^4.1.1",
    "chokidar": "^3.5.1",
    "codemirror": "^5.65.6",
    "cross-env": "^7.0.3",
    "css-loader": "6.7.1",
    "date-fns": "2.28.0",
    "dotenv": "8.5.1",
    "esbuild-loader": "^2.19.0",
    "execa": "^1.0.0",
    "fast-deep-equal": "3.1.3",
    "font-awesome": "^4.7.0",
    "fork-ts-checker-webpack-plugin": "7.2.1",
    "formik": "^2.2.6",
    "fs-extra": "10.0.0",
    "highlight.js": "^10.4.1",
    "history": "^4.9.0",
    "hoist-non-react-statics": "^3.3.0",
    "html-loader": "3.1.2",
    "html-webpack-plugin": "5.5.0",
    "immer": "9.0.15",
    "invariant": "^2.2.4",
    "js-cookie": "2.2.1",
    "jsonwebtoken": "8.5.1",
    "koa-compose": "4.1.0",
    "koa-passport": "5.0.0",
    "koa-static": "5.0.0",
    "lodash": "4.17.21",
    "markdown-it": "^12.3.2",
    "markdown-it-abbr": "^1.0.4",
    "markdown-it-container": "^3.0.0",
    "markdown-it-deflist": "^2.1.0",
    "markdown-it-emoji": "^2.0.0",
    "markdown-it-footnote": "^3.0.3",
    "markdown-it-ins": "^3.0.1",
    "markdown-it-mark": "^3.0.1",
    "markdown-it-sub": "^1.0.0",
    "markdown-it-sup": "1.0.0",
    "match-sorter": "^4.0.2",
    "mini-css-extract-plugin": "2.4.4",
    "node-polyfill-webpack-plugin": "2.0.1",
    "p-map": "4.0.0",
    "passport-local": "1.0.0",
    "prop-types": "^15.7.2",
    "qs": "6.10.1",
    "react": "^17.0.2",
    "react-copy-to-clipboard": "^5.1.0",
    "react-dnd": "^14.0.2",
    "react-dnd-html5-backend": "^14.0.0",
    "react-dom": "^17.0.2",
    "react-error-boundary": "3.1.1",
    "react-fast-compare": "^3.2.0",
    "react-helmet": "^6.1.0",
    "react-intl": "5.20.2",
    "react-is": "^17.0.2",
    "react-query": "3.24.3",
    "react-redux": "7.2.8",
    "react-refresh": "0.11.0",
    "react-router": "5.2.0",
    "react-router-dom": "5.2.0",
    "react-window": "1.8.7",
    "redux": "^4.0.1",
    "reselect": "^4.0.0",
    "rimraf": "3.0.2",
    "sanitize-html": "2.7.1",
    "semver": "7.3.7",
    "sift": "16.0.0",
    "style-loader": "3.3.1",
    "styled-components": "5.3.3",
    "typescript": "4.6.2",
    "webpack": "^5.73.0",
    "webpack-cli": "^4.10.0",
    "webpack-dev-server": "^4.9.3",
    "webpackbar": "^5.0.2",
    "yup": "^0.32.9"
  },
  "devDependencies": {
    "@testing-library/dom": "8.17.1",
    "@testing-library/react": "11.2.7",
    "@testing-library/react-hooks": "3.7.0",
    "@testing-library/user-event": "13.5.0",
    "react-test-renderer": "^17.0.2",
    "duplicate-dependencies-webpack-plugin": "^1.0.2",
    "glob": "8.0.3",
    "speed-measure-webpack-plugin": "1.5.0",
    "webpack-bundle-analyzer": "^4.5.0"
  },
  "peerDependencies": {
    "@strapi/strapi": "^4.3.4"
  },
  "engines": {
    "node": ">=14.19.1 <=16.x.x",
    "npm": ">=6.0.0"
  },
  "nx": {
    "targets": {
      "build": {
        "outputs": [
          "./build"
        ]
      }
    }
  }
}<|MERGE_RESOLUTION|>--- conflicted
+++ resolved
@@ -55,17 +55,10 @@
     "@strapi/design-system": "1.2.1",
     "@strapi/helper-plugin": "4.3.4",
     "@strapi/icons": "1.2.1",
-<<<<<<< HEAD
-    "@strapi/typescript-utils": "4.3.2",
-    "@strapi/utils": "4.3.2",
-    "@strapi/permissions": "4.3.2",
-    "axios": "0.24.0",
-=======
     "@strapi/typescript-utils": "4.3.4",
     "@strapi/utils": "4.3.4",
     "@strapi/permissions": "4.3.4",
     "axios": "0.27.2",
->>>>>>> 3fb0206a
     "babel-loader": "8.2.5",
     "babel-plugin-styled-components": "2.0.2",
     "bcryptjs": "2.4.3",
