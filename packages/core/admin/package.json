--- conflicted
+++ resolved
@@ -138,16 +138,8 @@
     "slate-history": "0.93.0",
     "slate-react": "0.98.3",
     "styled-components": "5.3.3",
-<<<<<<< HEAD
     "typescript": "5.3.2",
-=======
-    "typescript": "5.2.2",
     "use-context-selector": "1.4.1",
-    "webpack": "^5.88.1",
-    "webpack-bundle-analyzer": "^4.9.0",
-    "webpack-dev-middleware": "6.1.1",
-    "webpack-hot-middleware": "2.25.4",
->>>>>>> 762abbf7
     "yup": "0.32.9"
   },
   "devDependencies": {
