<<<<<<< HEAD
import type { Core } from '@strapi/types';
import { mapAsync } from '@strapi/utils';
=======
import { LoadedStrapi as Strapi } from '@strapi/types';
import { async } from '@strapi/utils';
>>>>>>> 377d4786
import { difference, merge } from 'lodash/fp';
import { getService } from '../../../utils';
import { WORKFLOW_MODEL_UID } from '../../../constants/workflows';

export default ({ strapi }: { strapi: Core.LoadedStrapi }) => {
  const contentManagerContentTypeService = strapi
    .plugin('content-manager')
    .service('content-types');
  const stagesService = getService('stages', { strapi });

  const updateContentTypeConfig = async (uid: any, reviewWorkflowOption: any) => {
    // Merge options in the configuration as the configuration service use a destructuration merge which doesn't include nested objects
    const modelConfig = await contentManagerContentTypeService.findConfiguration(uid);

    await contentManagerContentTypeService.updateConfiguration(
      { uid },
      { options: merge(modelConfig.options, { reviewWorkflows: reviewWorkflowOption }) }
    );
  };

  return {
    /**
     * Migrates entities stages. Used when a content type is assigned to a workflow.
     * @param {*} options
     * @param {Array<string>} options.srcContentTypes - The content types assigned to the previous workflow
     * @param {Array<string>} options.destContentTypes - The content types assigned to the new workflow
     * @param {Workflow.Stage} options.stageId - The new stage to assign the entities to
     */
    async migrate({ srcContentTypes = [], destContentTypes, stageId }: any) {
      const workflowsService = getService('workflows', { strapi });
      const { created, deleted } = diffContentTypes(srcContentTypes, destContentTypes);

      await async.map(
        created,
        async (uid: any) => {
          // Content Types should only be assigned to one workflow
          // However, edge cases can happen, and this handles them
          const srcWorkflows = await workflowsService._getAssignedWorkflows(uid, {});

          if (srcWorkflows.length) {
            // Updates all existing entities stages links to the new stage
            await stagesService.updateEntitiesStage(uid, { toStageId: stageId });
            // Transfer content types from the previous workflow(s)
            await async.map(srcWorkflows, (srcWorkflow: any) =>
              this.transferContentTypes(srcWorkflow, uid)
            );
          }
          await updateContentTypeConfig(uid, true);

          // Create new stages links to the new stage
          return stagesService.updateEntitiesStage(uid, {
            fromStageId: null,
            toStageId: stageId,
          });
        },
        // transferContentTypes can cause race conditions if called in parallel when updating the same workflow
        { concurrency: 1 }
      );

      await async.map(deleted, async (uid: any) => {
        await updateContentTypeConfig(uid, false);
        await stagesService.deleteAllEntitiesStage(uid, {});
      });
    },

    /**
     * Filters the content types assigned to a workflow
     * @param {Workflow} srcWorkflow - The workflow to transfer from
     * @param {string} uid - The content type uid
     */
    async transferContentTypes(srcWorkflow: any, uid: any) {
      // Update assignedContentTypes of the previous workflow
      await strapi.entityService.update(WORKFLOW_MODEL_UID, srcWorkflow.id, {
        data: {
          contentTypes: srcWorkflow.contentTypes.filter((contentType: any) => contentType !== uid),
        },
      });
    },
  };
};

const diffContentTypes = (srcContentTypes: any, destContentTypes: any) => {
  const created = difference(destContentTypes, srcContentTypes);
  const deleted = difference(srcContentTypes, destContentTypes);
  return { created, deleted };
};<|MERGE_RESOLUTION|>--- conflicted
+++ resolved
@@ -1,10 +1,5 @@
-<<<<<<< HEAD
 import type { Core } from '@strapi/types';
-import { mapAsync } from '@strapi/utils';
-=======
-import { LoadedStrapi as Strapi } from '@strapi/types';
 import { async } from '@strapi/utils';
->>>>>>> 377d4786
 import { difference, merge } from 'lodash/fp';
 import { getService } from '../../../utils';
 import { WORKFLOW_MODEL_UID } from '../../../constants/workflows';
