'use strict';

const { curry, isArray, isEmpty, difference } = require('lodash/fp');
const permissions = require('@strapi/permissions');

const permissionDomain = require('../../domain/permission/index');
const { getService } = require('../../utils');
<<<<<<< HEAD
=======
const {
  createEngineHooks,
  createWillEvaluateContext,
  createWillRegisterContext,
} = require('./engine-hooks');

const allowedOperations = [
  '$or',
  '$and',
  '$eq',
  '$ne',
  '$in',
  '$nin',
  '$lt',
  '$lte',
  '$gt',
  '$gte',
  '$exists',
  '$elemMatch',
];
const operations = pick(allowedOperations, sift);

const conditionsMatcher = (conditions) => {
  return sift.createQueryTester(conditions, { operations });
};

module.exports = (conditionProvider) => {
  const state = {
    hooks: createEngineHooks(),
  };

  return {
    hooks: state.hooks,

    /**
     * Generate an ability based on the given user (using associated roles & permissions)
     * @param user
     * @param options
     * @returns {Promise<Ability>}
     */
    async generateUserAbility(user, options) {
      const permissions = await getService('permission').findUserPermissions(user);
      const abilityCreator = this.generateAbilityCreatorFor(user);
>>>>>>> fc863acc

module.exports = params => {
  const { providers } = params;

  const engine = permissions.engine
    .new({ providers })
    /**
     * Validate the permission's action exists in the action registry
     */
    .on('before-format::validate.permission', ({ permission }) => {
      const action = providers.action.get(permission.action);

      // If the action isn't registered into the action provider, then ignore the permission
      if (!action) {
        strapi.log.debug(
          `Unknown action "${permission.action}" supplied when registering a new permission`
        );
        return false;
      }
    })

    /**
     * Remove invalid properties from the permission based on the action (applyToProperties)
     */
    .on('format.permission', permission => {
      const action = providers.action.get(permission.action);
      const properties = permission.properties || {};

      // Only keep the properties allowed by the action (action.applyToProperties)
      const propertiesName = Object.keys(properties);
      const invalidProperties = difference(
        propertiesName,
        action.applyToProperties || propertiesName
      );

      const permissionWithSanitizedProperties = invalidProperties.reduce(
        (property) => permissionDomain.deleteProperty(property, permission),
        permission
      );

      return permissionWithSanitizedProperties;
    })

    /**
     * Ignore the permission if the fields property is an empty array (access to no field)
     */
    .on('after-format::validate.permission', ({ permission }) => {
      const { fields } = permission.properties;

<<<<<<< HEAD
      if (isArray(fields) && isEmpty(fields)) {
        return false;
=======
    /**
     * Register new rules using `registerFn` based on valid permission's conditions
     * @param options {object}
     * @param options.permission {object}
     * @param options.user {object}
     * @param options.options {object | undefined}
     * @param options.registerFn {Function}
     * @returns {Promise<void>}
     */
    async evaluate(options) {
      const { user, registerFn, options: conditionOptions } = options;

      // Assert options.permission validity and format it
      const permission = this.formatPermission(options.permission);

      // If options.permission is invalid, then ignore the permission
      if (permission === null) {
        return;
      }

      await this.applyPermissionProcessors(permission);

      // Extract the up-to-date components from the permission
      const { action, subject, properties = {}, conditions } = permission;

      // Register the permission if there is no condition
      if (isEmpty(conditions)) {
        return registerFn({ action, subject, fields: properties.fields });
      }

      /** Set of functions used to resolve + evaluate conditions & register the permission if allowed */

      // 1. Replace each condition name by its associated value
      const resolveConditions = map(conditionProvider.get);

      // 2. Filter conditions, only keep those whose handler is a function
      const filterValidConditions = filter((condition) => isFunction(condition.handler));

      // 3. Evaluate the conditions handler and returns an object
      // containing both the original condition and its result
      const evaluateConditions = (conditions) => {
        return Promise.all(
          conditions.map(async (condition) => ({
            condition,
            result: await condition.handler(
              user,
              merge(conditionOptions, { permission: cloneDeep(permission) })
            ),
          }))
        );
      };

      // 4. Only keeps booleans or objects as condition's result
      const filterValidResults = filter(({ result }) => isBoolean(result) || isObject(result));

      /**/

      const evaluatedConditions = await Promise.resolve(conditions)
        .then(resolveConditions)
        .then(filterValidConditions)
        .then(evaluateConditions)
        .then(filterValidResults);

      // Utils
      const resultPropEq = propEq('result');
      const pickResults = map(prop('result'));

      if (evaluatedConditions.every(resultPropEq(false))) {
        return;
      }

      // If there is no condition or if one of them return true, register the permission as is
      if (isEmpty(evaluatedConditions) || evaluatedConditions.some(resultPropEq(true))) {
        return registerFn({ action, subject, fields: properties.fields });
      }

      const results = pickResults(evaluatedConditions).filter(isObject);

      if (isEmpty(results)) {
        return registerFn({ action, subject, fields: properties.fields });
>>>>>>> fc863acc
      }
    });

  return {
    get hooks() {
      return engine.hooks;
    },

    /**
     * Generate an ability based on the given user (using associated roles & permissions)
     * @param user
     * @returns {Promise<Ability>}
     */
<<<<<<< HEAD
    async generateUserAbility(user) {
      const permissions = await getService('permission').findUserPermissions(user);

      return engine.generateAbility(permissions, user);
=======
    createRegisterFunction(can, permission, user) {
      const registerToCasl = (caslPermission) => {
        const { action, subject, fields, condition } = caslPermission;

        can(
          action,
          isNil(subject) ? 'all' : subject,
          fields,
          isObject(condition) ? condition : undefined
        );
      };

      const runWillRegisterHook = async (caslPermission) => {
        const hookContext = createWillRegisterContext(caslPermission, {
          permission,
          user,
        });

        await state.hooks.willRegisterPermission.call(hookContext);

        return caslPermission;
      };

      return async (caslPermission) => {
        await runWillRegisterHook(caslPermission);
        registerToCasl(caslPermission);
      };
>>>>>>> fc863acc
    },

    /**
     * Check many permissions based on an ability
     */
    checkMany: curry((ability, permissions) => {
      return permissions.map(({ action, subject, field }) => ability.can(action, subject, field));
    }),
  };
};<|MERGE_RESOLUTION|>--- conflicted
+++ resolved
@@ -5,54 +5,8 @@
 
 const permissionDomain = require('../../domain/permission/index');
 const { getService } = require('../../utils');
-<<<<<<< HEAD
-=======
-const {
-  createEngineHooks,
-  createWillEvaluateContext,
-  createWillRegisterContext,
-} = require('./engine-hooks');
 
-const allowedOperations = [
-  '$or',
-  '$and',
-  '$eq',
-  '$ne',
-  '$in',
-  '$nin',
-  '$lt',
-  '$lte',
-  '$gt',
-  '$gte',
-  '$exists',
-  '$elemMatch',
-];
-const operations = pick(allowedOperations, sift);
-
-const conditionsMatcher = (conditions) => {
-  return sift.createQueryTester(conditions, { operations });
-};
-
-module.exports = (conditionProvider) => {
-  const state = {
-    hooks: createEngineHooks(),
-  };
-
-  return {
-    hooks: state.hooks,
-
-    /**
-     * Generate an ability based on the given user (using associated roles & permissions)
-     * @param user
-     * @param options
-     * @returns {Promise<Ability>}
-     */
-    async generateUserAbility(user, options) {
-      const permissions = await getService('permission').findUserPermissions(user);
-      const abilityCreator = this.generateAbilityCreatorFor(user);
->>>>>>> fc863acc
-
-module.exports = params => {
+module.exports = (params) => {
   const { providers } = params;
 
   const engine = permissions.engine
@@ -75,7 +29,7 @@
     /**
      * Remove invalid properties from the permission based on the action (applyToProperties)
      */
-    .on('format.permission', permission => {
+    .on('format.permission', (permission) => {
       const action = providers.action.get(permission.action);
       const properties = permission.properties || {};
 
@@ -100,91 +54,8 @@
     .on('after-format::validate.permission', ({ permission }) => {
       const { fields } = permission.properties;
 
-<<<<<<< HEAD
       if (isArray(fields) && isEmpty(fields)) {
         return false;
-=======
-    /**
-     * Register new rules using `registerFn` based on valid permission's conditions
-     * @param options {object}
-     * @param options.permission {object}
-     * @param options.user {object}
-     * @param options.options {object | undefined}
-     * @param options.registerFn {Function}
-     * @returns {Promise<void>}
-     */
-    async evaluate(options) {
-      const { user, registerFn, options: conditionOptions } = options;
-
-      // Assert options.permission validity and format it
-      const permission = this.formatPermission(options.permission);
-
-      // If options.permission is invalid, then ignore the permission
-      if (permission === null) {
-        return;
-      }
-
-      await this.applyPermissionProcessors(permission);
-
-      // Extract the up-to-date components from the permission
-      const { action, subject, properties = {}, conditions } = permission;
-
-      // Register the permission if there is no condition
-      if (isEmpty(conditions)) {
-        return registerFn({ action, subject, fields: properties.fields });
-      }
-
-      /** Set of functions used to resolve + evaluate conditions & register the permission if allowed */
-
-      // 1. Replace each condition name by its associated value
-      const resolveConditions = map(conditionProvider.get);
-
-      // 2. Filter conditions, only keep those whose handler is a function
-      const filterValidConditions = filter((condition) => isFunction(condition.handler));
-
-      // 3. Evaluate the conditions handler and returns an object
-      // containing both the original condition and its result
-      const evaluateConditions = (conditions) => {
-        return Promise.all(
-          conditions.map(async (condition) => ({
-            condition,
-            result: await condition.handler(
-              user,
-              merge(conditionOptions, { permission: cloneDeep(permission) })
-            ),
-          }))
-        );
-      };
-
-      // 4. Only keeps booleans or objects as condition's result
-      const filterValidResults = filter(({ result }) => isBoolean(result) || isObject(result));
-
-      /**/
-
-      const evaluatedConditions = await Promise.resolve(conditions)
-        .then(resolveConditions)
-        .then(filterValidConditions)
-        .then(evaluateConditions)
-        .then(filterValidResults);
-
-      // Utils
-      const resultPropEq = propEq('result');
-      const pickResults = map(prop('result'));
-
-      if (evaluatedConditions.every(resultPropEq(false))) {
-        return;
-      }
-
-      // If there is no condition or if one of them return true, register the permission as is
-      if (isEmpty(evaluatedConditions) || evaluatedConditions.some(resultPropEq(true))) {
-        return registerFn({ action, subject, fields: properties.fields });
-      }
-
-      const results = pickResults(evaluatedConditions).filter(isObject);
-
-      if (isEmpty(results)) {
-        return registerFn({ action, subject, fields: properties.fields });
->>>>>>> fc863acc
       }
     });
 
@@ -198,40 +69,10 @@
      * @param user
      * @returns {Promise<Ability>}
      */
-<<<<<<< HEAD
     async generateUserAbility(user) {
       const permissions = await getService('permission').findUserPermissions(user);
 
       return engine.generateAbility(permissions, user);
-=======
-    createRegisterFunction(can, permission, user) {
-      const registerToCasl = (caslPermission) => {
-        const { action, subject, fields, condition } = caslPermission;
-
-        can(
-          action,
-          isNil(subject) ? 'all' : subject,
-          fields,
-          isObject(condition) ? condition : undefined
-        );
-      };
-
-      const runWillRegisterHook = async (caslPermission) => {
-        const hookContext = createWillRegisterContext(caslPermission, {
-          permission,
-          user,
-        });
-
-        await state.hooks.willRegisterPermission.call(hookContext);
-
-        return caslPermission;
-      };
-
-      return async (caslPermission) => {
-        await runWillRegisterHook(caslPermission);
-        registerToCasl(caslPermission);
-      };
->>>>>>> fc863acc
     },
 
     /**
