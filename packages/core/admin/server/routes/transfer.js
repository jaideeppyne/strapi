--- conflicted
+++ resolved
@@ -9,20 +9,7 @@
     path: '/transfer/runner/push',
     handler: 'transfer.runner-push',
     config: {
-<<<<<<< HEAD
-      middlewares: [
-        (ctx, next) => {
-          if (process.env.STRAPI_DISABLE_REMOTE_DATA_TRANSFER === 'true') {
-            return ctx.notFound();
-          }
-
-          return next();
-        },
-      ],
-=======
       middlewares: ['admin::data-transfer'],
-      // TODO: Allow not passing any scope <> Add a way to prevent assigning one by default
->>>>>>> cf334338
       auth: { strategies: [dataTransferAuthStrategy], scope: ['push'] },
     },
   },
@@ -30,17 +17,9 @@
   {
     method: 'GET',
     path: '/transfer/runner/pull',
-    handler: 'transfer.runner-push', // TODO Change this
+    handler: 'transfer.runner-pull',
     config: {
-      middlewares: [
-        (ctx, next) => {
-          if (process.env.STRAPI_DISABLE_REMOTE_DATA_TRANSFER === 'true') {
-            return ctx.notFound();
-          }
-
-          return next();
-        },
-      ],
+      middlewares: ['admin::data-transfer'],
       auth: { strategies: [dataTransferAuthStrategy], scope: ['pull'] },
     },
   },
