--- conflicted
+++ resolved
@@ -52,10 +52,7 @@
 export type { StrapiApp, MenuItem, InjectionZoneComponent } from './StrapiApp';
 export type { Store } from './core/store/configure';
 export type { Plugin, PluginConfig } from './core/apis/Plugin';
-<<<<<<< HEAD
-export type { SanitizedAdminUser } from '../../shared/contracts/shared';
 export type { FetchOptions, FetchResponse, FetchConfig } from './utils/getFetchClient';
-=======
 export type {
   SanitizedAdminUser,
   AdminUser,
@@ -63,7 +60,6 @@
   AdminRole,
   Entity,
 } from '../../shared/contracts/shared';
->>>>>>> 18019758
 export type { RBACContext, RBACMiddleware } from './core/apis/rbac';
 
 /**
