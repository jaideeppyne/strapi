--- conflicted
+++ resolved
@@ -478,11 +478,7 @@
   const { rows, validationErrors } = React.useMemo(() => {
     if (data.length > 0 && schema) {
       const validate = createYupSchema(schema.attributes, components);
-<<<<<<< HEAD
-      const validationErrors: Record<Data.ID, Record<string, TranslationMessage>> = {};
-=======
-      const validationErrors: Record<Entity.ID, Record<string, MessageDescriptor>> = {};
->>>>>>> b48f30b2
+      const validationErrors: Record<Data.ID, Record<string, MessageDescriptor>> = {};
       const rows = data.map((entry) => {
         try {
           validate.validateSync(entry, { abortEarly: false });
