import { render, screen } from '@tests/utils';

import { Header } from '../Header';

import ct from './data/ct-schema.json';

<<<<<<< HEAD
const defaultProps = {
  allowedActions: { canUpdate: true, canCreate: true, canPublish: true },
  initialData: {},
  isCreatingEntry: true,
  isSingleType: false,
  layout: ct,
  modifiedData: {},
  onPublish: jest.fn(),
  onPublishPromptDismissal: jest.fn(),
  onUnpublish: jest.fn(),
  status: 'resolved',
  publishConfirmation: {
    show: false,
    draftCount: 0,
  },
};

const makeApp = (props = defaultProps) => {
  return (
    <MemoryRouter>
      <IntlProvider locale="en" defaultLocale="en" messages={{}}>
        <ThemeToggleProvider themes={{ light: lightTheme, dark: darkTheme }}>
          <Theme>
            <Header {...props} />
          </Theme>
        </ThemeToggleProvider>
      </IntlProvider>
    </MemoryRouter>
  );
};

describe('CONTENT MANAGER | EditView | Header', () => {
  it('renders and matches the snapshot', () => {
    const {
      container: { firstChild },
    } = render(makeApp());

    expect(firstChild).toMatchInlineSnapshot(`
      .c4 {
        font-size: 0.875rem;
        line-height: 1.43;
        color: #4945ff;
      }

      .c8 {
        font-weight: 600;
        font-size: 2rem;
        line-height: 1.25;
        color: #32324d;
      }

      .c13 {
        font-size: 0.75rem;
        line-height: 1.33;
        font-weight: 600;
        color: #ffffff;
      }

      .c16 {
        font-size: 1rem;
        line-height: 1.5;
        color: #666687;
      }

      .c0 {
        background: #f6f6f9;
        padding-top: 24px;
        padding-right: 56px;
        padding-bottom: 40px;
        padding-left: 56px;
      }

      .c1 {
        padding-bottom: 8px;
      }

      .c6 {
        min-width: 0;
      }

      .c9 {
        background: #4945ff;
        padding: 8px;
        padding-right: 16px;
        padding-left: 16px;
        border-radius: 4px;
        border-color: #4945ff;
        border: 1px solid #4945ff;
        cursor: pointer;
      }

      .c14 {
        padding-left: 8px;
      }

      .c5 {
        -webkit-align-items: center;
        -webkit-box-align: center;
        -ms-flex-align: center;
        align-items: center;
        display: -webkit-box;
        display: -webkit-flex;
        display: -ms-flexbox;
        display: flex;
        -webkit-flex-direction: row;
        -ms-flex-direction: row;
        flex-direction: row;
        -webkit-box-pack: justify;
        -webkit-justify-content: space-between;
        -ms-flex-pack: justify;
        justify-content: space-between;
      }

      .c7 {
        -webkit-align-items: center;
        -webkit-box-align: center;
        -ms-flex-align: center;
        align-items: center;
        display: -webkit-box;
        display: -webkit-flex;
        display: -ms-flexbox;
        display: flex;
        -webkit-flex-direction: row;
        -ms-flex-direction: row;
        flex-direction: row;
      }

      .c10 {
        -webkit-align-items: center;
        -webkit-box-align: center;
        -ms-flex-align: center;
        align-items: center;
        display: -webkit-box;
        display: -webkit-flex;
        display: -ms-flexbox;
        display: flex;
        -webkit-flex-direction: row;
        -ms-flex-direction: row;
        flex-direction: row;
        gap: 8px;
      }

      .c11 {
        position: relative;
        outline: none;
      }

      .c11 > svg {
        height: 12px;
        width: 12px;
      }

      .c11 > svg > g,
      .c11 > svg path {
        fill: #ffffff;
      }

      .c11[aria-disabled='true'] {
        pointer-events: none;
      }

      .c11:after {
        -webkit-transition-property: all;
        transition-property: all;
        -webkit-transition-duration: 0.2s;
        transition-duration: 0.2s;
        border-radius: 8px;
        content: '';
        position: absolute;
        top: -4px;
        bottom: -4px;
        left: -4px;
        right: -4px;
        border: 2px solid transparent;
      }

      .c11:focus-visible {
        outline: none;
      }

      .c11:focus-visible:after {
        border-radius: 8px;
        content: '';
        position: absolute;
        top: -5px;
        bottom: -5px;
        left: -5px;
        right: -5px;
        border: 2px solid #4945ff;
      }

      .c12 {
        height: 2rem;
        border: 1px solid #d9d8ff;
        background: #f0f0ff;
      }

      .c12 svg {
        height: 0.75rem;
        width: auto;
      }

      .c12[aria-disabled='true'] {
        border: 1px solid #dcdce4;
        background: #eaeaef;
      }

      .c12[aria-disabled='true'] .c3 {
        color: #666687;
      }

      .c12[aria-disabled='true'] svg > g,
      .c12[aria-disabled='true'] svg path {
        fill: #666687;
      }

      .c12[aria-disabled='true']:active {
        border: 1px solid #dcdce4;
        background: #eaeaef;
      }

      .c12[aria-disabled='true']:active .c3 {
        color: #666687;
      }

      .c12[aria-disabled='true']:active svg > g,
      .c12[aria-disabled='true']:active svg path {
        fill: #666687;
      }

      .c12:hover {
        background-color: #ffffff;
      }

      .c12:active {
        background-color: #ffffff;
        border: 1px solid #4945ff;
      }

      .c12:active .c3 {
        color: #4945ff;
      }

      .c12:active svg > g,
      .c12:active svg path {
        fill: #4945ff;
      }

      .c12 .c3 {
        color: #271fe0;
      }

      .c12 svg > g,
      .c12 svg path {
        fill: #271fe0;
      }

      .c15 {
        height: 2rem;
      }

      .c15 svg {
        height: 0.75rem;
        width: auto;
      }

      .c15[aria-disabled='true'] {
        border: 1px solid #dcdce4;
        background: #eaeaef;
      }

      .c15[aria-disabled='true'] .c3 {
        color: #666687;
      }

      .c15[aria-disabled='true'] svg > g,
      .c15[aria-disabled='true'] svg path {
        fill: #666687;
      }

      .c15[aria-disabled='true']:active {
        border: 1px solid #dcdce4;
        background: #eaeaef;
      }

      .c15[aria-disabled='true']:active .c3 {
        color: #666687;
      }

      .c15[aria-disabled='true']:active svg > g,
      .c15[aria-disabled='true']:active svg path {
        fill: #666687;
      }

      .c15:hover {
        border: 1px solid #7b79ff;
        background: #7b79ff;
      }

      .c15:active {
        border: 1px solid #4945ff;
        background: #4945ff;
      }

      .c15 svg > g,
      .c15 svg path {
        fill: #ffffff;
      }

      .c2 {
        display: -webkit-inline-box;
        display: -webkit-inline-flex;
        display: -ms-inline-flexbox;
        display: inline-flex;
        -webkit-align-items: center;
        -webkit-box-align: center;
        -ms-flex-align: center;
        align-items: center;
        -webkit-text-decoration: none;
        text-decoration: none;
        gap: 8px;
        position: relative;
        outline: none;
      }

      .c2 svg {
        font-size: 0.625rem;
      }

      .c2 svg path {
        fill: #4945ff;
      }

      .c2:hover {
        color: #7b79ff;
      }

      .c2:active {
        color: #271fe0;
      }

      .c2:after {
        -webkit-transition-property: all;
        transition-property: all;
        -webkit-transition-duration: 0.2s;
        transition-duration: 0.2s;
        border-radius: 8px;
        content: '';
        position: absolute;
        top: -4px;
        bottom: -4px;
        left: -4px;
        right: -4px;
        border: 2px solid transparent;
      }

      .c2:focus-visible {
        outline: none;
      }
=======
jest.mock('@strapi/helper-plugin', () => ({
  ...jest.requireActual('@strapi/helper-plugin'),
  useCMEditViewDataManager: jest.fn(() => ({
    initialData: {},
    isCreatingEntry: true,
    isSingleType: false,
    hasDraftAndPublish: false,
    layout: ct,
    modifiedData: {},
    onPublish: jest.fn(),
    onPublishPromptDismissal: jest.fn(),
    onUnpublish: jest.fn(),
    status: 'resolved',
    publishConfirmation: {
      show: false,
      draftCount: 0,
    },
  })),
}));

describe('CONTENT MANAGER | EditView | Header', () => {
  it('renders and matches the snapshot', () => {
    render(<Header allowedActions={{ canUpdate: true, canCreate: true, canPublish: true }} />);
>>>>>>> 762abbf7

    expect(screen.getByRole('link', { name: 'Back' })).toBeInTheDocument();
    expect(screen.getByRole('button', { name: 'Save' })).toBeInTheDocument();

<<<<<<< HEAD
      <div
        style="height: 0px;"
      >
        <div
          class="c0"
          data-strapi-header="true"
        >
          <div
            class="c1"
          >
            <a
              aria-current="page"
              class="c2 active"
              href="/"
            >
              <svg
                fill="none"
                height="1rem"
                viewBox="0 0 24 24"
                width="1rem"
                xmlns="http://www.w3.org/2000/svg"
              >
                <path
                  d="M24 13.3a.2.2 0 0 1-.2.2H5.74l8.239 8.239a.2.2 0 0 1 0 .282L12.14 23.86a.2.2 0 0 1-.282 0L.14 12.14a.2.2 0 0 1 0-.282L11.86.14a.2.2 0 0 1 .282 0L13.98 1.98a.2.2 0 0 1 0 .282L5.74 10.5H23.8c.11 0 .2.09.2.2v2.6Z"
                  fill="#212134"
                />
              </svg>
              <span
                class="c3 c4"
              >
                Back
              </span>
            </a>
          </div>
          <div
            class="c5"
          >
            <div
              class="c6 c7"
            >
              <h1
                class="c3 c8"
              >
                NOT FOUND
              </h1>
            </div>
            <div
              class="c7"
            >
              <button
                aria-disabled="false"
                class="c9 c10 c11 c12"
                type="button"
              >
                <div
                  aria-hidden="true"
                  class=""
                >
                  <svg
                    fill="none"
                    height="1rem"
                    viewBox="0 0 24 24"
                    width="1rem"
                    xmlns="http://www.w3.org/2000/svg"
                  >
                    <path
                      d="M20.727 2.97a.2.2 0 0 1 .286 0l2.85 2.89a.2.2 0 0 1 0 .28L9.554 20.854a.2.2 0 0 1-.285 0l-9.13-9.243a.2.2 0 0 1 0-.281l2.85-2.892a.2.2 0 0 1 .284 0l6.14 6.209L20.726 2.97Z"
                      fill="#212134"
                    />
                  </svg>
                </div>
                <span
                  class="c3 c13"
                >
                  Publish
                </span>
              </button>
              <div
                class="c14"
              >
                <button
                  aria-disabled="true"
                  class="c9 c10 c11 c15"
                  disabled=""
                  type="submit"
                >
                  <span
                    class="c3 c13"
                  >
                    Save
                  </span>
                </button>
              </div>
            </div>
          </div>
          <p
            class="c3 c16"
          >
            API ID  : undefined
          </p>
        </div>
      </div>
    `);
=======
    expect(screen.getByRole('heading', { name: 'Create an entry' })).toBeInTheDocument();
    expect(screen.getByText('API ID: restaurant')).toBeInTheDocument();
>>>>>>> 762abbf7
  });
});<|MERGE_RESOLUTION|>--- conflicted
+++ resolved
@@ -4,374 +4,12 @@
 
 import ct from './data/ct-schema.json';
 
-<<<<<<< HEAD
-const defaultProps = {
-  allowedActions: { canUpdate: true, canCreate: true, canPublish: true },
-  initialData: {},
-  isCreatingEntry: true,
-  isSingleType: false,
-  layout: ct,
-  modifiedData: {},
-  onPublish: jest.fn(),
-  onPublishPromptDismissal: jest.fn(),
-  onUnpublish: jest.fn(),
-  status: 'resolved',
-  publishConfirmation: {
-    show: false,
-    draftCount: 0,
-  },
-};
-
-const makeApp = (props = defaultProps) => {
-  return (
-    <MemoryRouter>
-      <IntlProvider locale="en" defaultLocale="en" messages={{}}>
-        <ThemeToggleProvider themes={{ light: lightTheme, dark: darkTheme }}>
-          <Theme>
-            <Header {...props} />
-          </Theme>
-        </ThemeToggleProvider>
-      </IntlProvider>
-    </MemoryRouter>
-  );
-};
-
-describe('CONTENT MANAGER | EditView | Header', () => {
-  it('renders and matches the snapshot', () => {
-    const {
-      container: { firstChild },
-    } = render(makeApp());
-
-    expect(firstChild).toMatchInlineSnapshot(`
-      .c4 {
-        font-size: 0.875rem;
-        line-height: 1.43;
-        color: #4945ff;
-      }
-
-      .c8 {
-        font-weight: 600;
-        font-size: 2rem;
-        line-height: 1.25;
-        color: #32324d;
-      }
-
-      .c13 {
-        font-size: 0.75rem;
-        line-height: 1.33;
-        font-weight: 600;
-        color: #ffffff;
-      }
-
-      .c16 {
-        font-size: 1rem;
-        line-height: 1.5;
-        color: #666687;
-      }
-
-      .c0 {
-        background: #f6f6f9;
-        padding-top: 24px;
-        padding-right: 56px;
-        padding-bottom: 40px;
-        padding-left: 56px;
-      }
-
-      .c1 {
-        padding-bottom: 8px;
-      }
-
-      .c6 {
-        min-width: 0;
-      }
-
-      .c9 {
-        background: #4945ff;
-        padding: 8px;
-        padding-right: 16px;
-        padding-left: 16px;
-        border-radius: 4px;
-        border-color: #4945ff;
-        border: 1px solid #4945ff;
-        cursor: pointer;
-      }
-
-      .c14 {
-        padding-left: 8px;
-      }
-
-      .c5 {
-        -webkit-align-items: center;
-        -webkit-box-align: center;
-        -ms-flex-align: center;
-        align-items: center;
-        display: -webkit-box;
-        display: -webkit-flex;
-        display: -ms-flexbox;
-        display: flex;
-        -webkit-flex-direction: row;
-        -ms-flex-direction: row;
-        flex-direction: row;
-        -webkit-box-pack: justify;
-        -webkit-justify-content: space-between;
-        -ms-flex-pack: justify;
-        justify-content: space-between;
-      }
-
-      .c7 {
-        -webkit-align-items: center;
-        -webkit-box-align: center;
-        -ms-flex-align: center;
-        align-items: center;
-        display: -webkit-box;
-        display: -webkit-flex;
-        display: -ms-flexbox;
-        display: flex;
-        -webkit-flex-direction: row;
-        -ms-flex-direction: row;
-        flex-direction: row;
-      }
-
-      .c10 {
-        -webkit-align-items: center;
-        -webkit-box-align: center;
-        -ms-flex-align: center;
-        align-items: center;
-        display: -webkit-box;
-        display: -webkit-flex;
-        display: -ms-flexbox;
-        display: flex;
-        -webkit-flex-direction: row;
-        -ms-flex-direction: row;
-        flex-direction: row;
-        gap: 8px;
-      }
-
-      .c11 {
-        position: relative;
-        outline: none;
-      }
-
-      .c11 > svg {
-        height: 12px;
-        width: 12px;
-      }
-
-      .c11 > svg > g,
-      .c11 > svg path {
-        fill: #ffffff;
-      }
-
-      .c11[aria-disabled='true'] {
-        pointer-events: none;
-      }
-
-      .c11:after {
-        -webkit-transition-property: all;
-        transition-property: all;
-        -webkit-transition-duration: 0.2s;
-        transition-duration: 0.2s;
-        border-radius: 8px;
-        content: '';
-        position: absolute;
-        top: -4px;
-        bottom: -4px;
-        left: -4px;
-        right: -4px;
-        border: 2px solid transparent;
-      }
-
-      .c11:focus-visible {
-        outline: none;
-      }
-
-      .c11:focus-visible:after {
-        border-radius: 8px;
-        content: '';
-        position: absolute;
-        top: -5px;
-        bottom: -5px;
-        left: -5px;
-        right: -5px;
-        border: 2px solid #4945ff;
-      }
-
-      .c12 {
-        height: 2rem;
-        border: 1px solid #d9d8ff;
-        background: #f0f0ff;
-      }
-
-      .c12 svg {
-        height: 0.75rem;
-        width: auto;
-      }
-
-      .c12[aria-disabled='true'] {
-        border: 1px solid #dcdce4;
-        background: #eaeaef;
-      }
-
-      .c12[aria-disabled='true'] .c3 {
-        color: #666687;
-      }
-
-      .c12[aria-disabled='true'] svg > g,
-      .c12[aria-disabled='true'] svg path {
-        fill: #666687;
-      }
-
-      .c12[aria-disabled='true']:active {
-        border: 1px solid #dcdce4;
-        background: #eaeaef;
-      }
-
-      .c12[aria-disabled='true']:active .c3 {
-        color: #666687;
-      }
-
-      .c12[aria-disabled='true']:active svg > g,
-      .c12[aria-disabled='true']:active svg path {
-        fill: #666687;
-      }
-
-      .c12:hover {
-        background-color: #ffffff;
-      }
-
-      .c12:active {
-        background-color: #ffffff;
-        border: 1px solid #4945ff;
-      }
-
-      .c12:active .c3 {
-        color: #4945ff;
-      }
-
-      .c12:active svg > g,
-      .c12:active svg path {
-        fill: #4945ff;
-      }
-
-      .c12 .c3 {
-        color: #271fe0;
-      }
-
-      .c12 svg > g,
-      .c12 svg path {
-        fill: #271fe0;
-      }
-
-      .c15 {
-        height: 2rem;
-      }
-
-      .c15 svg {
-        height: 0.75rem;
-        width: auto;
-      }
-
-      .c15[aria-disabled='true'] {
-        border: 1px solid #dcdce4;
-        background: #eaeaef;
-      }
-
-      .c15[aria-disabled='true'] .c3 {
-        color: #666687;
-      }
-
-      .c15[aria-disabled='true'] svg > g,
-      .c15[aria-disabled='true'] svg path {
-        fill: #666687;
-      }
-
-      .c15[aria-disabled='true']:active {
-        border: 1px solid #dcdce4;
-        background: #eaeaef;
-      }
-
-      .c15[aria-disabled='true']:active .c3 {
-        color: #666687;
-      }
-
-      .c15[aria-disabled='true']:active svg > g,
-      .c15[aria-disabled='true']:active svg path {
-        fill: #666687;
-      }
-
-      .c15:hover {
-        border: 1px solid #7b79ff;
-        background: #7b79ff;
-      }
-
-      .c15:active {
-        border: 1px solid #4945ff;
-        background: #4945ff;
-      }
-
-      .c15 svg > g,
-      .c15 svg path {
-        fill: #ffffff;
-      }
-
-      .c2 {
-        display: -webkit-inline-box;
-        display: -webkit-inline-flex;
-        display: -ms-inline-flexbox;
-        display: inline-flex;
-        -webkit-align-items: center;
-        -webkit-box-align: center;
-        -ms-flex-align: center;
-        align-items: center;
-        -webkit-text-decoration: none;
-        text-decoration: none;
-        gap: 8px;
-        position: relative;
-        outline: none;
-      }
-
-      .c2 svg {
-        font-size: 0.625rem;
-      }
-
-      .c2 svg path {
-        fill: #4945ff;
-      }
-
-      .c2:hover {
-        color: #7b79ff;
-      }
-
-      .c2:active {
-        color: #271fe0;
-      }
-
-      .c2:after {
-        -webkit-transition-property: all;
-        transition-property: all;
-        -webkit-transition-duration: 0.2s;
-        transition-duration: 0.2s;
-        border-radius: 8px;
-        content: '';
-        position: absolute;
-        top: -4px;
-        bottom: -4px;
-        left: -4px;
-        right: -4px;
-        border: 2px solid transparent;
-      }
-
-      .c2:focus-visible {
-        outline: none;
-      }
-=======
 jest.mock('@strapi/helper-plugin', () => ({
   ...jest.requireActual('@strapi/helper-plugin'),
   useCMEditViewDataManager: jest.fn(() => ({
     initialData: {},
     isCreatingEntry: true,
     isSingleType: false,
-    hasDraftAndPublish: false,
     layout: ct,
     modifiedData: {},
     onPublish: jest.fn(),
@@ -388,118 +26,11 @@
 describe('CONTENT MANAGER | EditView | Header', () => {
   it('renders and matches the snapshot', () => {
     render(<Header allowedActions={{ canUpdate: true, canCreate: true, canPublish: true }} />);
->>>>>>> 762abbf7
 
     expect(screen.getByRole('link', { name: 'Back' })).toBeInTheDocument();
     expect(screen.getByRole('button', { name: 'Save' })).toBeInTheDocument();
 
-<<<<<<< HEAD
-      <div
-        style="height: 0px;"
-      >
-        <div
-          class="c0"
-          data-strapi-header="true"
-        >
-          <div
-            class="c1"
-          >
-            <a
-              aria-current="page"
-              class="c2 active"
-              href="/"
-            >
-              <svg
-                fill="none"
-                height="1rem"
-                viewBox="0 0 24 24"
-                width="1rem"
-                xmlns="http://www.w3.org/2000/svg"
-              >
-                <path
-                  d="M24 13.3a.2.2 0 0 1-.2.2H5.74l8.239 8.239a.2.2 0 0 1 0 .282L12.14 23.86a.2.2 0 0 1-.282 0L.14 12.14a.2.2 0 0 1 0-.282L11.86.14a.2.2 0 0 1 .282 0L13.98 1.98a.2.2 0 0 1 0 .282L5.74 10.5H23.8c.11 0 .2.09.2.2v2.6Z"
-                  fill="#212134"
-                />
-              </svg>
-              <span
-                class="c3 c4"
-              >
-                Back
-              </span>
-            </a>
-          </div>
-          <div
-            class="c5"
-          >
-            <div
-              class="c6 c7"
-            >
-              <h1
-                class="c3 c8"
-              >
-                NOT FOUND
-              </h1>
-            </div>
-            <div
-              class="c7"
-            >
-              <button
-                aria-disabled="false"
-                class="c9 c10 c11 c12"
-                type="button"
-              >
-                <div
-                  aria-hidden="true"
-                  class=""
-                >
-                  <svg
-                    fill="none"
-                    height="1rem"
-                    viewBox="0 0 24 24"
-                    width="1rem"
-                    xmlns="http://www.w3.org/2000/svg"
-                  >
-                    <path
-                      d="M20.727 2.97a.2.2 0 0 1 .286 0l2.85 2.89a.2.2 0 0 1 0 .28L9.554 20.854a.2.2 0 0 1-.285 0l-9.13-9.243a.2.2 0 0 1 0-.281l2.85-2.892a.2.2 0 0 1 .284 0l6.14 6.209L20.726 2.97Z"
-                      fill="#212134"
-                    />
-                  </svg>
-                </div>
-                <span
-                  class="c3 c13"
-                >
-                  Publish
-                </span>
-              </button>
-              <div
-                class="c14"
-              >
-                <button
-                  aria-disabled="true"
-                  class="c9 c10 c11 c15"
-                  disabled=""
-                  type="submit"
-                >
-                  <span
-                    class="c3 c13"
-                  >
-                    Save
-                  </span>
-                </button>
-              </div>
-            </div>
-          </div>
-          <p
-            class="c3 c16"
-          >
-            API ID  : undefined
-          </p>
-        </div>
-      </div>
-    `);
-=======
     expect(screen.getByRole('heading', { name: 'Create an entry' })).toBeInTheDocument();
     expect(screen.getByText('API ID: restaurant')).toBeInTheDocument();
->>>>>>> 762abbf7
   });
 });