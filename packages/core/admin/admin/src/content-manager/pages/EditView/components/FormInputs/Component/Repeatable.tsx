--- conflicted
+++ resolved
@@ -374,14 +374,9 @@
 `;
 
 interface ComponentProps
-<<<<<<< HEAD
-  extends Pick<UseDragAndDropOptions, 'onGrabItem' | 'onDropItem' | 'onCancel' | 'onMoveItem'> {
-  attribute: Schema.Attribute.Component<`${string}.${string}`, boolean>;
-=======
   extends Pick<UseDragAndDropOptions, 'onGrabItem' | 'onDropItem' | 'onCancel' | 'onMoveItem'>,
     Pick<RepeatableComponentProps, 'mainField'> {
-  attribute: Attribute.Component<`${string}.${string}`, boolean>;
->>>>>>> f62c536b
+  attribute: Schema.Attribute.Component<`${string}.${string}`, boolean>;
   disabled?: boolean;
   index: number;
   isOpen?: boolean;
