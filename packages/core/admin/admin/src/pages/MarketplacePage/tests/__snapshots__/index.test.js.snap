--- conflicted
+++ resolved
@@ -1,15 +1,14 @@
 // Jest Snapshot v1, https://goo.gl/fbAQLP
 
-<<<<<<< HEAD
 exports[`Marketplace page - layout renders the online layout 1`] = `
-.c17 {
-=======
-exports[`Marketplace page renders and matches the plugin tab snapshot 1`] = `
-.c38 {
+.c36 {
+  padding-bottom: 16px;
+}
+
+.c62 {
   background: #ffffff;
   padding-top: 16px;
   padding-right: 16px;
->>>>>>> 933f646a
   padding-bottom: 16px;
   padding-left: 16px;
   border-radius: 4px;
@@ -17,400 +16,6 @@
   height: 100%;
 }
 
-.c65 {
-  background: #ffffff;
-  padding: 24px;
-  border-radius: 4px;
-  box-shadow: 0px 1px 4px rgba(33,33,52,0.1);
-}
-
-<<<<<<< HEAD
-.c51 {
-  padding-top: 4px;
-  padding-bottom: 4px;
-}
-
-.c64 {
-=======
-.c66 {
-  background: #f6ecfc;
-  padding: 12px;
->>>>>>> 933f646a
-  border-radius: 4px;
-}
-
-<<<<<<< HEAD
-.c65 {
-  padding-top: 16px;
-}
-
-.c68 {
-  padding-top: 8px;
-}
-
-.c78 {
-  margin-left: 4px;
-  width: 24px;
-  height: auto;
-}
-
-.c79 {
-  padding-left: 16px;
-}
-
-.c82 {
-  padding-top: 32px;
-=======
-.c39 {
-  -webkit-align-items: normal;
-  -webkit-box-align: normal;
-  -ms-flex-align: normal;
-  align-items: normal;
-  display: -webkit-box;
-  display: -webkit-flex;
-  display: -ms-flexbox;
-  display: flex;
-  -webkit-flex-direction: column;
-  -ms-flex-direction: column;
-  flex-direction: column;
-  -webkit-box-pack: justify;
-  -webkit-justify-content: space-between;
-  -ms-flex-pack: justify;
-  justify-content: space-between;
-}
-
-.c43 {
-  -webkit-align-items: center;
-  -webkit-box-align: center;
-  -ms-flex-align: center;
-  align-items: center;
-  display: -webkit-box;
-  display: -webkit-flex;
-  display: -ms-flexbox;
-  display: flex;
-  -webkit-flex-direction: row;
-  -ms-flex-direction: row;
-  flex-direction: row;
-}
-
-.c47 {
-  padding-top: 24px;
-}
-
-.c48 {
-  -webkit-align-items: center;
-  -webkit-box-align: center;
-  -ms-flex-align: center;
-  align-items: center;
-  display: -webkit-box;
-  display: -webkit-flex;
-  display: -ms-flexbox;
-  display: flex;
-  -webkit-flex-direction: row;
-  -ms-flex-direction: row;
-  flex-direction: row;
-}
-
-.c68 {
-  -webkit-align-items: stretch;
-  -webkit-box-align: stretch;
-  -ms-flex-align: stretch;
-  align-items: stretch;
-  display: -webkit-box;
-  display: -webkit-flex;
-  display: -ms-flexbox;
-  display: flex;
-  -webkit-flex-direction: column;
-  -ms-flex-direction: column;
-  flex-direction: column;
-}
-
-.c69 > * {
-  margin-top: 0;
-  margin-bottom: 0;
-}
-
-.c49 > * {
-  margin-left: 0;
-  margin-right: 0;
-}
-
-.c49 > * + * {
-  margin-left: 8px;
-}
-
-.c42 {
-  color: #32324d;
-  font-weight: 500;
-  font-size: 1rem;
-  line-height: 1.25;
-}
-
-.c45 {
-  color: #666687;
-  font-size: 0.875rem;
-  line-height: 1.43;
-}
-
-.c63 {
-  font-weight: 600;
-  color: #328048;
-  font-size: 0.875rem;
-  line-height: 1.43;
-}
-
-.c70 {
-  font-weight: 500;
-  color: #32324d;
-  font-size: 0.75rem;
-  line-height: 1.33;
->>>>>>> 933f646a
-}
-
-.c59 {
-  font-weight: 600;
-  color: #32324d;
-  font-size: 0.75rem;
-  line-height: 1.33;
-}
-
-.c56 {
-  padding-right: 8px;
-}
-
-.c52 {
-  display: -webkit-box;
-  display: -webkit-flex;
-  display: -ms-flexbox;
-  display: flex;
-  cursor: pointer;
-  padding: 8px;
-  border-radius: 4px;
-  background: #ffffff;
-  border: 1px solid #dcdce4;
-  position: relative;
-  outline: none;
-}
-
-.c52 svg {
-  height: 12px;
-  width: 12px;
-}
-
-.c52 svg > g,
-.c52 svg path {
-  fill: #ffffff;
-}
-
-.c52[aria-disabled='true'] {
-  pointer-events: none;
-}
-
-.c52:after {
-  -webkit-transition-property: all;
-  transition-property: all;
-  -webkit-transition-duration: 0.2s;
-  transition-duration: 0.2s;
-  border-radius: 8px;
-  content: '';
-  position: absolute;
-  top: -4px;
-  bottom: -4px;
-  left: -4px;
-  right: -4px;
-  border: 2px solid transparent;
-}
-
-.c52:focus-visible {
-  outline: none;
-}
-
-.c52:focus-visible:after {
-  border-radius: 8px;
-  content: '';
-  position: absolute;
-  top: -5px;
-  bottom: -5px;
-  left: -5px;
-  right: -5px;
-  border: 2px solid #4945ff;
-}
-
-.c57 {
-  height: 100%;
-}
-
-.c53 {
-  -webkit-align-items: center;
-  -webkit-box-align: center;
-  -ms-flex-align: center;
-  align-items: center;
-  padding: 8px 16px;
-  background: #4945ff;
-  border: 1px solid #4945ff;
-  border: 1px solid #dcdce4;
-  background: #ffffff;
-}
-
-.c53 .c55 {
-  display: -webkit-box;
-  display: -webkit-flex;
-  display: -ms-flexbox;
-  display: flex;
-  -webkit-align-items: center;
-  -webkit-box-align: center;
-  -ms-flex-align: center;
-  align-items: center;
-}
-
-.c53 .c58 {
-  color: #ffffff;
-}
-
-.c53[aria-disabled='true'] {
-  border: 1px solid #dcdce4;
-  background: #eaeaef;
-}
-
-.c53[aria-disabled='true'] .c58 {
-  color: #666687;
-}
-
-.c53[aria-disabled='true'] svg > g,
-.c53[aria-disabled='true'] svg path {
-  fill: #666687;
-}
-
-.c53[aria-disabled='true']:active {
-  border: 1px solid #dcdce4;
-  background: #eaeaef;
-}
-
-.c53[aria-disabled='true']:active .c58 {
-  color: #666687;
-}
-
-.c53[aria-disabled='true']:active svg > g,
-.c53[aria-disabled='true']:active svg path {
-  fill: #666687;
-}
-
-.c53:hover {
-  background-color: #f6f6f9;
-}
-
-.c53:active {
-  background-color: #eaeaef;
-}
-
-.c53 .c58 {
-  color: #32324d;
-}
-
-.c53 svg > g,
-.c53 svg path {
-  fill: #32324d;
-}
-
-.c75 {
-  -webkit-align-items: center;
-  -webkit-box-align: center;
-  -ms-flex-align: center;
-  align-items: center;
-  padding: 8px 16px;
-  background: #4945ff;
-  border: 1px solid #4945ff;
-  border: 1px solid #d9d8ff;
-  background: #f0f0ff;
-}
-
-.c75 .c55 {
-  display: -webkit-box;
-  display: -webkit-flex;
-  display: -ms-flexbox;
-  display: flex;
-  -webkit-align-items: center;
-  -webkit-box-align: center;
-  -ms-flex-align: center;
-  align-items: center;
-}
-
-.c75 .c58 {
-  color: #ffffff;
-}
-
-.c75[aria-disabled='true'] {
-  border: 1px solid #dcdce4;
-  background: #eaeaef;
-}
-
-.c75[aria-disabled='true'] .c58 {
-  color: #666687;
-}
-
-.c75[aria-disabled='true'] svg > g,
-.c75[aria-disabled='true'] svg path {
-  fill: #666687;
-}
-
-.c75[aria-disabled='true']:active {
-  border: 1px solid #dcdce4;
-  background: #eaeaef;
-}
-
-.c75[aria-disabled='true']:active .c58 {
-  color: #666687;
-}
-
-.c75[aria-disabled='true']:active svg > g,
-.c75[aria-disabled='true']:active svg path {
-  fill: #666687;
-}
-
-.c75:hover {
-  background-color: #ffffff;
-}
-
-.c75:active {
-  background-color: #ffffff;
-  border: 1px solid #4945ff;
-}
-
-.c75:active .c58 {
-  color: #4945ff;
-}
-
-.c75:active svg > g,
-.c75:active svg path {
-  fill: #4945ff;
-}
-
-.c75 .c58 {
-  color: #271fe0;
-}
-
-.c75 svg > g,
-.c75 svg path {
-  fill: #271fe0;
-}
-
-<<<<<<< HEAD
-.c36 {
-  padding-bottom: 16px;
-}
-
-.c62 {
-  background: #ffffff;
-  padding-top: 16px;
-  padding-right: 16px;
-=======
-.c17 {
->>>>>>> 933f646a
-  padding-bottom: 16px;
-  width: 25%;
-}
-
-<<<<<<< HEAD
 .c83 {
   background: #ffffff;
   padding: 24px;
@@ -421,19 +26,9 @@
 .c84 {
   background: #f6ecfc;
   padding: 12px;
-=======
-.c29 {
-  padding-bottom: 16px;
-}
-
-.c40 {
->>>>>>> 933f646a
   border-radius: 4px;
-  width: 64px;
-  height: 64px;
-}
-
-<<<<<<< HEAD
+}
+
 .c37 {
   -webkit-align-items: center;
   -webkit-box-align: center;
@@ -479,28 +74,491 @@
   -webkit-flex-direction: row;
   -ms-flex-direction: row;
   flex-direction: row;
-=======
-.c41 {
+}
+
+.c71 {
+  padding-top: 24px;
+}
+
+.c72 {
+  -webkit-align-items: center;
+  -webkit-box-align: center;
+  -ms-flex-align: center;
+  align-items: center;
+  display: -webkit-box;
+  display: -webkit-flex;
+  display: -ms-flexbox;
+  display: flex;
+  -webkit-flex-direction: row;
+  -ms-flex-direction: row;
+  flex-direction: row;
+}
+
+.c86 {
+  -webkit-align-items: stretch;
+  -webkit-box-align: stretch;
+  -ms-flex-align: stretch;
+  align-items: stretch;
+  display: -webkit-box;
+  display: -webkit-flex;
+  display: -ms-flexbox;
+  display: flex;
+  -webkit-flex-direction: column;
+  -ms-flex-direction: column;
+  flex-direction: column;
+}
+
+.c87 > * {
+  margin-top: 0;
+  margin-bottom: 0;
+}
+
+.c73 > * {
+  margin-left: 0;
+  margin-right: 0;
+}
+
+.c73 > * + * {
+  margin-left: 8px;
+}
+
+.c66 {
+  color: #32324d;
+  font-weight: 500;
+  font-size: 1rem;
+  line-height: 1.25;
+}
+
+.c69 {
+  color: #666687;
+  font-size: 0.875rem;
+  line-height: 1.43;
+}
+
+.c81 {
+  font-weight: 600;
+  color: #328048;
+  font-size: 0.875rem;
+  line-height: 1.43;
+}
+
+.c88 {
+  font-weight: 500;
+  color: #32324d;
+  font-size: 0.75rem;
+  line-height: 1.33;
+}
+
+.c59 {
+  font-weight: 600;
+  color: #32324d;
+  font-size: 0.75rem;
+  line-height: 1.33;
+}
+
+.c56 {
+  padding-right: 8px;
+}
+
+.c52 {
+  display: -webkit-box;
+  display: -webkit-flex;
+  display: -ms-flexbox;
+  display: flex;
+  cursor: pointer;
+  padding: 8px;
+  border-radius: 4px;
+  background: #ffffff;
+  border: 1px solid #dcdce4;
+  position: relative;
+  outline: none;
+}
+
+.c52 svg {
+  height: 12px;
+  width: 12px;
+}
+
+.c52 svg > g,
+.c52 svg path {
+  fill: #ffffff;
+}
+
+.c52[aria-disabled='true'] {
+  pointer-events: none;
+}
+
+.c52:after {
+  -webkit-transition-property: all;
+  transition-property: all;
+  -webkit-transition-duration: 0.2s;
+  transition-duration: 0.2s;
+  border-radius: 8px;
+  content: '';
+  position: absolute;
+  top: -4px;
+  bottom: -4px;
+  left: -4px;
+  right: -4px;
+  border: 2px solid transparent;
+}
+
+.c52:focus-visible {
+  outline: none;
+}
+
+.c52:focus-visible:after {
+  border-radius: 8px;
+  content: '';
+  position: absolute;
+  top: -5px;
+  bottom: -5px;
+  left: -5px;
+  right: -5px;
+  border: 2px solid #4945ff;
+}
+
+.c57 {
+  height: 100%;
+}
+
+.c53 {
+  -webkit-align-items: center;
+  -webkit-box-align: center;
+  -ms-flex-align: center;
+  align-items: center;
+  padding: 8px 16px;
+  background: #4945ff;
+  border: 1px solid #4945ff;
+  border: 1px solid #dcdce4;
+  background: #ffffff;
+}
+
+.c53 .c55 {
+  display: -webkit-box;
+  display: -webkit-flex;
+  display: -ms-flexbox;
+  display: flex;
+  -webkit-align-items: center;
+  -webkit-box-align: center;
+  -ms-flex-align: center;
+  align-items: center;
+}
+
+.c53 .c58 {
+  color: #ffffff;
+}
+
+.c53[aria-disabled='true'] {
+  border: 1px solid #dcdce4;
+  background: #eaeaef;
+}
+
+.c53[aria-disabled='true'] .c58 {
+  color: #666687;
+}
+
+.c53[aria-disabled='true'] svg > g,
+.c53[aria-disabled='true'] svg path {
+  fill: #666687;
+}
+
+.c53[aria-disabled='true']:active {
+  border: 1px solid #dcdce4;
+  background: #eaeaef;
+}
+
+.c53[aria-disabled='true']:active .c58 {
+  color: #666687;
+}
+
+.c53[aria-disabled='true']:active svg > g,
+.c53[aria-disabled='true']:active svg path {
+  fill: #666687;
+}
+
+.c53:hover {
+  background-color: #f6f6f9;
+}
+
+.c53:active {
+  background-color: #eaeaef;
+}
+
+.c53 .c58 {
+  color: #32324d;
+}
+
+.c53 svg > g,
+.c53 svg path {
+  fill: #32324d;
+}
+
+.c75 {
+  -webkit-align-items: center;
+  -webkit-box-align: center;
+  -ms-flex-align: center;
+  align-items: center;
+  padding: 8px 16px;
+  background: #4945ff;
+  border: 1px solid #4945ff;
+  border: 1px solid #d9d8ff;
+  background: #f0f0ff;
+}
+
+.c75 .c55 {
+  display: -webkit-box;
+  display: -webkit-flex;
+  display: -ms-flexbox;
+  display: flex;
+  -webkit-align-items: center;
+  -webkit-box-align: center;
+  -ms-flex-align: center;
+  align-items: center;
+}
+
+.c75 .c58 {
+  color: #ffffff;
+}
+
+.c75[aria-disabled='true'] {
+  border: 1px solid #dcdce4;
+  background: #eaeaef;
+}
+
+.c75[aria-disabled='true'] .c58 {
+  color: #666687;
+}
+
+.c75[aria-disabled='true'] svg > g,
+.c75[aria-disabled='true'] svg path {
+  fill: #666687;
+}
+
+.c75[aria-disabled='true']:active {
+  border: 1px solid #dcdce4;
+  background: #eaeaef;
+}
+
+.c75[aria-disabled='true']:active .c58 {
+  color: #666687;
+}
+
+.c75[aria-disabled='true']:active svg > g,
+.c75[aria-disabled='true']:active svg path {
+  fill: #666687;
+}
+
+.c75:hover {
+  background-color: #ffffff;
+}
+
+.c75:active {
+  background-color: #ffffff;
+  border: 1px solid #4945ff;
+}
+
+.c75:active .c58 {
+  color: #4945ff;
+}
+
+.c75:active svg > g,
+.c75:active svg path {
+  fill: #4945ff;
+}
+
+.c75 .c58 {
+  color: #271fe0;
+}
+
+.c75 svg > g,
+.c75 svg path {
+  fill: #271fe0;
+}
+
+.c17 {
+  padding-bottom: 16px;
+  width: 25%;
+}
+
+.c29 {
+  padding-bottom: 16px;
+}
+
+.c51 {
+  padding-top: 4px;
+  padding-bottom: 4px;
+}
+
+.c64 {
+  border-radius: 4px;
+  width: 64px;
+  height: 64px;
+}
+
+.c65 {
   padding-top: 16px;
 }
 
-.c44 {
+.c68 {
   padding-top: 8px;
 }
 
-.c60 {
+.c78 {
   margin-left: 4px;
   width: 24px;
   height: auto;
 }
 
-.c61 {
+.c79 {
   padding-left: 16px;
 }
 
-.c64 {
+.c82 {
   padding-top: 32px;
->>>>>>> 933f646a
+}
+
+.c43 {
+  position: absolute;
+  left: 0;
+  right: 0;
+  bottom: 0;
+  top: 0;
+  width: 100%;
+  background: transparent;
+  border: none;
+}
+
+.c43:focus {
+  outline: none;
+}
+
+.c43[aria-disabled='true'] {
+  cursor: not-allowed;
+}
+
+.c46 {
+  padding-right: 16px;
+  padding-left: 16px;
+}
+
+.c48 {
+  padding-left: 12px;
+}
+
+.c39 {
+  -webkit-align-items: stretch;
+  -webkit-box-align: stretch;
+  -ms-flex-align: stretch;
+  align-items: stretch;
+  display: -webkit-box;
+  display: -webkit-flex;
+  display: -ms-flexbox;
+  display: flex;
+  -webkit-flex-direction: column;
+  -ms-flex-direction: column;
+  flex-direction: column;
+}
+
+.c41 {
+  -webkit-align-items: center;
+  -webkit-box-align: center;
+  -ms-flex-align: center;
+  align-items: center;
+  display: -webkit-box;
+  display: -webkit-flex;
+  display: -ms-flexbox;
+  display: flex;
+  -webkit-flex-direction: row;
+  -ms-flex-direction: row;
+  flex-direction: row;
+}
+
+.c44 {
+  -webkit-align-items: center;
+  -webkit-box-align: center;
+  -ms-flex-align: center;
+  align-items: center;
+  display: -webkit-box;
+  display: -webkit-flex;
+  display: -ms-flexbox;
+  display: flex;
+  -webkit-flex-direction: row;
+  -ms-flex-direction: row;
+  flex-direction: row;
+  -webkit-box-pack: justify;
+  -webkit-justify-content: space-between;
+  -ms-flex-pack: justify;
+  justify-content: space-between;
+}
+
+.c47 {
+  color: #32324d;
+  display: block;
+  white-space: nowrap;
+  overflow: hidden;
+  text-overflow: ellipsis;
+  font-size: 0.875rem;
+  line-height: 1.43;
+}
+
+.c40 > * {
+  margin-top: 0;
+  margin-bottom: 0;
+}
+
+.c42 {
+  position: relative;
+  border: 1px solid #dcdce4;
+  padding-right: 12px;
+  border-radius: 4px;
+  background: #ffffff;
+  overflow: hidden;
+  min-height: 2rem;
+  outline: none;
+  box-shadow: 0;
+  -webkit-transition-property: border-color,box-shadow,fill;
+  transition-property: border-color,box-shadow,fill;
+  -webkit-transition-duration: 0.2s;
+  transition-duration: 0.2s;
+}
+
+.c42:focus-within {
+  border: 1px solid #4945ff;
+  box-shadow: #4945ff 0px 0px 0px 2px;
+}
+
+.c49 {
+  background: transparent;
+  border: none;
+  position: relative;
+  z-index: 1;
+}
+
+.c49 svg {
+  height: 0.6875rem;
+  width: 0.6875rem;
+}
+
+.c49 svg path {
+  fill: #666687;
+}
+
+.c50 {
+  display: -webkit-box;
+  display: -webkit-flex;
+  display: -ms-flexbox;
+  display: flex;
+  background: none;
+  border: none;
+}
+
+.c50 svg {
+  width: 0.375rem;
+}
+
+.c45 {
+  width: 100%;
 }
 
 .c76 {
@@ -679,225 +737,6 @@
   box-shadow: #4945ff 0px 0px 0px 2px;
 }
 
-<<<<<<< HEAD
-.c43 {
-  position: absolute;
-  left: 0;
-  right: 0;
-  bottom: 0;
-  top: 0;
-  width: 100%;
-  background: transparent;
-  border: none;
-}
-
-.c43:focus {
-  outline: none;
-}
-
-.c43[aria-disabled='true'] {
-  cursor: not-allowed;
-}
-
-.c46 {
-  padding-right: 16px;
-  padding-left: 16px;
-}
-
-.c48 {
-  padding-left: 12px;
-}
-
-.c39 {
-  -webkit-align-items: stretch;
-  -webkit-box-align: stretch;
-  -ms-flex-align: stretch;
-  align-items: stretch;
-  display: -webkit-box;
-  display: -webkit-flex;
-  display: -ms-flexbox;
-  display: flex;
-  -webkit-flex-direction: column;
-  -ms-flex-direction: column;
-  flex-direction: column;
-}
-
-.c41 {
-  -webkit-align-items: center;
-  -webkit-box-align: center;
-  -ms-flex-align: center;
-  align-items: center;
-  display: -webkit-box;
-  display: -webkit-flex;
-  display: -ms-flexbox;
-  display: flex;
-  -webkit-flex-direction: row;
-  -ms-flex-direction: row;
-  flex-direction: row;
-}
-
-.c44 {
-  -webkit-align-items: center;
-  -webkit-box-align: center;
-  -ms-flex-align: center;
-  align-items: center;
-  display: -webkit-box;
-  display: -webkit-flex;
-  display: -ms-flexbox;
-  display: flex;
-  -webkit-flex-direction: row;
-  -ms-flex-direction: row;
-  flex-direction: row;
-  -webkit-box-pack: justify;
-  -webkit-justify-content: space-between;
-  -ms-flex-pack: justify;
-  justify-content: space-between;
-}
-
-.c47 {
-  color: #32324d;
-  display: block;
-  white-space: nowrap;
-  overflow: hidden;
-  text-overflow: ellipsis;
-  font-size: 0.875rem;
-  line-height: 1.43;
-}
-
-.c40 > * {
-  margin-top: 0;
-  margin-bottom: 0;
-}
-
-.c42 {
-  position: relative;
-  border: 1px solid #dcdce4;
-  padding-right: 12px;
-  border-radius: 4px;
-  background: #ffffff;
-  overflow: hidden;
-  min-height: 2rem;
-  outline: none;
-  box-shadow: 0;
-  -webkit-transition-property: border-color,box-shadow,fill;
-  transition-property: border-color,box-shadow,fill;
-  -webkit-transition-duration: 0.2s;
-  transition-duration: 0.2s;
-}
-
-.c42:focus-within {
-  border: 1px solid #4945ff;
-  box-shadow: #4945ff 0px 0px 0px 2px;
-}
-
-.c49 {
-  background: transparent;
-  border: none;
-  position: relative;
-  z-index: 1;
-}
-
-.c49 svg {
-  height: 0.6875rem;
-  width: 0.6875rem;
-}
-
-.c49 svg path {
-  fill: #666687;
-}
-
-.c50 {
-  display: -webkit-box;
-  display: -webkit-flex;
-  display: -ms-flexbox;
-  display: flex;
-  background: none;
-  border: none;
-}
-
-.c50 svg {
-  width: 0.375rem;
-}
-
-.c45 {
-  width: 100%;
-}
-
-.c71 {
-  padding-top: 24px;
-}
-
-.c72 {
-  -webkit-align-items: center;
-  -webkit-box-align: center;
-  -ms-flex-align: center;
-  align-items: center;
-  display: -webkit-box;
-  display: -webkit-flex;
-  display: -ms-flexbox;
-  display: flex;
-  -webkit-flex-direction: row;
-  -ms-flex-direction: row;
-  flex-direction: row;
-}
-
-.c86 {
-  -webkit-align-items: stretch;
-  -webkit-box-align: stretch;
-  -ms-flex-align: stretch;
-  align-items: stretch;
-  display: -webkit-box;
-  display: -webkit-flex;
-  display: -ms-flexbox;
-  display: flex;
-  -webkit-flex-direction: column;
-  -ms-flex-direction: column;
-  flex-direction: column;
-}
-
-.c87 > * {
-  margin-top: 0;
-  margin-bottom: 0;
-}
-
-.c73 > * {
-  margin-left: 0;
-  margin-right: 0;
-}
-
-.c73 > * + * {
-  margin-left: 8px;
-}
-
-.c66 {
-  color: #32324d;
-  font-weight: 500;
-  font-size: 1rem;
-  line-height: 1.25;
-}
-
-.c69 {
-  color: #666687;
-  font-size: 0.875rem;
-  line-height: 1.43;
-}
-
-.c81 {
-  font-weight: 600;
-  color: #328048;
-  font-size: 0.875rem;
-  line-height: 1.43;
-}
-
-.c88 {
-  font-weight: 500;
-  color: #32324d;
-  font-size: 0.75rem;
-  line-height: 1.33;
-}
-
-=======
->>>>>>> 933f646a
 .c14 {
   font-weight: 600;
   color: #32324d;
@@ -1599,38 +1438,46 @@
                             </svg>
                           </div>
                         </a>
-                        <button
-                          aria-disabled="false"
-                          class="c52 c75"
-                          type="button"
-                        >
+                        <span>
                           <div
-                            aria-hidden="true"
-                            class="c55 c56 c57"
-                          >
-                            <svg
-                              fill="none"
-                              height="1em"
-                              viewBox="0 0 24 24"
-                              width="1em"
-                              xmlns="http://www.w3.org/2000/svg"
+                            aria-describedby="tooltip-1"
+                            class=""
+                            tabindex="0"
+                          >
+                            <button
+                              aria-disabled="false"
+                              class="c52 c75"
+                              type="button"
                             >
-                              <path
-                                d="M1.056 24h15.906c.583 0 1.056-.473 1.056-1.056V7.028c0-.583-.473-1.056-1.056-1.056H1.056C.473 5.972 0 6.445 0 7.028v15.916C0 23.527.473 24 1.056 24z"
-                                fill="#212134"
-                              />
-                              <path
-                                d="M8.094 2.111h13.795v13.795h-1.127v2.112h2.182A1.056 1.056 0 0024 16.962V1.056A1.056 1.056 0 0022.944 0H7.038a1.056 1.056 0 00-1.056 1.056v2.252h2.112V2.11z"
-                                fill="#212134"
-                              />
-                            </svg>
+                              <div
+                                aria-hidden="true"
+                                class="c55 c56 c57"
+                              >
+                                <svg
+                                  fill="none"
+                                  height="1em"
+                                  viewBox="0 0 24 24"
+                                  width="1em"
+                                  xmlns="http://www.w3.org/2000/svg"
+                                >
+                                  <path
+                                    d="M1.056 24h15.906c.583 0 1.056-.473 1.056-1.056V7.028c0-.583-.473-1.056-1.056-1.056H1.056C.473 5.972 0 6.445 0 7.028v15.916C0 23.527.473 24 1.056 24z"
+                                    fill="#212134"
+                                  />
+                                  <path
+                                    d="M8.094 2.111h13.795v13.795h-1.127v2.112h2.182A1.056 1.056 0 0024 16.962V1.056A1.056 1.056 0 0022.944 0H7.038a1.056 1.056 0 00-1.056 1.056v2.252h2.112V2.11z"
+                                    fill="#212134"
+                                  />
+                                </svg>
+                              </div>
+                              <span
+                                class="c58 c59"
+                              >
+                                Copy install command
+                              </span>
+                            </button>
                           </div>
-                          <span
-                            class="c58 c59"
-                          >
-                            Copy install command
-                          </span>
-                        </button>
+                        </span>
                       </div>
                     </div>
                   </div>
@@ -1669,7 +1516,7 @@
                               Config Sync
                               <span>
                                 <div
-                                  aria-describedby="tooltip-1"
+                                  aria-describedby="tooltip-3"
                                   class="c67"
                                   tabindex="0"
                                 >
@@ -1739,38 +1586,20 @@
                             </svg>
                           </div>
                         </a>
-<<<<<<< HEAD
-                        <button
-                          aria-disabled="false"
-                          class="c52 c75"
-                          type="button"
-                        >
-                          <div
-                            aria-hidden="true"
-                            class="c55 c56 c57"
-                          >
-                            <svg
-                              fill="none"
-                              height="1em"
-                              viewBox="0 0 24 24"
-                              width="1em"
-                              xmlns="http://www.w3.org/2000/svg"
-=======
                         <span>
                           <div
-                            aria-describedby="tooltip-3"
+                            aria-describedby="tooltip-5"
                             class=""
                             tabindex="0"
                           >
                             <button
                               aria-disabled="false"
-                              class="c51 c52"
+                              class="c52 c75"
                               type="button"
->>>>>>> 933f646a
                             >
                               <div
                                 aria-hidden="true"
-                                class="c53 c54 c55"
+                                class="c55 c56 c57"
                               >
                                 <svg
                                   fill="none"
@@ -1790,22 +1619,13 @@
                                 </svg>
                               </div>
                               <span
-                                class="c56 c57"
+                                class="c58 c59"
                               >
                                 Copy install command
                               </span>
                             </button>
                           </div>
-<<<<<<< HEAD
-                          <span
-                            class="c58 c59"
-                          >
-                            Copy install command
-                          </span>
-                        </button>
-=======
                         </span>
->>>>>>> 933f646a
                       </div>
                     </div>
                   </div>
@@ -1891,39 +1711,20 @@
                             </svg>
                           </div>
                         </a>
-<<<<<<< HEAD
-                        <button
-                          aria-disabled="false"
-                          class="c52 c75"
-                          type="button"
-                        >
-                          <div
-                            aria-hidden="true"
-                            class="c55 c56 c57"
-                          >
-                            <svg
-                              fill="none"
-                              height="1em"
-                              viewBox="0 0 24 24"
-                              width="1em"
-                              xmlns="http://www.w3.org/2000/svg"
-=======
                         <span>
                           <div
-                            aria-describedby="tooltip-5"
+                            aria-describedby="tooltip-7"
                             class=""
                             tabindex="0"
                           >
                             <button
-                              aria-disabled="true"
-                              class="c51 c52"
-                              disabled=""
+                              aria-disabled="false"
+                              class="c52 c75"
                               type="button"
->>>>>>> 933f646a
                             >
                               <div
                                 aria-hidden="true"
-                                class="c53 c54 c55"
+                                class="c55 c56 c57"
                               >
                                 <svg
                                   fill="none"
@@ -1943,22 +1744,13 @@
                                 </svg>
                               </div>
                               <span
-                                class="c56 c57"
+                                class="c58 c59"
                               >
                                 Copy install command
                               </span>
                             </button>
                           </div>
-<<<<<<< HEAD
-                          <span
-                            class="c58 c59"
-                          >
-                            Copy install command
-                          </span>
-                        </button>
-=======
                         </span>
->>>>>>> 933f646a
                       </div>
                     </div>
                   </div>
@@ -1997,13 +1789,8 @@
                               Documentation
                               <span>
                                 <div
-<<<<<<< HEAD
-                                  aria-describedby="tooltip-3"
+                                  aria-describedby="tooltip-9"
                                   class="c67"
-=======
-                                  aria-describedby="tooltip-7"
-                                  class="c43"
->>>>>>> 933f646a
                                   tabindex="0"
                                 >
                                   <img
@@ -2155,10 +1942,7 @@
                           </span>
                           <div
                             aria-hidden="true"
-<<<<<<< HEAD
                             class="c11 c74"
-=======
-                            class="c11 c50"
                           >
                             <svg
                               fill="none"
@@ -2176,19 +1960,18 @@
                         </a>
                         <span>
                           <div
-                            aria-describedby="tooltip-9"
+                            aria-describedby="tooltip-11"
                             class=""
                             tabindex="0"
                           >
                             <button
-                              aria-disabled="true"
-                              class="c51 c52"
-                              disabled=""
+                              aria-disabled="false"
+                              class="c52 c75"
                               type="button"
                             >
                               <div
                                 aria-hidden="true"
-                                class="c53 c54 c55"
+                                class="c55 c56 c57"
                               >
                                 <svg
                                   fill="none"
@@ -2208,2267 +1991,13 @@
                                 </svg>
                               </div>
                               <span
-                                class="c56 c57"
+                                class="c58 c59"
                               >
                                 Copy install command
                               </span>
                             </button>
                           </div>
                         </span>
-                      </div>
-                    </div>
-                  </div>
-                </div>
-              </div>
-            </div>
-          </div>
-        </div>
-        <div
-          class="c64"
-        >
-          <a
-            href="https://strapi.canny.io/plugin-requests"
-            rel="noopener noreferrer nofollow"
-            style="text-decoration: none;"
-            target="_blank"
-          >
-            <div
-              class="c65 c43"
-            >
-              <div
-                class="c66 c43 c67"
-              >
-                <svg
-                  fill="none"
-                  height="1em"
-                  viewBox="0 0 32 32"
-                  width="1em"
-                  xmlns="http://www.w3.org/2000/svg"
-                >
-                  <path
-                    d="M0 4a4 4 0 014-4h24a4 4 0 014 4v24a4 4 0 01-4 4H4a4 4 0 01-4-4V4z"
-                    fill="#AC73E6"
-                  />
-                  <path
-                    clip-rule="evenodd"
-                    d="M15.027 13.839c-3.19-.836-6.305-1.064-10.18-.608-1.215.152-1.063 1.975.076 2.203.304.836.456 2.355.912 3.267.987 2.279 5.622 1.975 7.369.835 1.14-.683 1.443-2.279 1.9-3.494.227-.684 1.595-.684 1.822 0 .38 1.215.76 2.81 1.9 3.494 1.747 1.14 6.381 1.444 7.369-.835.456-.912.607-2.431.911-3.267 1.14-.228 1.216-2.051.076-2.203-3.874-.456-6.989-.228-10.18.608-.455.075-1.519.075-1.975 0z"
-                    fill="#fff"
-                    fill-rule="evenodd"
-                  />
-                </svg>
-              </div>
-              <div
-                class="c68 c69"
-              >
-                <div
-                  class="c43"
-                >
-                  <span
-                    class="c70 c71"
-                  >
-                    Documentation
-                  </span>
-                  <svg
-                    class="c72 c73"
-                    fill="none"
-                    height="3"
-                    viewBox="0 0 24 24"
-                    width="3"
-                    xmlns="http://www.w3.org/2000/svg"
-                  >
-                    <path
-                      d="M16.235 2.824a1.412 1.412 0 010-2.824h6.353C23.368 0 24 .633 24 1.412v6.353a1.412 1.412 0 01-2.823 0V4.82l-8.179 8.178a1.412 1.412 0 01-1.996-1.996l8.178-8.178h-2.945zm4.942 10.588a1.412 1.412 0 012.823 0v9.176c0 .78-.632 1.412-1.412 1.412H1.412C.632 24 0 23.368 0 22.588V1.412C0 .632.632 0 1.412 0h9.176a1.412 1.412 0 010 2.824H2.824v18.353h18.353v-7.765z"
-                      fill="#32324D"
-                    />
-                  </svg>
-                </div>
-                <span
-                  class="c45"
-                >
-                  Tell us what plugin you are looking for and we'll let our community plugin developers know in case they are in search for inspiration!
-                </span>
-              </div>
-            </div>
-          </a>
-        </div>
-      </div>
-    </main>
-  </div>
-</div>
-`;
-
-exports[`Marketplace page renders and matches the provider tab snapshot 1`] = `
-.c38 {
-  background: #ffffff;
-  padding-top: 16px;
-  padding-right: 16px;
-  padding-bottom: 16px;
-  padding-left: 16px;
-  border-radius: 4px;
-  box-shadow: 0px 1px 4px rgba(33,33,52,0.1);
-  height: 100%;
-}
-
-.c64 {
-  background: #ffffff;
-  padding: 24px;
-  border-radius: 4px;
-  box-shadow: 0px 1px 4px rgba(33,33,52,0.1);
-}
-
-.c65 {
-  background: #f6ecfc;
-  padding: 12px;
-  border-radius: 4px;
-}
-
-.c39 {
-  -webkit-align-items: normal;
-  -webkit-box-align: normal;
-  -ms-flex-align: normal;
-  align-items: normal;
-  display: -webkit-box;
-  display: -webkit-flex;
-  display: -ms-flexbox;
-  display: flex;
-  -webkit-flex-direction: column;
-  -ms-flex-direction: column;
-  flex-direction: column;
-  -webkit-box-pack: justify;
-  -webkit-justify-content: space-between;
-  -ms-flex-pack: justify;
-  justify-content: space-between;
-}
-
-.c43 {
-  -webkit-align-items: center;
-  -webkit-box-align: center;
-  -ms-flex-align: center;
-  align-items: center;
-  display: -webkit-box;
-  display: -webkit-flex;
-  display: -ms-flexbox;
-  display: flex;
-  -webkit-flex-direction: row;
-  -ms-flex-direction: row;
-  flex-direction: row;
-}
-
-.c48 {
-  padding-top: 24px;
-}
-
-.c49 {
-  -webkit-align-items: center;
-  -webkit-box-align: center;
-  -ms-flex-align: center;
-  align-items: center;
-  display: -webkit-box;
-  display: -webkit-flex;
-  display: -ms-flexbox;
-  display: flex;
-  -webkit-flex-direction: row;
-  -ms-flex-direction: row;
-  flex-direction: row;
-}
-
-.c67 {
-  -webkit-align-items: stretch;
-  -webkit-box-align: stretch;
-  -ms-flex-align: stretch;
-  align-items: stretch;
-  display: -webkit-box;
-  display: -webkit-flex;
-  display: -ms-flexbox;
-  display: flex;
-  -webkit-flex-direction: column;
-  -ms-flex-direction: column;
-  flex-direction: column;
-}
-
-.c68 > * {
-  margin-top: 0;
-  margin-bottom: 0;
-}
-
-.c50 > * {
-  margin-left: 0;
-  margin-right: 0;
-}
-
-.c50 > * + * {
-  margin-left: 8px;
-}
-
-.c42 {
-  color: #32324d;
-  font-weight: 500;
-  font-size: 1rem;
-  line-height: 1.25;
-}
-
-.c46 {
-  color: #666687;
-  font-size: 0.875rem;
-  line-height: 1.43;
-}
-
-.c62 {
-  font-weight: 600;
-  color: #328048;
-  font-size: 0.875rem;
-  line-height: 1.43;
-}
-
-.c69 {
-  font-weight: 500;
-  color: #32324d;
-  font-size: 0.75rem;
-  line-height: 1.33;
-}
-
-.c58 {
-  font-weight: 600;
-  color: #32324d;
-  font-size: 0.75rem;
-  line-height: 1.33;
-}
-
-.c55 {
-  padding-right: 8px;
-}
-
-.c52 {
-  display: -webkit-box;
-  display: -webkit-flex;
-  display: -ms-flexbox;
-  display: flex;
-  cursor: pointer;
-  padding: 8px;
-  border-radius: 4px;
-  background: #ffffff;
-  border: 1px solid #dcdce4;
-  position: relative;
-  outline: none;
-}
-
-.c52 svg {
-  height: 12px;
-  width: 12px;
-}
-
-.c52 svg > g,
-.c52 svg path {
-  fill: #ffffff;
-}
-
-.c52[aria-disabled='true'] {
-  pointer-events: none;
-}
-
-.c52:after {
-  -webkit-transition-property: all;
-  transition-property: all;
-  -webkit-transition-duration: 0.2s;
-  transition-duration: 0.2s;
-  border-radius: 8px;
-  content: '';
-  position: absolute;
-  top: -4px;
-  bottom: -4px;
-  left: -4px;
-  right: -4px;
-  border: 2px solid transparent;
-}
-
-.c52:focus-visible {
-  outline: none;
-}
-
-.c52:focus-visible:after {
-  border-radius: 8px;
-  content: '';
-  position: absolute;
-  top: -5px;
-  bottom: -5px;
-  left: -5px;
-  right: -5px;
-  border: 2px solid #4945ff;
-}
-
-.c56 {
-  height: 100%;
-}
-
-.c53 {
-  -webkit-align-items: center;
-  -webkit-box-align: center;
-  -ms-flex-align: center;
-  align-items: center;
-  padding: 8px 16px;
-  background: #4945ff;
-  border: 1px solid #4945ff;
-  border: 1px solid #d9d8ff;
-  background: #f0f0ff;
-}
-
-.c53 .c54 {
-  display: -webkit-box;
-  display: -webkit-flex;
-  display: -ms-flexbox;
-  display: flex;
-  -webkit-align-items: center;
-  -webkit-box-align: center;
-  -ms-flex-align: center;
-  align-items: center;
-}
-
-.c53 .c57 {
-  color: #ffffff;
-}
-
-.c53[aria-disabled='true'] {
-  border: 1px solid #dcdce4;
-  background: #eaeaef;
-}
-
-.c53[aria-disabled='true'] .c57 {
-  color: #666687;
-}
-
-.c53[aria-disabled='true'] svg > g,
-.c53[aria-disabled='true'] svg path {
-  fill: #666687;
-}
-
-.c53[aria-disabled='true']:active {
-  border: 1px solid #dcdce4;
-  background: #eaeaef;
-}
-
-.c53[aria-disabled='true']:active .c57 {
-  color: #666687;
-}
-
-.c53[aria-disabled='true']:active svg > g,
-.c53[aria-disabled='true']:active svg path {
-  fill: #666687;
-}
-
-.c53:hover {
-  background-color: #ffffff;
-}
-
-.c53:active {
-  background-color: #ffffff;
-  border: 1px solid #4945ff;
-}
-
-.c53:active .c57 {
-  color: #4945ff;
-}
-
-.c53:active svg > g,
-.c53:active svg path {
-  fill: #4945ff;
-}
-
-.c53 .c57 {
-  color: #271fe0;
-}
-
-.c53 svg > g,
-.c53 svg path {
-  fill: #271fe0;
-}
-
-.c17 {
-  padding-bottom: 16px;
-  width: 25%;
-}
-
-.c29 {
-  padding-bottom: 16px;
-}
-
-.c40 {
-  border-radius: 4px;
-  width: 64px;
-  height: 64px;
-}
-
-.c41 {
-  padding-top: 16px;
-}
-
-.c45 {
-  padding-top: 8px;
-}
-
-.c44 {
-  margin-left: 4px;
-  width: 24px;
-  height: auto;
-}
-
-.c59 {
-  padding-left: 16px;
-}
-
-.c63 {
-  padding-top: 32px;
-}
-
-.c60 {
-  color: #328048;
-  margin-right: 8px;
-  width: 12;
-  height: 12;
-}
-
-.c71 {
-  color: #666687;
-  margin-left: 8px;
-  width: 12px;
-  height: 12px;
-}
-
-.c61 path {
-  fill: #328048;
-}
-
-.c72 path {
-  fill: #666687;
-}
-
-.c25 {
-  padding-right: 8px;
-  padding-left: 12px;
-}
-
-.c21 {
-  -webkit-align-items: center;
-  -webkit-box-align: center;
-  -ms-flex-align: center;
-  align-items: center;
-  display: -webkit-box;
-  display: -webkit-flex;
-  display: -ms-flexbox;
-  display: flex;
-  -webkit-flex-direction: row;
-  -ms-flex-direction: row;
-  flex-direction: row;
-}
-
-.c23 {
-  -webkit-align-items: center;
-  -webkit-box-align: center;
-  -ms-flex-align: center;
-  align-items: center;
-  display: -webkit-box;
-  display: -webkit-flex;
-  display: -ms-flexbox;
-  display: flex;
-  -webkit-flex-direction: row;
-  -ms-flex-direction: row;
-  flex-direction: row;
-  -webkit-box-pack: justify;
-  -webkit-justify-content: space-between;
-  -ms-flex-pack: justify;
-  justify-content: space-between;
-}
-
-.c20 {
-  font-weight: 600;
-  color: #32324d;
-  font-size: 0.75rem;
-  line-height: 1.33;
-}
-
-.c28 {
-  border: none;
-  border-radius: 4px;
-  padding-bottom: 0.65625rem;
-  padding-left: 0;
-  padding-right: 16px;
-  padding-top: 0.65625rem;
-  color: #32324d;
-  font-weight: 400;
-  font-size: 0.875rem;
-  display: block;
-  width: 100%;
-  background: inherit;
-}
-
-.c28::-webkit-input-placeholder {
-  color: #8e8ea9;
-  opacity: 1;
-}
-
-.c28::-moz-placeholder {
-  color: #8e8ea9;
-  opacity: 1;
-}
-
-.c28:-ms-input-placeholder {
-  color: #8e8ea9;
-  opacity: 1;
-}
-
-.c28::placeholder {
-  color: #8e8ea9;
-  opacity: 1;
-}
-
-.c28[aria-disabled='true'] {
-  color: inherit;
-}
-
-.c28:focus {
-  outline: none;
-  box-shadow: none;
-}
-
-.c24 {
-  border: 1px solid #dcdce4;
-  border-radius: 4px;
-  background: #ffffff;
-  outline: none;
-  box-shadow: 0;
-  -webkit-transition-property: border-color,box-shadow,fill;
-  transition-property: border-color,box-shadow,fill;
-  -webkit-transition-duration: 0.2s;
-  transition-duration: 0.2s;
-}
-
-.c24:focus-within {
-  border: 1px solid #4945ff;
-  box-shadow: #4945ff 0px 0px 0px 2px;
-}
-
-.c19 {
-  border: 0;
-  -webkit-clip: rect(0 0 0 0);
-  clip: rect(0 0 0 0);
-  height: 1px;
-  margin: -1px;
-  overflow: hidden;
-  padding: 0;
-  position: absolute;
-  width: 1px;
-}
-
-.c27 {
-  font-size: 0.8rem;
-}
-
-.c27 svg path {
-  fill: #32324d;
-}
-
-.c18 {
-  border-radius: 4px;
-  box-shadow: 0px 1px 4px rgba(33,33,52,0.1);
-  outline: none;
-  box-shadow: 0;
-  -webkit-transition-property: border-color,box-shadow,fill;
-  transition-property: border-color,box-shadow,fill;
-  -webkit-transition-duration: 0.2s;
-  transition-duration: 0.2s;
-}
-
-.c18:focus-within .c26 svg path {
-  fill: #4945ff;
-}
-
-.c18 .c22 {
-  border: 1px solid transparent;
-}
-
-.c18 .c22:focus-within {
-  border: 1px solid #4945ff;
-  box-shadow: #4945ff 0px 0px 0px 2px;
-}
-
-.c14 {
-  font-weight: 600;
-  color: #32324d;
-  font-size: 0.75rem;
-  line-height: 1.33;
-}
-
-.c12 {
-  padding-right: 8px;
-}
-
-.c51 {
-  padding-left: 8px;
-}
-
-.c9 {
-  display: -webkit-box;
-  display: -webkit-flex;
-  display: -ms-flexbox;
-  display: flex;
-  cursor: pointer;
-  padding: 8px;
-  border-radius: 4px;
-  background: #ffffff;
-  border: 1px solid #dcdce4;
-  position: relative;
-  outline: none;
-}
-
-.c9 svg {
-  height: 12px;
-  width: 12px;
-}
-
-.c9 svg > g,
-.c9 svg path {
-  fill: #ffffff;
-}
-
-.c9[aria-disabled='true'] {
-  pointer-events: none;
-}
-
-.c9:after {
-  -webkit-transition-property: all;
-  transition-property: all;
-  -webkit-transition-duration: 0.2s;
-  transition-duration: 0.2s;
-  border-radius: 8px;
-  content: '';
-  position: absolute;
-  top: -4px;
-  bottom: -4px;
-  left: -4px;
-  right: -4px;
-  border: 2px solid transparent;
-}
-
-.c9:focus-visible {
-  outline: none;
-}
-
-.c9:focus-visible:after {
-  border-radius: 8px;
-  content: '';
-  position: absolute;
-  top: -5px;
-  bottom: -5px;
-  left: -5px;
-  right: -5px;
-  border: 2px solid #4945ff;
-}
-
-.c8 {
-  cursor: pointer;
-}
-
-.c10 {
-  padding: 8px 16px;
-  background: #4945ff;
-  border: 1px solid #4945ff;
-  border-radius: 4px;
-  border: 1px solid #dcdce4;
-  background: #ffffff;
-  display: -webkit-inline-box;
-  display: -webkit-inline-flex;
-  display: -ms-inline-flexbox;
-  display: inline-flex;
-  -webkit-text-decoration: none;
-  text-decoration: none;
-}
-
-.c10 .c11 {
-  display: -webkit-box;
-  display: -webkit-flex;
-  display: -ms-flexbox;
-  display: flex;
-  -webkit-align-items: center;
-  -webkit-box-align: center;
-  -ms-flex-align: center;
-  align-items: center;
-}
-
-.c10 .c13 {
-  color: #ffffff;
-}
-
-.c10[aria-disabled='true'] {
-  border: 1px solid #dcdce4;
-  background: #eaeaef;
-}
-
-.c10[aria-disabled='true'] .c13 {
-  color: #666687;
-}
-
-.c10[aria-disabled='true'] svg > g,
-.c10[aria-disabled='true'] svg path {
-  fill: #666687;
-}
-
-.c10[aria-disabled='true']:active {
-  border: 1px solid #dcdce4;
-  background: #eaeaef;
-}
-
-.c10[aria-disabled='true']:active .c13 {
-  color: #666687;
-}
-
-.c10[aria-disabled='true']:active svg > g,
-.c10[aria-disabled='true']:active svg path {
-  fill: #666687;
-}
-
-.c10:hover {
-  background-color: #f6f6f9;
-}
-
-.c10:active {
-  background-color: #eaeaef;
-}
-
-.c10 .c13 {
-  color: #32324d;
-}
-
-.c10 svg > g,
-.c10 svg path {
-  fill: #32324d;
-}
-
-.c66 {
-  margin-right: 24px;
-}
-
-.c66 svg {
-  width: 2rem;
-  height: 2rem;
-}
-
-.c70 {
-  word-break: break-all;
-}
-
-.c1 {
-  padding-bottom: 56px;
-}
-
-.c4 {
-  background: #f6f6f9;
-  padding-top: 40px;
-  padding-right: 56px;
-  padding-bottom: 40px;
-  padding-left: 56px;
-}
-
-.c16 {
-  padding-right: 56px;
-  padding-left: 56px;
-}
-
-.c0 {
-  display: grid;
-  grid-template-columns: 1fr;
-}
-
-.c2 {
-  overflow-x: hidden;
-}
-
-.c5 {
-  -webkit-align-items: center;
-  -webkit-box-align: center;
-  -ms-flex-align: center;
-  align-items: center;
-  display: -webkit-box;
-  display: -webkit-flex;
-  display: -ms-flexbox;
-  display: flex;
-  -webkit-flex-direction: row;
-  -ms-flex-direction: row;
-  flex-direction: row;
-  -webkit-box-pack: justify;
-  -webkit-justify-content: space-between;
-  -ms-flex-pack: justify;
-  justify-content: space-between;
-}
-
-.c6 {
-  -webkit-align-items: center;
-  -webkit-box-align: center;
-  -ms-flex-align: center;
-  align-items: center;
-  display: -webkit-box;
-  display: -webkit-flex;
-  display: -ms-flexbox;
-  display: flex;
-  -webkit-flex-direction: row;
-  -ms-flex-direction: row;
-  flex-direction: row;
-}
-
-.c7 {
-  color: #32324d;
-  font-weight: 600;
-  font-size: 2rem;
-  line-height: 1.25;
-}
-
-.c15 {
-  color: #666687;
-  font-size: 1rem;
-  line-height: 1.5;
-}
-
-.c3:focus-visible {
-  outline: none;
-}
-
-.c35 {
-  color: #4945ff;
-  font-weight: 600;
-  font-size: 0.6875rem;
-  line-height: 1.45;
-  text-transform: uppercase;
-}
-
-.c33 {
-  color: #666687;
-  font-weight: 600;
-  font-size: 0.6875rem;
-  line-height: 1.45;
-  text-transform: uppercase;
-}
-
-.c31 {
-  padding: 16px;
-}
-
-.c34 {
-  border-bottom: 2px solid #4945ff;
-}
-
-.c32 {
-  border-bottom: 2px solid transparent;
-}
-
-.c30[aria-disabled='true'] {
-  cursor: not-allowed;
-}
-
-.c36 {
-  display: grid;
-  grid-template-columns: repeat(12,1fr);
-  gap: 16px;
-}
-
-.c37 {
-  grid-column: span 4;
-  max-width: 100%;
-}
-
-.c47 {
-  display: -webkit-box;
-  -webkit-box-orient: vertical;
-  -webkit-line-clamp: 2;
-  overflow: hidden;
-}
-
-@media (max-width:68.75rem) {
-  .c37 {
-    grid-column: span 6;
-  }
-}
-
-@media (max-width:34.375rem) {
-  .c37 {
-    grid-column: span 12;
-  }
-}
-
-<div
-  class="c0"
->
-  <div
-    class="c1 c2"
-  >
-    <main
-      aria-labelledby="main-content-title"
-      class="c3"
-      id="main-content"
-      tabindex="-1"
-    >
-      <div
-        style="height: 0px;"
-      >
-        <div
-          class="c4"
-          data-strapi-header="true"
-        >
-          <div
-            class="c5"
-          >
-            <div
-              class="c6"
-            >
-              <h1
-                class="c7"
-              >
-                Marketplace
-              </h1>
-            </div>
-            <a
-              aria-disabled="false"
-              class="c8 c9 c10"
-              href="https://market.strapi.io/submit-provider"
-              rel="noreferrer noopener"
-              target="_blank"
-            >
-              <div
-                aria-hidden="true"
-                class="c11 c12"
-              >
-                <svg
-                  fill="none"
-                  height="1em"
-                  viewBox="0 0 24 25"
-                  width="1em"
-                  xmlns="http://www.w3.org/2000/svg"
-                >
-                  <path
-                    clip-rule="evenodd"
-                    d="M13.571 18.272H10.43v-8.47H2.487a.2.2 0 01-.14-.343L11.858.058a.2.2 0 01.282 0l9.513 9.4a.2.2 0 01-.14.343H13.57v8.47zM2.2 21.095a.2.2 0 00-.2.2v2.424c0 .11.09.2.2.2h19.6a.2.2 0 00.2-.2v-2.424a.2.2 0 00-.2-.2H2.2z"
-                    fill="#212134"
-                    fill-rule="evenodd"
-                  />
-                </svg>
-              </div>
-              <span
-                class="c13 c14"
-              >
-                Submit provider
-              </span>
-            </a>
-          </div>
-          <p
-            class="c15"
-          >
-            Get more out of Strapi
-          </p>
-        </div>
-      </div>
-      <div
-        class="c16"
-      >
-        <div
-          class="c17"
-          width="25%"
-        >
-          <div
-            class="c18"
-          >
-            <div>
-              <div
-                class="c19"
-              >
-                <label
-                  class="c20"
-                  for="field-2"
-                >
-                  <div
-                    class="c21"
-                  >
-                    Search
-                  </div>
-                </label>
-              </div>
-              <div
-                class="c22 c23 c24"
-              >
-                <div
-                  class="c25"
-                >
-                  <div
-                    class="c26 c21 c27"
-                  >
-                    <svg
-                      aria-hidden="true"
-                      fill="none"
-                      height="1em"
-                      viewBox="0 0 24 24"
-                      width="1em"
-                      xmlns="http://www.w3.org/2000/svg"
-                    >
-                      <path
-                        clip-rule="evenodd"
-                        d="M23.813 20.163l-5.3-5.367a9.792 9.792 0 001.312-4.867C19.825 4.455 15.375 0 9.913 0 4.45 0 0 4.455 0 9.929c0 5.473 4.45 9.928 9.912 9.928a9.757 9.757 0 005.007-1.4l5.275 5.35a.634.634 0 00.913 0l2.706-2.737a.641.641 0 000-.907zM9.91 3.867c3.338 0 6.05 2.718 6.05 6.061s-2.712 6.061-6.05 6.061c-3.337 0-6.05-2.718-6.05-6.06 0-3.344 2.713-6.062 6.05-6.062z"
-                        fill="#32324D"
-                        fill-rule="evenodd"
-                      />
-                    </svg>
-                  </div>
-                </div>
-                <input
-                  aria-disabled="false"
-                  aria-invalid="false"
-                  class="c28"
-                  id="field-2"
-                  name="searchbar"
-                  placeholder="Search"
-                  value=""
-                />
-              </div>
-            </div>
-          </div>
-        </div>
-        <div>
-          <div
-            class="c29"
-          >
-            <div
-              aria-label="Plugins and Providers for Strapi"
-              role="tablist"
-            >
-              <button
-                aria-disabled="false"
-                aria-selected="false"
-                class="c30"
-                id="tabs-0-tab"
-                role="tab"
-                tabindex="-1"
-                type="button"
-              >
-                <div
-                  class="c31 c32"
-                >
-                  <span
-                    class="c33"
-                  >
-                    Plugins
-                     
-                    (
-                    5
-                    )
-                  </span>
-                </div>
-              </button>
-              <button
-                aria-controls="tabs-1-tabpanel"
-                aria-disabled="false"
-                aria-selected="true"
-                class="c30"
-                id="tabs-1-tab"
-                role="tab"
-                tabindex="0"
-                type="button"
-              >
-                <div
-                  class="c31 c34"
-                >
-                  <span
-                    class="c35"
-                  >
-                    Providers
-                     
-                    (
-                    9
-                    )
-                  </span>
-                </div>
-              </button>
-            </div>
-          </div>
-          <div>
-            <div
-              aria-labelledby="tabs-1-tab"
-              id="tabs-1-tabpanel"
-              role="tabpanel"
-              tabindex="0"
-            >
-              <div
-                class="c36"
-              >
-                <div
-                  class="c37"
-                >
-                  <div
-                    class=""
-                    style="height: 100%;"
-                  >
-                    <div
-                      class="c38 c39"
-                      data-testid="npm-package-card"
-                      height="100%"
-                    >
-                      <div
-                        class=""
-                      >
-                        <img
-                          alt="Amazon Ses logo"
-                          class="c40"
-                          height="11"
-                          src="https://dl.airtable.com/.attachments/04be9ade6077d029a9d4108cd2f47c8e/f5fe8d67/amazonSES.png?ts=1654603863&userId=usrUa8HWbsGCCzcQm&cs=0561c26f91b25e21"
-                          width="11"
-                        />
-                        <div
-                          class="c41"
-                        >
-                          <h3
-                            class="c42"
-                          >
-                            <div
-                              class="c43"
-                            >
-                              Amazon Ses
-                              <span>
-                                <div
-                                  aria-describedby="tooltip-21"
-                                  class="c43"
-                                  tabindex="0"
-                                >
-                                  <img
-                                    alt="Made by Strapi"
-                                    class="c44"
-                                    height="auto"
-                                    src="IMAGE_MOCK"
-                                    width="6"
-                                  />
-                                </div>
-                              </span>
-                            </div>
-                          </h3>
-                        </div>
-                        <div
-                          class="c45"
-                        >
-                          <p
-                            class="c46 c47"
-                          >
-                            Amazon Ses provider for Strapi
-                          </p>
-                        </div>
-                      </div>
-                      <div
-                        class="c48 c49 c50"
-                        spacing="2"
-                        style="align-self: flex-end;"
-                      >
-                        <a
-                          aria-disabled="false"
-                          aria-label="Learn more about Amazon Ses"
-                          class="c8 c9 c10"
-                          href="https://market.strapi.io/providers/@strapi-provider-email-amazon-ses"
-                          rel="noreferrer noopener"
-                          target="_blank"
-                        >
-                          <span
-                            class="c13 c14"
-                          >
-                            More
-                          </span>
-                          <div
-                            aria-hidden="true"
-                            class="c11 c51"
-                          >
-                            <svg
-                              fill="none"
-                              height="1em"
-                              viewBox="0 0 24 24"
-                              width="1em"
-                              xmlns="http://www.w3.org/2000/svg"
-                            >
-                              <path
-                                d="M16.235 2.824a1.412 1.412 0 010-2.824h6.353C23.368 0 24 .633 24 1.412v6.353a1.412 1.412 0 01-2.823 0V4.82l-8.179 8.178a1.412 1.412 0 01-1.996-1.996l8.178-8.178h-2.945zm4.942 10.588a1.412 1.412 0 012.823 0v9.176c0 .78-.632 1.412-1.412 1.412H1.412C.632 24 0 23.368 0 22.588V1.412C0 .632.632 0 1.412 0h9.176a1.412 1.412 0 010 2.824H2.824v18.353h18.353v-7.765z"
-                                fill="#32324D"
-                              />
-                            </svg>
-                          </div>
-                        </a>
-                        <button
-                          aria-disabled="false"
-                          class="c52 c53"
-                          type="button"
-                        >
-                          <div
-                            aria-hidden="true"
-                            class="c54 c55 c56"
-                          >
-                            <svg
-                              fill="none"
-                              height="1em"
-                              viewBox="0 0 24 24"
-                              width="1em"
-                              xmlns="http://www.w3.org/2000/svg"
-                            >
-                              <path
-                                d="M1.056 24h15.906c.583 0 1.056-.473 1.056-1.056V7.028c0-.583-.473-1.056-1.056-1.056H1.056C.473 5.972 0 6.445 0 7.028v15.916C0 23.527.473 24 1.056 24z"
-                                fill="#212134"
-                              />
-                              <path
-                                d="M8.094 2.111h13.795v13.795h-1.127v2.112h2.182A1.056 1.056 0 0024 16.962V1.056A1.056 1.056 0 0022.944 0H7.038a1.056 1.056 0 00-1.056 1.056v2.252h2.112V2.11z"
-                                fill="#212134"
-                              />
-                            </svg>
-                          </div>
-                          <span
-                            class="c57 c58"
-                          >
-                            Copy install command
-                          </span>
-                        </button>
-                      </div>
-                    </div>
-                  </div>
-                </div>
-                <div
-                  class="c37"
-                >
-                  <div
-                    class=""
-                    style="height: 100%;"
-                  >
-                    <div
-                      class="c38 c39"
-                      data-testid="npm-package-card"
-                      height="100%"
-                    >
-                      <div
-                        class=""
-                      >
-                        <img
-                          alt="AWS S3 logo"
-                          class="c40"
-                          height="11"
-                          src="https://dl.airtable.com/.attachments/e24c0ef99b1e952cbf0c8cbeed8cc24f/da30ba27/Amazon-S3-Logo.png?ts=1654603863&userId=usrUa8HWbsGCCzcQm&cs=953eaf833eba09a2"
-                          width="11"
-                        />
-                        <div
-                          class="c41"
-                        >
-                          <h3
-                            class="c42"
-                          >
-                            <div
-                              class="c43"
-                            >
-                              AWS S3
-                              <span>
-                                <div
-                                  aria-describedby="tooltip-23"
-                                  class="c43"
-                                  tabindex="0"
-                                >
-                                  <img
-                                    alt="Made by Strapi"
-                                    class="c44"
-                                    height="auto"
-                                    src="IMAGE_MOCK"
-                                    width="6"
-                                  />
-                                </div>
-                              </span>
-                            </div>
-                          </h3>
-                        </div>
-                        <div
-                          class="c45"
-                        >
-                          <p
-                            class="c46 c47"
-                          >
-                            AWS S3 provider for Strapi uploads
-                          </p>
-                        </div>
-                      </div>
-                      <div
-                        class="c48 c49 c50"
-                        spacing="2"
-                        style="align-self: flex-end;"
-                      >
-                        <a
-                          aria-disabled="false"
-                          aria-label="Learn more about AWS S3"
-                          class="c8 c9 c10"
-                          href="https://market.strapi.io/providers/@strapi-provider-upload-aws-s3"
-                          rel="noreferrer noopener"
-                          target="_blank"
-                        >
-                          <span
-                            class="c13 c14"
-                          >
-                            More
-                          </span>
-                          <div
-                            aria-hidden="true"
-                            class="c11 c51"
-                          >
-                            <svg
-                              fill="none"
-                              height="1em"
-                              viewBox="0 0 24 24"
-                              width="1em"
-                              xmlns="http://www.w3.org/2000/svg"
-                            >
-                              <path
-                                d="M16.235 2.824a1.412 1.412 0 010-2.824h6.353C23.368 0 24 .633 24 1.412v6.353a1.412 1.412 0 01-2.823 0V4.82l-8.179 8.178a1.412 1.412 0 01-1.996-1.996l8.178-8.178h-2.945zm4.942 10.588a1.412 1.412 0 012.823 0v9.176c0 .78-.632 1.412-1.412 1.412H1.412C.632 24 0 23.368 0 22.588V1.412C0 .632.632 0 1.412 0h9.176a1.412 1.412 0 010 2.824H2.824v18.353h18.353v-7.765z"
-                                fill="#32324D"
-                              />
-                            </svg>
-                          </div>
-                        </a>
-                        <button
-                          aria-disabled="false"
-                          class="c52 c53"
-                          type="button"
-                        >
-                          <div
-                            aria-hidden="true"
-                            class="c54 c55 c56"
-                          >
-                            <svg
-                              fill="none"
-                              height="1em"
-                              viewBox="0 0 24 24"
-                              width="1em"
-                              xmlns="http://www.w3.org/2000/svg"
-                            >
-                              <path
-                                d="M1.056 24h15.906c.583 0 1.056-.473 1.056-1.056V7.028c0-.583-.473-1.056-1.056-1.056H1.056C.473 5.972 0 6.445 0 7.028v15.916C0 23.527.473 24 1.056 24z"
-                                fill="#212134"
-                              />
-                              <path
-                                d="M8.094 2.111h13.795v13.795h-1.127v2.112h2.182A1.056 1.056 0 0024 16.962V1.056A1.056 1.056 0 0022.944 0H7.038a1.056 1.056 0 00-1.056 1.056v2.252h2.112V2.11z"
-                                fill="#212134"
-                              />
-                            </svg>
-                          </div>
-                          <span
-                            class="c57 c58"
-                          >
-                            Copy install command
-                          </span>
-                        </button>
-                      </div>
-                    </div>
-                  </div>
-                </div>
-                <div
-                  class="c37"
-                >
-                  <div
-                    class=""
-                    style="height: 100%;"
-                  >
-                    <div
-                      class="c38 c39"
-                      data-testid="npm-package-card"
-                      height="100%"
-                    >
-                      <div
-                        class=""
-                      >
-                        <img
-                          alt="Cloudinary logo"
-                          class="c40"
-                          height="11"
-                          src="https://dl.airtable.com/.attachments/74df39c3715a78589be1cbff69009dc2/14734e59/cloudinary.png?ts=1654603863&userId=usrUa8HWbsGCCzcQm&cs=d82f74e2c1563864"
-                          width="11"
-                        />
-                        <div
-                          class="c41"
-                        >
-                          <h3
-                            class="c42"
-                          >
-                            <div
-                              class="c43"
-                            >
-                              Cloudinary
-                              <span>
-                                <div
-                                  aria-describedby="tooltip-25"
-                                  class="c43"
-                                  tabindex="0"
-                                >
-                                  <img
-                                    alt="Made by Strapi"
-                                    class="c44"
-                                    height="auto"
-                                    src="IMAGE_MOCK"
-                                    width="6"
-                                  />
-                                </div>
-                              </span>
-                            </div>
-                          </h3>
-                        </div>
-                        <div
-                          class="c45"
-                        >
-                          <p
-                            class="c46 c47"
-                          >
-                            Cloudinary provider for Strapi uploads
-                          </p>
-                        </div>
-                      </div>
-                      <div
-                        class="c48 c49 c50"
-                        spacing="2"
-                        style="align-self: flex-end;"
-                      >
-                        <a
-                          aria-disabled="false"
-                          aria-label="Learn more about Cloudinary"
-                          class="c8 c9 c10"
-                          href="https://market.strapi.io/providers/@strapi-provider-upload-cloudinary"
-                          rel="noreferrer noopener"
-                          target="_blank"
-                        >
-                          <span
-                            class="c13 c14"
-                          >
-                            More
-                          </span>
-                          <div
-                            aria-hidden="true"
-                            class="c11 c51"
-                          >
-                            <svg
-                              fill="none"
-                              height="1em"
-                              viewBox="0 0 24 24"
-                              width="1em"
-                              xmlns="http://www.w3.org/2000/svg"
-                            >
-                              <path
-                                d="M16.235 2.824a1.412 1.412 0 010-2.824h6.353C23.368 0 24 .633 24 1.412v6.353a1.412 1.412 0 01-2.823 0V4.82l-8.179 8.178a1.412 1.412 0 01-1.996-1.996l8.178-8.178h-2.945zm4.942 10.588a1.412 1.412 0 012.823 0v9.176c0 .78-.632 1.412-1.412 1.412H1.412C.632 24 0 23.368 0 22.588V1.412C0 .632.632 0 1.412 0h9.176a1.412 1.412 0 010 2.824H2.824v18.353h18.353v-7.765z"
-                                fill="#32324D"
-                              />
-                            </svg>
-                          </div>
-                        </a>
-                        <div
-                          class="c59"
-                        >
-                          <svg
-                            class="c60 c61"
-                            fill="none"
-                            height="12"
-                            viewBox="0 0 24 24"
-                            width="12"
-                            xmlns="http://www.w3.org/2000/svg"
-                          >
-                            <path
-                              d="M20.727 2.97a.2.2 0 01.286 0l2.85 2.89a.2.2 0 010 .28L9.554 20.854a.2.2 0 01-.285 0l-9.13-9.243a.2.2 0 010-.281l2.85-2.892a.2.2 0 01.284 0l6.14 6.209L20.726 2.97z"
-                              fill="#212134"
-                            />
-                          </svg>
-                          <span
-                            class="c62"
-                          >
-                            Installed
-                          </span>
-                        </div>
-                      </div>
-                    </div>
-                  </div>
-                </div>
-                <div
-                  class="c37"
-                >
-                  <div
-                    class=""
-                    style="height: 100%;"
-                  >
-                    <div
-                      class="c38 c39"
-                      data-testid="npm-package-card"
-                      height="100%"
-                    >
-                      <div
-                        class=""
-                      >
-                        <img
-                          alt="Local Upload logo"
-                          class="c40"
-                          height="11"
-                          src="https://dl.airtable.com/.attachments/6707fcab8f5530214160bacf6f4369ec/9ed22aaf/typeplaceholderversion1.png?ts=1654603863&userId=usrUa8HWbsGCCzcQm&cs=35d9e0bb75e4528a"
-                          width="11"
-                        />
-                        <div
-                          class="c41"
-                        >
-                          <h3
-                            class="c42"
-                          >
-                            <div
-                              class="c43"
-                            >
-                              Local Upload
-                              <span>
-                                <div
-                                  aria-describedby="tooltip-27"
-                                  class="c43"
-                                  tabindex="0"
-                                >
-                                  <img
-                                    alt="Made by Strapi"
-                                    class="c44"
-                                    height="auto"
-                                    src="IMAGE_MOCK"
-                                    width="6"
-                                  />
-                                </div>
-                              </span>
-                            </div>
-                          </h3>
-                        </div>
-                        <div
-                          class="c45"
-                        >
-                          <p
-                            class="c46 c47"
-                          >
-                            Local upload provider for Strapi
-                          </p>
-                        </div>
-                      </div>
-                      <div
-                        class="c48 c49 c50"
-                        spacing="2"
-                        style="align-self: flex-end;"
-                      >
-                        <a
-                          aria-disabled="false"
-                          aria-label="Learn more about Local Upload"
-                          class="c8 c9 c10"
-                          href="https://market.strapi.io/providers/@strapi-provider-upload-local"
-                          rel="noreferrer noopener"
-                          target="_blank"
-                        >
-                          <span
-                            class="c13 c14"
-                          >
-                            More
-                          </span>
-                          <div
-                            aria-hidden="true"
-                            class="c11 c51"
-                          >
-                            <svg
-                              fill="none"
-                              height="1em"
-                              viewBox="0 0 24 24"
-                              width="1em"
-                              xmlns="http://www.w3.org/2000/svg"
-                            >
-                              <path
-                                d="M16.235 2.824a1.412 1.412 0 010-2.824h6.353C23.368 0 24 .633 24 1.412v6.353a1.412 1.412 0 01-2.823 0V4.82l-8.179 8.178a1.412 1.412 0 01-1.996-1.996l8.178-8.178h-2.945zm4.942 10.588a1.412 1.412 0 012.823 0v9.176c0 .78-.632 1.412-1.412 1.412H1.412C.632 24 0 23.368 0 22.588V1.412C0 .632.632 0 1.412 0h9.176a1.412 1.412 0 010 2.824H2.824v18.353h18.353v-7.765z"
-                                fill="#32324D"
-                              />
-                            </svg>
-                          </div>
-                        </a>
-                        <button
-                          aria-disabled="false"
-                          class="c52 c53"
-                          type="button"
-                        >
-                          <div
-                            aria-hidden="true"
-                            class="c54 c55 c56"
-                          >
-                            <svg
-                              fill="none"
-                              height="1em"
-                              viewBox="0 0 24 24"
-                              width="1em"
-                              xmlns="http://www.w3.org/2000/svg"
-                            >
-                              <path
-                                d="M1.056 24h15.906c.583 0 1.056-.473 1.056-1.056V7.028c0-.583-.473-1.056-1.056-1.056H1.056C.473 5.972 0 6.445 0 7.028v15.916C0 23.527.473 24 1.056 24z"
-                                fill="#212134"
-                              />
-                              <path
-                                d="M8.094 2.111h13.795v13.795h-1.127v2.112h2.182A1.056 1.056 0 0024 16.962V1.056A1.056 1.056 0 0022.944 0H7.038a1.056 1.056 0 00-1.056 1.056v2.252h2.112V2.11z"
-                                fill="#212134"
-                              />
-                            </svg>
-                          </div>
-                          <span
-                            class="c57 c58"
-                          >
-                            Copy install command
-                          </span>
-                        </button>
-                      </div>
-                    </div>
-                  </div>
-                </div>
-                <div
-                  class="c37"
-                >
-                  <div
-                    class=""
-                    style="height: 100%;"
-                  >
-                    <div
-                      class="c38 c39"
-                      data-testid="npm-package-card"
-                      height="100%"
-                    >
-                      <div
-                        class=""
-                      >
-                        <img
-                          alt="Mailgun logo"
-                          class="c40"
-                          height="11"
-                          src="https://dl.airtable.com/.attachments/73118ab0aea4d9eae66edc18a1db4982/808842ba/mailgun-logo-5388F66106-seeklogo_com.png?ts=1654603863&userId=usrUa8HWbsGCCzcQm&cs=2e2e9ecb19e752ca"
-                          width="11"
-                        />
-                        <div
-                          class="c41"
-                        >
-                          <h3
-                            class="c42"
-                          >
-                            <div
-                              class="c43"
-                            >
-                              Mailgun
-                              <span>
-                                <div
-                                  aria-describedby="tooltip-29"
-                                  class="c43"
-                                  tabindex="0"
-                                >
-                                  <img
-                                    alt="Made by Strapi"
-                                    class="c44"
-                                    height="auto"
-                                    src="IMAGE_MOCK"
-                                    width="6"
-                                  />
-                                </div>
-                              </span>
-                            </div>
-                          </h3>
-                        </div>
-                        <div
-                          class="c45"
-                        >
-                          <p
-                            class="c46 c47"
-                          >
-                            Mailgun provider for Strapi
-                          </p>
-                        </div>
-                      </div>
-                      <div
-                        class="c48 c49 c50"
-                        spacing="2"
-                        style="align-self: flex-end;"
-                      >
-                        <a
-                          aria-disabled="false"
-                          aria-label="Learn more about Mailgun"
-                          class="c8 c9 c10"
-                          href="https://market.strapi.io/providers/@strapi-provider-email-mailgun"
-                          rel="noreferrer noopener"
-                          target="_blank"
-                        >
-                          <span
-                            class="c13 c14"
-                          >
-                            More
-                          </span>
-                          <div
-                            aria-hidden="true"
-                            class="c11 c51"
-                          >
-                            <svg
-                              fill="none"
-                              height="1em"
-                              viewBox="0 0 24 24"
-                              width="1em"
-                              xmlns="http://www.w3.org/2000/svg"
-                            >
-                              <path
-                                d="M16.235 2.824a1.412 1.412 0 010-2.824h6.353C23.368 0 24 .633 24 1.412v6.353a1.412 1.412 0 01-2.823 0V4.82l-8.179 8.178a1.412 1.412 0 01-1.996-1.996l8.178-8.178h-2.945zm4.942 10.588a1.412 1.412 0 012.823 0v9.176c0 .78-.632 1.412-1.412 1.412H1.412C.632 24 0 23.368 0 22.588V1.412C0 .632.632 0 1.412 0h9.176a1.412 1.412 0 010 2.824H2.824v18.353h18.353v-7.765z"
-                                fill="#32324D"
-                              />
-                            </svg>
-                          </div>
-                        </a>
-                        <button
-                          aria-disabled="false"
-                          class="c52 c53"
-                          type="button"
-                        >
-                          <div
-                            aria-hidden="true"
-                            class="c54 c55 c56"
-                          >
-                            <svg
-                              fill="none"
-                              height="1em"
-                              viewBox="0 0 24 24"
-                              width="1em"
-                              xmlns="http://www.w3.org/2000/svg"
-                            >
-                              <path
-                                d="M1.056 24h15.906c.583 0 1.056-.473 1.056-1.056V7.028c0-.583-.473-1.056-1.056-1.056H1.056C.473 5.972 0 6.445 0 7.028v15.916C0 23.527.473 24 1.056 24z"
-                                fill="#212134"
-                              />
-                              <path
-                                d="M8.094 2.111h13.795v13.795h-1.127v2.112h2.182A1.056 1.056 0 0024 16.962V1.056A1.056 1.056 0 0022.944 0H7.038a1.056 1.056 0 00-1.056 1.056v2.252h2.112V2.11z"
-                                fill="#212134"
-                              />
-                            </svg>
-                          </div>
-                          <span
-                            class="c57 c58"
-                          >
-                            Copy install command
-                          </span>
-                        </button>
-                      </div>
-                    </div>
-                  </div>
-                </div>
-                <div
-                  class="c37"
-                >
-                  <div
-                    class=""
-                    style="height: 100%;"
-                  >
-                    <div
-                      class="c38 c39"
-                      data-testid="npm-package-card"
-                      height="100%"
-                    >
-                      <div
-                        class=""
-                      >
-                        <img
-                          alt="Nodemailer logo"
-                          class="c40"
-                          height="11"
-                          src="https://dl.airtable.com/.attachments/73bea518f68fc312ec15a4a988da3bbc/4c024fea/Nodemailer.jpeg?ts=1654603863&userId=usrUa8HWbsGCCzcQm&cs=a5dec98be44fa4e6"
-                          width="11"
-                        />
-                        <div
-                          class="c41"
-                        >
-                          <h3
-                            class="c42"
-                          >
-                            <div
-                              class="c43"
-                            >
-                              Nodemailer
-                              <span>
-                                <div
-                                  aria-describedby="tooltip-31"
-                                  class="c43"
-                                  tabindex="0"
-                                >
-                                  <img
-                                    alt="Made by Strapi"
-                                    class="c44"
-                                    height="auto"
-                                    src="IMAGE_MOCK"
-                                    width="6"
-                                  />
-                                </div>
-                              </span>
-                            </div>
-                          </h3>
-                        </div>
-                        <div
-                          class="c45"
-                        >
-                          <p
-                            class="c46 c47"
-                          >
-                            Nodemailer provider for Strapi
-                          </p>
-                        </div>
-                      </div>
-                      <div
-                        class="c48 c49 c50"
-                        spacing="2"
-                        style="align-self: flex-end;"
-                      >
-                        <a
-                          aria-disabled="false"
-                          aria-label="Learn more about Nodemailer"
-                          class="c8 c9 c10"
-                          href="https://market.strapi.io/providers/@strapi-provider-email-nodemailer"
-                          rel="noreferrer noopener"
-                          target="_blank"
-                        >
-                          <span
-                            class="c13 c14"
-                          >
-                            More
-                          </span>
-                          <div
-                            aria-hidden="true"
-                            class="c11 c51"
-                          >
-                            <svg
-                              fill="none"
-                              height="1em"
-                              viewBox="0 0 24 24"
-                              width="1em"
-                              xmlns="http://www.w3.org/2000/svg"
-                            >
-                              <path
-                                d="M16.235 2.824a1.412 1.412 0 010-2.824h6.353C23.368 0 24 .633 24 1.412v6.353a1.412 1.412 0 01-2.823 0V4.82l-8.179 8.178a1.412 1.412 0 01-1.996-1.996l8.178-8.178h-2.945zm4.942 10.588a1.412 1.412 0 012.823 0v9.176c0 .78-.632 1.412-1.412 1.412H1.412C.632 24 0 23.368 0 22.588V1.412C0 .632.632 0 1.412 0h9.176a1.412 1.412 0 010 2.824H2.824v18.353h18.353v-7.765z"
-                                fill="#32324D"
-                              />
-                            </svg>
-                          </div>
-                        </a>
-                        <button
-                          aria-disabled="false"
-                          class="c52 c53"
-                          type="button"
-                        >
-                          <div
-                            aria-hidden="true"
-                            class="c54 c55 c56"
-                          >
-                            <svg
-                              fill="none"
-                              height="1em"
-                              viewBox="0 0 24 24"
-                              width="1em"
-                              xmlns="http://www.w3.org/2000/svg"
-                            >
-                              <path
-                                d="M1.056 24h15.906c.583 0 1.056-.473 1.056-1.056V7.028c0-.583-.473-1.056-1.056-1.056H1.056C.473 5.972 0 6.445 0 7.028v15.916C0 23.527.473 24 1.056 24z"
-                                fill="#212134"
-                              />
-                              <path
-                                d="M8.094 2.111h13.795v13.795h-1.127v2.112h2.182A1.056 1.056 0 0024 16.962V1.056A1.056 1.056 0 0022.944 0H7.038a1.056 1.056 0 00-1.056 1.056v2.252h2.112V2.11z"
-                                fill="#212134"
-                              />
-                            </svg>
-                          </div>
-                          <span
-                            class="c57 c58"
-                          >
-                            Copy install command
-                          </span>
-                        </button>
-                      </div>
-                    </div>
-                  </div>
-                </div>
-                <div
-                  class="c37"
-                >
-                  <div
-                    class=""
-                    style="height: 100%;"
-                  >
-                    <div
-                      class="c38 c39"
-                      data-testid="npm-package-card"
-                      height="100%"
-                    >
-                      <div
-                        class=""
-                      >
-                        <img
-                          alt="Rackspace logo"
-                          class="c40"
-                          height="11"
-                          src="https://dl.airtable.com/.attachments/f1e20497044cc6035f43b94f46bd5381/c78cbd9f/rackspace-logo.png?ts=1654603863&userId=usrUa8HWbsGCCzcQm&cs=641682ec9adc2d1c"
-                          width="11"
-                        />
-                        <div
-                          class="c41"
-                        >
-                          <h3
-                            class="c42"
-                          >
-                            <div
-                              class="c43"
-                            >
-                              Rackspace
-                              <span>
-                                <div
-                                  aria-describedby="tooltip-33"
-                                  class="c43"
-                                  tabindex="0"
-                                >
-                                  <img
-                                    alt="Made by Strapi"
-                                    class="c44"
-                                    height="auto"
-                                    src="IMAGE_MOCK"
-                                    width="6"
-                                  />
-                                </div>
-                              </span>
-                            </div>
-                          </h3>
-                        </div>
-                        <div
-                          class="c45"
-                        >
-                          <p
-                            class="c46 c47"
-                          >
-                            Rackspace provider for Strapi uploads
-                          </p>
-                        </div>
-                      </div>
-                      <div
-                        class="c48 c49 c50"
-                        spacing="2"
-                        style="align-self: flex-end;"
-                      >
-                        <a
-                          aria-disabled="false"
-                          aria-label="Learn more about Rackspace"
-                          class="c8 c9 c10"
-                          href="https://market.strapi.io/providers/@strapi-provider-upload-rackspace"
-                          rel="noreferrer noopener"
-                          target="_blank"
-                        >
-                          <span
-                            class="c13 c14"
-                          >
-                            More
-                          </span>
-                          <div
-                            aria-hidden="true"
-                            class="c11 c51"
-                          >
-                            <svg
-                              fill="none"
-                              height="1em"
-                              viewBox="0 0 24 24"
-                              width="1em"
-                              xmlns="http://www.w3.org/2000/svg"
-                            >
-                              <path
-                                d="M16.235 2.824a1.412 1.412 0 010-2.824h6.353C23.368 0 24 .633 24 1.412v6.353a1.412 1.412 0 01-2.823 0V4.82l-8.179 8.178a1.412 1.412 0 01-1.996-1.996l8.178-8.178h-2.945zm4.942 10.588a1.412 1.412 0 012.823 0v9.176c0 .78-.632 1.412-1.412 1.412H1.412C.632 24 0 23.368 0 22.588V1.412C0 .632.632 0 1.412 0h9.176a1.412 1.412 0 010 2.824H2.824v18.353h18.353v-7.765z"
-                                fill="#32324D"
-                              />
-                            </svg>
-                          </div>
-                        </a>
-                        <button
-                          aria-disabled="false"
-                          class="c52 c53"
-                          type="button"
-                        >
-                          <div
-                            aria-hidden="true"
-                            class="c54 c55 c56"
-                          >
-                            <svg
-                              fill="none"
-                              height="1em"
-                              viewBox="0 0 24 24"
-                              width="1em"
-                              xmlns="http://www.w3.org/2000/svg"
-                            >
-                              <path
-                                d="M1.056 24h15.906c.583 0 1.056-.473 1.056-1.056V7.028c0-.583-.473-1.056-1.056-1.056H1.056C.473 5.972 0 6.445 0 7.028v15.916C0 23.527.473 24 1.056 24z"
-                                fill="#212134"
-                              />
-                              <path
-                                d="M8.094 2.111h13.795v13.795h-1.127v2.112h2.182A1.056 1.056 0 0024 16.962V1.056A1.056 1.056 0 0022.944 0H7.038a1.056 1.056 0 00-1.056 1.056v2.252h2.112V2.11z"
-                                fill="#212134"
-                              />
-                            </svg>
-                          </div>
-                          <span
-                            class="c57 c58"
-                          >
-                            Copy install command
-                          </span>
-                        </button>
-                      </div>
-                    </div>
-                  </div>
-                </div>
-                <div
-                  class="c37"
-                >
-                  <div
-                    class=""
-                    style="height: 100%;"
-                  >
-                    <div
-                      class="c38 c39"
-                      data-testid="npm-package-card"
-                      height="100%"
-                    >
-                      <div
-                        class=""
-                      >
-                        <img
-                          alt="SendGrid logo"
-                          class="c40"
-                          height="11"
-                          src="https://dl.airtable.com/.attachments/c09bfc173321ee79a972a10735ed6cf7/4e0a5321/sendgrid-logo-7574E52082-seeklogo_com.png?ts=1654603863&userId=usrUa8HWbsGCCzcQm&cs=1ff0a128488e143f"
-                          width="11"
-                        />
-                        <div
-                          class="c41"
-                        >
-                          <h3
-                            class="c42"
-                          >
-                            <div
-                              class="c43"
-                            >
-                              SendGrid
-                              <span>
-                                <div
-                                  aria-describedby="tooltip-35"
-                                  class="c43"
-                                  tabindex="0"
-                                >
-                                  <img
-                                    alt="Made by Strapi"
-                                    class="c44"
-                                    height="auto"
-                                    src="IMAGE_MOCK"
-                                    width="6"
-                                  />
-                                </div>
-                              </span>
-                            </div>
-                          </h3>
-                        </div>
-                        <div
-                          class="c45"
-                        >
-                          <p
-                            class="c46 c47"
-                          >
-                            SendGrid provider for Strapi
-                          </p>
-                        </div>
-                      </div>
-                      <div
-                        class="c48 c49 c50"
-                        spacing="2"
-                        style="align-self: flex-end;"
-                      >
-                        <a
-                          aria-disabled="false"
-                          aria-label="Learn more about SendGrid"
-                          class="c8 c9 c10"
-                          href="https://market.strapi.io/providers/@strapi-provider-email-sendgrid"
-                          rel="noreferrer noopener"
-                          target="_blank"
-                        >
-                          <span
-                            class="c13 c14"
-                          >
-                            More
-                          </span>
-                          <div
-                            aria-hidden="true"
-                            class="c11 c51"
-                          >
-                            <svg
-                              fill="none"
-                              height="1em"
-                              viewBox="0 0 24 24"
-                              width="1em"
-                              xmlns="http://www.w3.org/2000/svg"
-                            >
-                              <path
-                                d="M16.235 2.824a1.412 1.412 0 010-2.824h6.353C23.368 0 24 .633 24 1.412v6.353a1.412 1.412 0 01-2.823 0V4.82l-8.179 8.178a1.412 1.412 0 01-1.996-1.996l8.178-8.178h-2.945zm4.942 10.588a1.412 1.412 0 012.823 0v9.176c0 .78-.632 1.412-1.412 1.412H1.412C.632 24 0 23.368 0 22.588V1.412C0 .632.632 0 1.412 0h9.176a1.412 1.412 0 010 2.824H2.824v18.353h18.353v-7.765z"
-                                fill="#32324D"
-                              />
-                            </svg>
-                          </div>
-                        </a>
-                        <button
-                          aria-disabled="false"
-                          class="c52 c53"
-                          type="button"
-                        >
-                          <div
-                            aria-hidden="true"
-                            class="c54 c55 c56"
-                          >
-                            <svg
-                              fill="none"
-                              height="1em"
-                              viewBox="0 0 24 24"
-                              width="1em"
-                              xmlns="http://www.w3.org/2000/svg"
-                            >
-                              <path
-                                d="M1.056 24h15.906c.583 0 1.056-.473 1.056-1.056V7.028c0-.583-.473-1.056-1.056-1.056H1.056C.473 5.972 0 6.445 0 7.028v15.916C0 23.527.473 24 1.056 24z"
-                                fill="#212134"
-                              />
-                              <path
-                                d="M8.094 2.111h13.795v13.795h-1.127v2.112h2.182A1.056 1.056 0 0024 16.962V1.056A1.056 1.056 0 0022.944 0H7.038a1.056 1.056 0 00-1.056 1.056v2.252h2.112V2.11z"
-                                fill="#212134"
-                              />
-                            </svg>
-                          </div>
-                          <span
-                            class="c57 c58"
-                          >
-                            Copy install command
-                          </span>
-                        </button>
-                      </div>
-                    </div>
-                  </div>
-                </div>
-                <div
-                  class="c37"
-                >
-                  <div
-                    class=""
-                    style="height: 100%;"
-                  >
-                    <div
-                      class="c38 c39"
-                      data-testid="npm-package-card"
-                      height="100%"
-                    >
-                      <div
-                        class=""
-                      >
-                        <img
-                          alt="Sendmail logo"
-                          class="c40"
-                          height="11"
-                          src="https://dl.airtable.com/.attachments/0f14c78742105dffd36d6e253612f992/2f0e8605/sendmail-logo-png-transparent.png?ts=1654603863&userId=usrUa8HWbsGCCzcQm&cs=65d4bd3786c6b0a2"
-                          width="11"
-                        />
-                        <div
-                          class="c41"
-                        >
-                          <h3
-                            class="c42"
-                          >
-                            <div
-                              class="c43"
-                            >
-                              Sendmail
-                              <span>
-                                <div
-                                  aria-describedby="tooltip-37"
-                                  class="c43"
-                                  tabindex="0"
-                                >
-                                  <img
-                                    alt="Made by Strapi"
-                                    class="c44"
-                                    height="auto"
-                                    src="IMAGE_MOCK"
-                                    width="6"
-                                  />
-                                </div>
-                              </span>
-                            </div>
-                          </h3>
-                        </div>
-                        <div
-                          class="c45"
-                        >
-                          <p
-                            class="c46 c47"
-                          >
-                            Sendmail provider for Strapi
-                          </p>
-                        </div>
-                      </div>
-                      <div
-                        class="c48 c49 c50"
-                        spacing="2"
-                        style="align-self: flex-end;"
-                      >
-                        <a
-                          aria-disabled="false"
-                          aria-label="Learn more about Sendmail"
-                          class="c8 c9 c10"
-                          href="https://market.strapi.io/providers/@strapi-provider-email-sendmail"
-                          rel="noreferrer noopener"
-                          target="_blank"
-                        >
-                          <span
-                            class="c13 c14"
-                          >
-                            More
-                          </span>
-                          <div
-                            aria-hidden="true"
-                            class="c11 c51"
->>>>>>> 933f646a
-                          >
-                            <svg
-                              fill="none"
-                              height="1em"
-                              viewBox="0 0 24 24"
-                              width="1em"
-                              xmlns="http://www.w3.org/2000/svg"
-                            >
-                              <path
-                                d="M16.235 2.824a1.412 1.412 0 010-2.824h6.353C23.368 0 24 .633 24 1.412v6.353a1.412 1.412 0 01-2.823 0V4.82l-8.179 8.178a1.412 1.412 0 01-1.996-1.996l8.178-8.178h-2.945zm4.942 10.588a1.412 1.412 0 012.823 0v9.176c0 .78-.632 1.412-1.412 1.412H1.412C.632 24 0 23.368 0 22.588V1.412C0 .632.632 0 1.412 0h9.176a1.412 1.412 0 010 2.824H2.824v18.353h18.353v-7.765z"
-                                fill="#32324D"
-                              />
-                            </svg>
-                          </div>
-                        </a>
-                        <button
-                          aria-disabled="false"
-                          class="c52 c75"
-                          type="button"
-                        >
-                          <div
-                            aria-hidden="true"
-                            class="c55 c56 c57"
-                          >
-                            <svg
-                              fill="none"
-                              height="1em"
-                              viewBox="0 0 24 24"
-                              width="1em"
-                              xmlns="http://www.w3.org/2000/svg"
-                            >
-                              <path
-                                d="M1.056 24h15.906c.583 0 1.056-.473 1.056-1.056V7.028c0-.583-.473-1.056-1.056-1.056H1.056C.473 5.972 0 6.445 0 7.028v15.916C0 23.527.473 24 1.056 24z"
-                                fill="#212134"
-                              />
-                              <path
-                                d="M8.094 2.111h13.795v13.795h-1.127v2.112h2.182A1.056 1.056 0 0024 16.962V1.056A1.056 1.056 0 0022.944 0H7.038a1.056 1.056 0 00-1.056 1.056v2.252h2.112V2.11z"
-                                fill="#212134"
-                              />
-                            </svg>
-                          </div>
-                          <span
-                            class="c58 c59"
-                          >
-                            Copy install command
-                          </span>
-                        </button>
                       </div>
                     </div>
                   </div>
