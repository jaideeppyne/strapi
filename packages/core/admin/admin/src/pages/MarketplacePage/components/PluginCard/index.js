--- conflicted
+++ resolved
@@ -13,9 +13,6 @@
 import Duplicate from '@strapi/icons/Duplicate';
 import Check from '@strapi/icons/Check';
 
-<<<<<<< HEAD
-const PluginCard = ({ plugin, installedPackages }) => {
-=======
 // Custom component to have an ellipsis after the 2nd line
 const EllipsisText = styled(Typography)`
   /* stylelint-disable value-no-vendor-prefix, property-no-vendor-prefix */
@@ -26,12 +23,11 @@
   overflow: hidden;
 `;
 
-const PluginCard = ({ plugin }) => {
->>>>>>> a7fec64f
+const PluginCard = ({ plugin, installedPlugins }) => {
   const { attributes } = plugin;
   const { formatMessage } = useIntl();
 
-  const isInstalled = installedPackages.includes(attributes.npmPackageName);
+  const isInstalled = installedPlugins.includes(attributes.npmPackageName);
 
   return (
     <Flex
@@ -126,7 +122,7 @@
       strapiCompatibility: PropTypes.oneOf(['v3', 'v4']).isRequired,
     }).isRequired,
   }).isRequired,
-  installedPackages: PropTypes.array.isRequired,
+  installedPlugins: PropTypes.arrayOf(PropTypes.string).isRequired,
 };
 
 export default PluginCard;