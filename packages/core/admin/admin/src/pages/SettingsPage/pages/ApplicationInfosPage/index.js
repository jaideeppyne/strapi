import React, { useRef } from 'react';
import { useQuery, useMutation, useQueryClient } from 'react-query';
import { useIntl } from 'react-intl';
import {
  useAppInfos,
  SettingsPageTitle,
  useFocusWhenNavigate,
  CheckPermissions,
  useNotification,
  useTracking,
} from '@strapi/helper-plugin';
import { HeaderLayout, Layout, ContentLayout } from '@strapi/design-system/Layout';
import { Main } from '@strapi/design-system/Main';
import { Box } from '@strapi/design-system/Box';
import { Grid, GridItem } from '@strapi/design-system/Grid';
import { Typography } from '@strapi/design-system/Typography';
import { Stack } from '@strapi/design-system/Stack';
<<<<<<< HEAD
import { Link } from '@strapi/design-system/Link';
import { Button } from '@strapi/design-system/Button';
=======
import { Link } from '@strapi/design-system/v2/Link';
>>>>>>> d69b49b0
import ExternalLink from '@strapi/icons/ExternalLink';
import Check from '@strapi/icons/Check';
import { useConfigurations } from '../../../../hooks';
import Form from './components/Form';
import { fetchProjectSettings, postProjectSettings } from './utils/api';
import getFormData from './utils/getFormData';

const permissions = [{ action: 'admin::project-settings.update', subject: null }];

const ApplicationInfosPage = () => {
  const inputsRef = useRef();
  const toggleNotification = useNotification();
  const { trackUsage } = useTracking();
  const { formatMessage } = useIntl();
  const queryClient = useQueryClient();
  useFocusWhenNavigate();
  const appInfos = useAppInfos();
  const { shouldUpdateStrapi, latestStrapiReleaseTag, strapiVersion } = appInfos;
  const { updateProjectSettings } = useConfigurations();

  const { data } = useQuery('project-settings', fetchProjectSettings);

  const currentPlan = appInfos.communityEdition
    ? 'app.components.UpgradePlanModal.text-ce'
    : 'app.components.UpgradePlanModal.text-ee';

  const submitMutation = useMutation(body => postProjectSettings(body), {
    onSuccess: async ({ menuLogo }) => {
      await queryClient.invalidateQueries('project-settings', { refetchActive: true });
      updateProjectSettings({ menuLogo: menuLogo?.url });
    },
  });

  const handleSubmit = () => {
    const inputValues = inputsRef.current.getValues();
    const formData = getFormData(inputValues);

    submitMutation.mutate(formData, {
      onSuccess: () => {
        const { menuLogo } = inputValues;

        if (menuLogo.rawFile) {
          trackUsage('didChangeLogo');
        }
      },
      onError: () => {
        toggleNotification({
          type: 'warning',
          message: { id: 'notification.error', defaultMessage: 'An error occurred' },
        });
      },
    });
  };

  return (
    <Layout>
      <SettingsPageTitle name="Application" />
      <Main>
        <HeaderLayout
          title={formatMessage({ id: 'Settings.application.title', defaultMessage: 'Overview' })}
          subtitle={formatMessage({
            id: 'Settings.application.description',
            defaultMessage: 'Administration panel’s global information',
          })}
          primaryAction={
            <Button onClick={handleSubmit} startIcon={<Check />}>
              {formatMessage({ id: 'global.save', defaultMessage: 'Save' })}
            </Button>
          }
        />
        <ContentLayout>
<<<<<<< HEAD
          <Stack spacing={6}>
            <Box
              hasRadius
              background="neutral0"
              shadow="tableShadow"
              paddingTop={6}
              paddingBottom={6}
              paddingRight={7}
              paddingLeft={7}
            >
              <Stack spacing={5}>
                <Typography variant="delta" as="h3">
                  {formatMessage({
                    id: 'global.details',
                    defaultMessage: 'Details',
                  })}
                </Typography>
=======
          <Box
            hasRadius
            background="neutral0"
            shadow="tableShadow"
            paddingTop={7}
            paddingBottom={7}
            paddingRight={6}
            paddingLeft={6}
          >
            <Stack spacing={5}>
              <Typography variant="delta" as="h3">
                {formatMessage({
                  id: 'global.details',
                  defaultMessage: 'Details',
                })}
              </Typography>

              <Grid paddingTop={1}>
                <GridItem col={6} s={12}>
                  <Typography variant="sigma" textColor="neutral600">
                    {formatMessage({
                      id: 'Settings.application.strapiVersion',
                      defaultMessage: 'strapi version',
                    })}
                  </Typography>
                  <Typography as="p">v{strapiVersion}</Typography>
                  <Link
                    href={
                      appInfos.communityEdition
                        ? 'https://discord.strapi.io'
                        : 'https://support.strapi.io/support/home'
                    }
                    isExternal
                    endIcon={<ExternalLink />}
                  >
                    {formatMessage({
                      id: 'Settings.application.get-help',
                      defaultMessage: 'Get help',
                    })}
                  </Link>
                </GridItem>
                <GridItem col={6} s={12}>
                  <Typography variant="sigma" textColor="neutral600">
                    {formatMessage({
                      id: 'Settings.application.edition-title',
                      defaultMessage: 'current plan',
                    })}
                  </Typography>
                  <Typography as="p">
                    {formatMessage({
                      id: currentPlan,
                      defaultMessage: `${
                        appInfos.communityEdition ? 'Community Edition' : 'Enterprise Edition'
                      }`,
                    })}
                  </Typography>
                </GridItem>
              </Grid>
>>>>>>> d69b49b0

                <Grid paddingTop={1}>
                  <GridItem col={6} s={12}>
                    <Typography variant="sigma" textColor="neutral600">
                      {formatMessage({
                        id: 'Settings.application.strapiVersion',
                        defaultMessage: 'strapi version',
                      })}
                    </Typography>
                    <Typography as="p">v{strapiVersion}</Typography>
                    <Link
<<<<<<< HEAD
                      href={
                        appInfos.communityEdition
                          ? 'https://discord.strapi.io'
                          : 'https://support.strapi.io/support/home'
                      }
=======
                      href={`https://github.com/strapi/strapi/releases/tag/${latestStrapiReleaseTag}`}
                      isExternal
>>>>>>> d69b49b0
                      endIcon={<ExternalLink />}
                    >
                      {formatMessage({
                        id: 'Settings.application.get-help',
                        defaultMessage: 'Get help',
                      })}
                    </Link>
                  </GridItem>
                  <GridItem col={6} s={12}>
                    <Typography variant="sigma" textColor="neutral600">
                      {formatMessage({
                        id: 'Settings.application.edition-title',
                        defaultMessage: 'current plan',
                      })}
                    </Typography>
                    <Typography as="p">
                      {formatMessage({
                        id: currentPlan,
                        defaultMessage: `${
                          appInfos.communityEdition ? 'Community Edition' : 'Enterprise Edition'
                        }`,
                      })}
                    </Typography>
                  </GridItem>
                </Grid>

                <Grid paddingTop={1}>
                  <GridItem col={6} s={12}>
                    {shouldUpdateStrapi && (
                      <Link
                        href={`https://github.com/strapi/strapi/releases/tag/${latestStrapiReleaseTag}`}
                        endIcon={<ExternalLink />}
                      >
                        {formatMessage({
                          id: 'Settings.application.link-upgrade',
                          defaultMessage: 'Upgrade your admin panel',
                        })}
                      </Link>
                    )}
                  </GridItem>
                  <GridItem col={6} s={12}>
                    <Link href="https://strapi.io/pricing-self-hosted" endIcon={<ExternalLink />}>
                      {formatMessage({
                        id: 'Settings.application.link-pricing',
                        defaultMessage: 'See all pricing plans',
                      })}
                    </Link>
<<<<<<< HEAD
                  </GridItem>
                </Grid>

                <Box paddingTop={1}>
                  <Typography variant="sigma" textColor="neutral600">
=======
                  )}
                </GridItem>
                <GridItem col={6} s={12}>
                  <Link
                    href="https://strapi.io/pricing-self-hosted"
                    isExternal
                    endIcon={<ExternalLink />}
                  >
>>>>>>> d69b49b0
                    {formatMessage({
                      id: 'Settings.application.node-version',
                      defaultMessage: 'node version',
                    })}
                  </Typography>
                  <Typography as="p">{appInfos.nodeVersion}</Typography>
                </Box>
              </Stack>
            </Box>
            {data && (
              <CheckPermissions permissions={permissions}>
                <Form ref={inputsRef} projectSettingsStored={data} />
              </CheckPermissions>
            )}
          </Stack>
        </ContentLayout>
      </Main>
    </Layout>
  );
};

export default ApplicationInfosPage;<|MERGE_RESOLUTION|>--- conflicted
+++ resolved
@@ -15,12 +15,8 @@
 import { Grid, GridItem } from '@strapi/design-system/Grid';
 import { Typography } from '@strapi/design-system/Typography';
 import { Stack } from '@strapi/design-system/Stack';
-<<<<<<< HEAD
-import { Link } from '@strapi/design-system/Link';
 import { Button } from '@strapi/design-system/Button';
-=======
 import { Link } from '@strapi/design-system/v2/Link';
->>>>>>> d69b49b0
 import ExternalLink from '@strapi/icons/ExternalLink';
 import Check from '@strapi/icons/Check';
 import { useConfigurations } from '../../../../hooks';
@@ -92,7 +88,6 @@
           }
         />
         <ContentLayout>
-<<<<<<< HEAD
           <Stack spacing={6}>
             <Box
               hasRadius
@@ -110,66 +105,6 @@
                     defaultMessage: 'Details',
                   })}
                 </Typography>
-=======
-          <Box
-            hasRadius
-            background="neutral0"
-            shadow="tableShadow"
-            paddingTop={7}
-            paddingBottom={7}
-            paddingRight={6}
-            paddingLeft={6}
-          >
-            <Stack spacing={5}>
-              <Typography variant="delta" as="h3">
-                {formatMessage({
-                  id: 'global.details',
-                  defaultMessage: 'Details',
-                })}
-              </Typography>
-
-              <Grid paddingTop={1}>
-                <GridItem col={6} s={12}>
-                  <Typography variant="sigma" textColor="neutral600">
-                    {formatMessage({
-                      id: 'Settings.application.strapiVersion',
-                      defaultMessage: 'strapi version',
-                    })}
-                  </Typography>
-                  <Typography as="p">v{strapiVersion}</Typography>
-                  <Link
-                    href={
-                      appInfos.communityEdition
-                        ? 'https://discord.strapi.io'
-                        : 'https://support.strapi.io/support/home'
-                    }
-                    isExternal
-                    endIcon={<ExternalLink />}
-                  >
-                    {formatMessage({
-                      id: 'Settings.application.get-help',
-                      defaultMessage: 'Get help',
-                    })}
-                  </Link>
-                </GridItem>
-                <GridItem col={6} s={12}>
-                  <Typography variant="sigma" textColor="neutral600">
-                    {formatMessage({
-                      id: 'Settings.application.edition-title',
-                      defaultMessage: 'current plan',
-                    })}
-                  </Typography>
-                  <Typography as="p">
-                    {formatMessage({
-                      id: currentPlan,
-                      defaultMessage: `${
-                        appInfos.communityEdition ? 'Community Edition' : 'Enterprise Edition'
-                      }`,
-                    })}
-                  </Typography>
-                </GridItem>
-              </Grid>
->>>>>>> d69b49b0
 
                 <Grid paddingTop={1}>
                   <GridItem col={6} s={12}>
@@ -181,16 +116,12 @@
                     </Typography>
                     <Typography as="p">v{strapiVersion}</Typography>
                     <Link
-<<<<<<< HEAD
                       href={
                         appInfos.communityEdition
                           ? 'https://discord.strapi.io'
                           : 'https://support.strapi.io/support/home'
                       }
-=======
-                      href={`https://github.com/strapi/strapi/releases/tag/${latestStrapiReleaseTag}`}
                       isExternal
->>>>>>> d69b49b0
                       endIcon={<ExternalLink />}
                     >
                       {formatMessage({
@@ -222,6 +153,7 @@
                     {shouldUpdateStrapi && (
                       <Link
                         href={`https://github.com/strapi/strapi/releases/tag/${latestStrapiReleaseTag}`}
+                        isExternal
                         endIcon={<ExternalLink />}
                       >
                         {formatMessage({
@@ -232,28 +164,21 @@
                     )}
                   </GridItem>
                   <GridItem col={6} s={12}>
-                    <Link href="https://strapi.io/pricing-self-hosted" endIcon={<ExternalLink />}>
+                    <Link
+                      href="https://strapi.io/pricing-self-hosted"
+                      isExternal
+                      endIcon={<ExternalLink />}
+                    >
                       {formatMessage({
                         id: 'Settings.application.link-pricing',
                         defaultMessage: 'See all pricing plans',
                       })}
                     </Link>
-<<<<<<< HEAD
                   </GridItem>
                 </Grid>
 
                 <Box paddingTop={1}>
                   <Typography variant="sigma" textColor="neutral600">
-=======
-                  )}
-                </GridItem>
-                <GridItem col={6} s={12}>
-                  <Link
-                    href="https://strapi.io/pricing-self-hosted"
-                    isExternal
-                    endIcon={<ExternalLink />}
-                  >
->>>>>>> d69b49b0
                     {formatMessage({
                       id: 'Settings.application.node-version',
                       defaultMessage: 'node version',
