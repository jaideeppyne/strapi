--- conflicted
+++ resolved
@@ -1,29 +1,11 @@
 import React from 'react';
 import { useIntl } from 'react-intl';
 import PropTypes from 'prop-types';
-<<<<<<< HEAD
-import { Box } from '@strapi/design-system/Box';
-import { Grid, GridItem } from '@strapi/design-system/Grid';
-import { Stack } from '@strapi/design-system/Stack';
-import { Typography } from '@strapi/design-system/Typography';
+import { Box, Grid, GridItem, Stack, Typography } from '@strapi/design-system';
 import LifeSpanInput from '../../../../../components/Tokens/LifeSpanInput';
 import TokenName from '../../../../../components/Tokens/TokenName';
 import TokenDescription from '../../../../../components/Tokens/TokenDescription';
 import TokenTypeSelect from '../../../../../components/Tokens/TokenTypeSelect';
-=======
-import {
-  Box,
-  Grid,
-  GridItem,
-  Select,
-  Option,
-  Stack,
-  Textarea,
-  TextInput,
-  Typography,
-} from '@strapi/design-system';
-import { getDateOfExpiration } from '../../utils';
->>>>>>> 294b0f6c
 
 const FormApiTokenContainer = ({
   errors,
