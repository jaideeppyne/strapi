--- conflicted
+++ resolved
@@ -2194,13 +2194,8 @@
   line-height: 1.43;
 }
 
-<<<<<<< HEAD
 .c63 {
-  color: #32324d;
-=======
-.c60 {
   color: #666687;
->>>>>>> 8625c980
   display: block;
   white-space: nowrap;
   overflow: hidden;
@@ -2209,13 +2204,8 @@
   line-height: 1.43;
 }
 
-<<<<<<< HEAD
 .c69 {
-  color: #666687;
-=======
-.c66 {
   color: #32324d;
->>>>>>> 8625c980
   display: block;
   white-space: nowrap;
   overflow: hidden;
