--- conflicted
+++ resolved
@@ -1561,11 +1561,7 @@
               </div>
               <nav
                 aria-label="pagination"
-<<<<<<< HEAD
-                class="sc-dHnuKO"
-=======
                 class="sc-fTNIjK"
->>>>>>> ac17df62
               >
                 <ul
                   class="c63 c64"
