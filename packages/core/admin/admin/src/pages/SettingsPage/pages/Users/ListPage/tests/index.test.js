import React from 'react';
import { render, waitFor } from '@testing-library/react';
import { IntlProvider } from 'react-intl';
import { Router, Route } from 'react-router-dom';
import { QueryClient, QueryClientProvider } from 'react-query';
import { createMemoryHistory } from 'history';
import { useRBAC } from '@strapi/helper-plugin';
import Theme from '../../../../../../components/Theme';
import ListPage from '../index';
import server from './utils/server';

jest.mock('@strapi/helper-plugin', () => ({
  ...jest.requireActual('@strapi/helper-plugin'),
  useNotification: jest.fn(),
  useFocusWhenNavigate: jest.fn(),
  useRBAC: jest.fn(() => ({
    allowedActions: { canCreate: true, canDelete: true, canRead: true, canUpdate: true },
  })),
}));

const client = new QueryClient({
  defaultOptions: {
    queries: {
      retry: false,
    },
  },
});

const makeApp = history => {
  return (
    <QueryClientProvider client={client}>
      <IntlProvider messages={{ en: {} }} textComponent="span" locale="en">
        <Theme>
          <Router history={history}>
            <Route path="/settings/user">
              <ListPage />
            </Route>
          </Router>
        </Theme>
      </IntlProvider>
    </QueryClientProvider>
  );
};

describe('ADMIN | Pages | USERS | ListPage', () => {
  beforeAll(() => server.listen());

  beforeEach(() => {
    jest.clearAllMocks();
  });

  afterEach(() => server.resetHandlers());

  afterAll(() => {
    server.close();
    jest.resetAllMocks();
  });

  it('renders and matches the snapshot', () => {
    const history = createMemoryHistory();
    history.push('/settings/user?pageSize=10&page=1&sort=firstname');
    const app = makeApp(history);

    const { container } = render(app);

    expect(container.firstChild).toMatchInlineSnapshot(`
      .c5 {
        font-weight: 600;
        font-size: 2rem;
        line-height: 1.25;
        color: #32324d;
      }

      .c10 {
        font-weight: 500;
        font-size: 0.75rem;
        line-height: 1.33;
        color: #32324d;
      }

      .c11 {
        font-weight: 400;
        font-size: 0.875rem;
        line-height: 1.43;
        color: #666687;
      }

      .c32 {
        font-weight: 400;
        font-size: 0.875rem;
        line-height: 1.43;
        color: #32324d;
      }

      .c12 {
        font-size: 1rem;
        line-height: 1.5;
      }

      .c33 {
        font-weight: 600;
        line-height: 1.14;
      }

      .c34 {
        font-weight: 600;
        font-size: 0.6875rem;
        line-height: 1.45;
        text-transform: uppercase;
      }

      .c2 {
        background: #f6f6f9;
        padding-top: 56px;
        padding-right: 56px;
        padding-bottom: 56px;
        padding-left: 56px;
      }

      .c8 {
        padding-right: 8px;
      }

      .c13 {
        padding-right: 56px;
        padding-left: 56px;
      }

      .c14 {
        padding-bottom: 16px;
      }

      .c18 {
        padding: 4px;
      }

      .c21 {
        box-shadow: 0px 1px 4px rgba(33,33,52,0.1);
      }

      .c22 {
        background: #ffffff;
      }

      .c24 {
        padding-right: 24px;
        padding-left: 24px;
      }

      .c42 {
        background: #ffffff;
        padding: 64px;
      }

      .c44 {
        padding-top: 24px;
      }

      .c50 {
        padding-right: 16px;
        padding-left: 16px;
      }

      .c51 {
        padding-left: 12px;
      }

      .c3 {
        display: -webkit-box;
        display: -webkit-flex;
        display: -ms-flexbox;
        display: flex;
        -webkit-flex-direction: row;
        -ms-flex-direction: row;
        flex-direction: row;
        -webkit-box-pack: justify;
        -webkit-justify-content: space-between;
        -ms-flex-pack: justify;
        justify-content: space-between;
        -webkit-align-items: center;
        -webkit-box-align: center;
        -ms-flex-align: center;
        align-items: center;
      }

      .c4 {
        display: -webkit-box;
        display: -webkit-flex;
        display: -ms-flexbox;
        display: flex;
        -webkit-flex-direction: row;
        -ms-flex-direction: row;
        flex-direction: row;
        -webkit-align-items: center;
        -webkit-box-align: center;
        -ms-flex-align: center;
        align-items: center;
      }

      .c41 {
        display: -webkit-box;
        display: -webkit-flex;
        display: -ms-flexbox;
        display: flex;
        -webkit-flex-direction: row;
        -ms-flex-direction: row;
        flex-direction: row;
        -webkit-box-pack: center;
        -webkit-justify-content: center;
        -ms-flex-pack: center;
        justify-content: center;
        -webkit-align-items: center;
        -webkit-box-align: center;
        -ms-flex-align: center;
        align-items: center;
      }

      .c45 {
        display: -webkit-box;
        display: -webkit-flex;
        display: -ms-flexbox;
        display: flex;
        -webkit-flex-direction: row;
        -ms-flex-direction: row;
        flex-direction: row;
        -webkit-box-pack: justify;
        -webkit-justify-content: space-between;
        -ms-flex-pack: justify;
        justify-content: space-between;
        -webkit-align-items: flex-end;
        -webkit-box-align: flex-end;
        -ms-flex-align: flex-end;
        align-items: flex-end;
      }

      .c6 {
        display: -webkit-box;
        display: -webkit-flex;
        display: -ms-flexbox;
        display: flex;
        cursor: pointer;
        padding: 8px;
        border-radius: 4px;
        background: #ffffff;
        border: 1px solid #dcdce4;
      }

      .c6 svg {
        height: 12px;
        width: 12px;
      }

      .c6 svg > g,
      .c6 svg path {
        fill: #ffffff;
      }

      .c6[aria-disabled='true'] {
        pointer-events: none;
      }

      .c30 {
        margin: 0;
        height: 18px;
        min-width: 18px;
        border-radius: 4px;
        border: 1px solid #c0c0cf;
        -webkit-appearance: none;
        background-color: #ffffff;
      }

      .c30:checked {
        background-color: #4945ff;
        border: 1px solid #4945ff;
      }

      .c30:checked:after {
        content: '';
        display: block;
        position: relative;
        background: url(data:image/svg+xml;base64,PHN2ZyB3aWR0aD0iMTAiIGhlaWdodD0iOCIgdmlld0JveD0iMCAwIDEwIDgiIGZpbGw9Im5vbmUiIHhtbG5zPSJodHRwOi8vd3d3LnczLm9yZy8yMDAwL3N2ZyI+CiAgPHBhdGgKICAgIGQ9Ik04LjU1MzIzIDAuMzk2OTczQzguNjMxMzUgMC4zMTYzNTUgOC43NjA1MSAwLjMxNTgxMSA4LjgzOTMxIDAuMzk1NzY4TDkuODYyNTYgMS40MzQwN0M5LjkzODkzIDEuNTExNTcgOS45MzkzNSAxLjYzNTkgOS44NjM0OSAxLjcxMzlMNC4wNjQwMSA3LjY3NzI0QzMuOTg1OSA3Ljc1NzU1IDMuODU3MDcgNy43NTgwNSAzLjc3ODM0IDcuNjc4MzRMMC4xMzg2NiAzLjk5MzMzQzAuMDYxNzc5OCAzLjkxNTQ5IDAuMDYxNzEwMiAzLjc5MDMyIDAuMTM4NTA0IDMuNzEyNEwxLjE2MjEzIDIuNjczNzJDMS4yNDAzOCAyLjU5NDMyIDEuMzY4NDMgMi41OTQyMiAxLjQ0NjggMi42NzM0OEwzLjkyMTc0IDUuMTc2NDdMOC41NTMyMyAwLjM5Njk3M1oiCiAgICBmaWxsPSJ3aGl0ZSIKICAvPgo8L3N2Zz4=) no-repeat no-repeat center center;
        width: 10px;
        height: 10px;
        left: 50%;
        top: 50%;
        -webkit-transform: translateX(-50%) translateY(-50%);
        -ms-transform: translateX(-50%) translateY(-50%);
        transform: translateX(-50%) translateY(-50%);
      }

      .c30:checked:disabled:after {
        background: url(data:image/svg+xml;base64,PHN2ZyB3aWR0aD0iMTAiIGhlaWdodD0iOCIgdmlld0JveD0iMCAwIDEwIDgiIGZpbGw9Im5vbmUiIHhtbG5zPSJodHRwOi8vd3d3LnczLm9yZy8yMDAwL3N2ZyI+CiAgPHBhdGgKICAgIGQ9Ik04LjU1MzIzIDAuMzk2OTczQzguNjMxMzUgMC4zMTYzNTUgOC43NjA1MSAwLjMxNTgxMSA4LjgzOTMxIDAuMzk1NzY4TDkuODYyNTYgMS40MzQwN0M5LjkzODkzIDEuNTExNTcgOS45MzkzNSAxLjYzNTkgOS44NjM0OSAxLjcxMzlMNC4wNjQwMSA3LjY3NzI0QzMuOTg1OSA3Ljc1NzU1IDMuODU3MDcgNy43NTgwNSAzLjc3ODM0IDcuNjc4MzRMMC4xMzg2NiAzLjk5MzMzQzAuMDYxNzc5OCAzLjkxNTQ5IDAuMDYxNzEwMiAzLjc5MDMyIDAuMTM4NTA0IDMuNzEyNEwxLjE2MjEzIDIuNjczNzJDMS4yNDAzOCAyLjU5NDMyIDEuMzY4NDMgMi41OTQyMiAxLjQ0NjggMi42NzM0OEwzLjkyMTc0IDUuMTc2NDdMOC41NTMyMyAwLjM5Njk3M1oiCiAgICBmaWxsPSIjOEU4RUE5IgogIC8+Cjwvc3ZnPg==) no-repeat no-repeat center center;
      }

      .c30:disabled {
        background-color: #dcdce4;
        border: 1px solid #c0c0cf;
      }

      .c30:indeterminate {
        background-color: #4945ff;
        border: 1px solid #4945ff;
      }

      .c30:indeterminate:after {
        content: '';
        display: block;
        position: relative;
        color: white;
        height: 2px;
        width: 10px;
        background-color: #ffffff;
        left: 50%;
        top: 50%;
        -webkit-transform: translateX(-50%) translateY(-50%);
        -ms-transform: translateX(-50%) translateY(-50%);
        transform: translateX(-50%) translateY(-50%);
      }

      .c30:indeterminate:disabled {
        background-color: #dcdce4;
        border: 1px solid #c0c0cf;
      }

      .c30:indeterminate:disabled:after {
        background-color: #8e8ea9;
      }

      .c37 {
        border: 0;
        -webkit-clip: rect(0 0 0 0);
        clip: rect(0 0 0 0);
        height: 1px;
        margin: -1px;
        overflow: hidden;
        padding: 0;
        position: absolute;
        width: 1px;
      }

      .c7 {
        padding: 8px 16px;
        background: #4945ff;
        border: none;
        border: 1px solid #4945ff;
        background: #4945ff;
      }

      .c7 .c1 {
        display: -webkit-box;
        display: -webkit-flex;
        display: -ms-flexbox;
        display: flex;
        -webkit-align-items: center;
        -webkit-box-align: center;
        -ms-flex-align: center;
        align-items: center;
      }

      .c7 .c9 {
        color: #ffffff;
      }

      .c7[aria-disabled='true'] {
        border: 1px solid #dcdce4;
        background: #eaeaef;
      }

      .c7[aria-disabled='true'] .c9 {
        color: #666687;
      }

      .c7[aria-disabled='true'] svg > g,
      .c7[aria-disabled='true'] svg path {
        fill: #666687;
      }

      .c7[aria-disabled='true']:active {
        border: 1px solid #dcdce4;
        background: #eaeaef;
      }

      .c7[aria-disabled='true']:active .c9 {
        color: #666687;
      }

      .c7[aria-disabled='true']:active svg > g,
      .c7[aria-disabled='true']:active svg path {
        fill: #666687;
      }

      .c7:hover {
        border: 1px solid #7b79ff;
        background: #7b79ff;
      }

      .c7:active {
        border: 1px solid #4945ff;
        background: #4945ff;
      }

      .c19 {
        padding: 8px 16px;
        background: #4945ff;
        border: none;
        border: 1px solid #dcdce4;
        background: #ffffff;
      }

      .c19 .c1 {
        display: -webkit-box;
        display: -webkit-flex;
        display: -ms-flexbox;
        display: flex;
        -webkit-align-items: center;
        -webkit-box-align: center;
        -ms-flex-align: center;
        align-items: center;
      }

      .c19 .c9 {
        color: #ffffff;
      }

      .c19[aria-disabled='true'] {
        border: 1px solid #dcdce4;
        background: #eaeaef;
      }

      .c19[aria-disabled='true'] .c9 {
        color: #666687;
      }

      .c19[aria-disabled='true'] svg > g,
      .c19[aria-disabled='true'] svg path {
        fill: #666687;
      }

      .c19[aria-disabled='true']:active {
        border: 1px solid #dcdce4;
        background: #eaeaef;
      }

      .c19[aria-disabled='true']:active .c9 {
        color: #666687;
      }

      .c19[aria-disabled='true']:active svg > g,
      .c19[aria-disabled='true']:active svg path {
        fill: #666687;
      }

      .c19:hover {
        background-color: #f6f6f9;
      }

      .c19:active {
        background-color: #eaeaef;
      }

      .c19 .c9 {
        color: #32324d;
      }

      .c19 svg > g,
      .c19 svg path {
        fill: #32324d;
      }

      .c46 {
        display: -webkit-box;
        display: -webkit-flex;
        display: -ms-flexbox;
        display: flex;
        -webkit-flex-direction: column;
        -ms-flex-direction: column;
        flex-direction: column;
      }

      .c46 > * {
        margin-top: 0;
        margin-bottom: 0;
      }

      .c46 > * + * {
        margin-top: 4px;
      }

      .c35 {
        border: none;
      }

      .c35 svg > g,
      .c35 svg path {
        fill: #8e8ea9;
      }

      .c35:hover svg > g,
      .c35:hover svg path {
        fill: #666687;
      }

      .c35:active svg > g,
      .c35:active svg path {
        fill: #a5a5ba;
      }

      .c35[aria-disabled='true'] {
        background-color: #eaeaef;
      }

      .c35[aria-disabled='true'] svg path {
        fill: #666687;
      }

      .c15 > * + * {
        margin-left: 8px;
      }

      .c43 {
        -webkit-animation: gzYjWD 1s infinite linear;
        animation: gzYjWD 1s infinite linear;
      }

      .c0 {
        outline: none;
      }

      .c54 > * + * {
        margin-left: 4px;
      }

      .c59 {
        line-height: revert;
      }

      .c55 {
        padding: 12px;
        border-radius: 4px;
        -webkit-text-decoration: none;
        text-decoration: none;
        display: -webkit-box;
        display: -webkit-flex;
        display: -ms-flexbox;
        display: flex;
      }

      .c57 {
        padding: 12px;
        border-radius: 4px;
        box-shadow: 0px 1px 4px rgba(33,33,52,0.1);
        -webkit-text-decoration: none;
        text-decoration: none;
        display: -webkit-box;
        display: -webkit-flex;
        display: -ms-flexbox;
        display: flex;
      }

      .c58 {
        color: #271fe0;
        background: #ffffff;
      }

      .c58:hover {
        box-shadow: 0px 1px 4px rgba(33,33,52,0.1);
      }

      .c56 {
        font-size: 0.7rem;
        pointer-events: none;
      }

      .c56 svg path {
        fill: #c0c0cf;
      }

      .c56:focus svg path,
      .c56:hover svg path {
        fill: #c0c0cf;
      }

      .c60 {
        font-size: 0.7rem;
      }

      .c60 svg path {
        fill: #666687;
      }

      .c60:focus svg path,
      .c60:hover svg path {
        fill: #4a4a6a;
      }

      .c48 {
        position: absolute;
        left: 0;
        right: 0;
        bottom: 0;
        top: 0;
        width: 100%;
        background: transparent;
        border: none;
      }

      .c48:focus {
        outline: none;
      }

      .c47 {
        position: relative;
        border: 1px solid #dcdce4;
        padding-right: 12px;
        border-radius: 4px;
        background: #ffffff;
        overflow: hidden;
      }

      .c47:focus-within {
        border: 1px solid #4945ff;
      }

      .c52 {
        background: transparent;
        border: none;
        position: relative;
        z-index: 1;
      }

      .c52 svg {
        height: 0.6875rem;
        width: 0.6875rem;
      }

      .c52 svg path {
        fill: #666687;
      }

      .c53 {
        display: -webkit-box;
        display: -webkit-flex;
        display: -ms-flexbox;
        display: flex;
        background: none;
        border: none;
      }

      .c53 svg {
        width: 0.375rem;
      }

      .c49 {
        min-height: 2.5rem;
      }

      .c26 {
        width: 100%;
        white-space: nowrap;
      }

      .c23 {
        position: relative;
        border-radius: 4px 4px 0 0;
      }

      .c23:before {
        background: linear-gradient(90deg,#000000 0%,rgba(0,0,0,0) 100%);
        opacity: 0.2;
        position: absolute;
        height: 100%;
        box-shadow: 0px 1px 4px rgba(33,33,52,0.1);
        width: 8px;
        left: 0;
      }

      .c23:after {
        background: linear-gradient(270deg,#000000 0%,rgba(0,0,0,0) 100%);
        opacity: 0.2;
        position: absolute;
        height: 100%;
        box-shadow: 0px 1px 4px rgba(33,33,52,0.1);
        width: 8px;
        right: 0;
        top: 0;
      }

      .c25 {
        overflow-x: auto;
      }

      .c27 {
        border-bottom: 1px solid #eaeaef;
      }

      .c28 {
        border-bottom: 1px solid #eaeaef;
      }

      .c28 td,
      .c28 th {
        padding: 16px;
      }

      .c28 td:first-of-type,
      .c28 th:first-of-type {
        padding: 0 4px;
      }

      .c29 {
        vertical-align: middle;
        text-align: left;
        color: #666687;
        outline-offset: -4px;
      }

      .c29 input {
        vertical-align: sub;
      }

      .c31 svg {
        height: 0.25rem;
      }

      .c16 {
        display: -webkit-box;
        display: -webkit-flex;
        display: -ms-flexbox;
        display: flex;
        cursor: pointer;
        padding: 8px;
        border-radius: 4px;
        background: #ffffff;
        border: 1px solid #dcdce4;
      }

      .c16 svg {
        height: 12px;
        width: 12px;
      }

      .c16 svg > g,
      .c16 svg path {
        fill: #ffffff;
      }

      .c16[aria-disabled='true'] {
        pointer-events: none;
      }

      .c17 svg > g,
      .c17 svg path {
        fill: #8e8ea9;
      }

      .c17:hover svg > g,
      .c17:hover svg path {
        fill: #666687;
      }

      .c17:active svg > g,
      .c17:active svg path {
        fill: #a5a5ba;
      }

      .c17[aria-disabled='true'] {
        background-color: #eaeaef;
      }

      .c17[aria-disabled='true'] svg path {
        fill: #666687;
      }

<<<<<<< HEAD
      .c20 {
        padding-right: 56px;
        padding-left: 56px;
      }

      .c38 tr:last-of-type {
=======
      .c36 tr:last-of-type {
>>>>>>> a42a3747
        border-bottom: none;
      }

      .c39 {
        border-bottom: 1px solid #eaeaef;
      }

      .c39 td,
      .c39 th {
        padding: 16px;
      }

      .c39 td:first-of-type,
      .c39 th:first-of-type {
        padding: 0 4px;
      }

      .c40 {
        vertical-align: middle;
        text-align: left;
        color: #666687;
        outline-offset: -4px;
      }

      .c40 input {
        vertical-align: sub;
      }

      .c36 {
        -webkit-transform: rotate(0deg);
        -ms-transform: rotate(0deg);
        transform: rotate(0deg);
      }

      <main
        aria-busy="true"
        aria-labelledby="title"
        class="c0"
        id="main-content"
        tabindex="-1"
      >
        <div
          class="c1 "
          style="height: 0px;"
        >
          <div
            class="c1 c2"
            data-strapi-header="true"
          >
            <div
              class="c1 c3"
            >
              <div
                class="c1 c4"
              >
                <h1
                  class="c5"
                  id="title"
                >
                  Users
                </h1>
              </div>
              <button
                aria-disabled="false"
                class="c6 c7"
                data-testid="create-user-button"
                type="button"
              >
                <div
                  aria-hidden="true"
                  class="c1 c8"
                >
                  <svg
                    fill="none"
                    height="1em"
                    viewBox="0 0 24 20"
                    width="1em"
                    xmlns="http://www.w3.org/2000/svg"
                  >
                    <path
                      d="M0 .8A.8.8 0 01.8 0h22.4a.8.8 0 01.8.8v2.71a1 1 0 01-1 1H1a1 1 0 01-1-1V.8z"
                      fill="#32324D"
                    />
                    <path
                      d="M1.922 5.991C.197 4.675 0 4.252 0 3.289h23.953c.305 1.363-1.594 2.506-2.297 3.125-1.953 1.363-6.253 4.36-7.828 5.45-1.575 1.09-3.031.455-3.562 0-2.063-1.41-6.62-4.557-8.344-5.873zM22.8 16H1.2c-.663 0-1.2.471-1.2 1.053v1.894C0 19.529.537 20 1.2 20h21.6c.663 0 1.2-.471 1.2-1.053v-1.894c0-.582-.537-1.053-1.2-1.053z"
                      fill="#32324D"
                    />
                    <path
                      d="M0 7.555v10.972h24V7.554c-2.633 1.95-8.367 6.113-9.96 7.165-1.595 1.053-3.352.439-4.032 0L0 7.555z"
                      fill="#32324D"
                    />
                  </svg>
                </div>
                <span
                  class="c9 c10"
                >
                  Create new user
                </span>
              </button>
            </div>
            <p
              class="c9 c11 c12"
            >
              0 users found
            </p>
          </div>
        </div>
        <div
          class="c1 c13"
        >
          <div
            class="c1 c14"
          >
            <div
              class="c1 c3"
            >
              <div
                class="c1 c4 c15"
              >
                <span>
                  <button
                    aria-disabled="false"
                    aria-labelledby="tooltip-1"
                    class="c16 c17"
                    tabindex="0"
                    type="button"
                  >
                    <svg
                      fill="none"
                      height="1em"
                      viewBox="0 0 24 24"
                      width="1em"
                      xmlns="http://www.w3.org/2000/svg"
                    >
                      <path
                        clip-rule="evenodd"
                        d="M23.813 20.163l-5.3-5.367a9.792 9.792 0 001.312-4.867C19.825 4.455 15.375 0 9.913 0 4.45 0 0 4.455 0 9.929c0 5.473 4.45 9.928 9.912 9.928a9.757 9.757 0 005.007-1.4l5.275 5.35a.634.634 0 00.913 0l2.706-2.737a.641.641 0 000-.907zM9.91 3.867c3.338 0 6.05 2.718 6.05 6.061s-2.712 6.061-6.05 6.061c-3.337 0-6.05-2.718-6.05-6.06 0-3.344 2.713-6.062 6.05-6.062z"
                        fill="#32324D"
                        fill-rule="evenodd"
                      />
                    </svg>
                  </button>
                </span>
                <div
                  class="c1 c18"
                >
                  <button
                    aria-disabled="false"
                    class="c6 c19"
                    type="button"
                  >
                    <div
                      aria-hidden="true"
                      class="c1 c8"
                    >
                      <svg
                        fill="none"
                        height="1em"
                        viewBox="0 0 24 24"
                        width="1em"
                        xmlns="http://www.w3.org/2000/svg"
                      >
                        <path
                          clip-rule="evenodd"
                          d="M0 4a2 2 0 012-2h20a2 2 0 110 4H2a2 2 0 01-2-2zm4 8a2 2 0 012-2h12a2 2 0 110 4H6a2 2 0 01-2-2zm6 6a2 2 0 100 4h4a2 2 0 100-4h-4z"
                          fill="#32324D"
                          fill-rule="evenodd"
                        />
                      </svg>
                    </div>
                    <span
                      class="c9 c10"
                    >
                      Filters
                    </span>
                  </button>
                </div>
              </div>
            </div>
          </div>
        </div>
        <div
          class="c20"
        >
          <div
            class="c1 c21"
          >
            <div
              class="c1 c22 c23"
            >
              <div
                class="c1 c24 c25"
              >
                <table
                  aria-colcount="8"
                  aria-rowcount="1"
                  class="c26"
                >
                  <thead
                    class="c27"
                  >
                    <tr
                      aria-rowindex="1"
                      class="c28"
                    >
                      <th
                        aria-colindex="1"
                        class="c29"
                      >
                        <div
                          class="c1 c4"
                        >
                          <input
                            aria-label="Select all entries"
                            class="c30"
                            tabindex="0"
                            type="checkbox"
                          />
                          <span
                            class="c31"
                          />
                        </div>
                      </th>
                      <th
                        aria-colindex="2"
                        class="c29"
                      >
                        <div
                          class="c1 c4"
                        >
                          <span>
                            <span
                              aria-labelledby="tooltip-1"
                              class="c9 c32 c33 c34"
                              label="Firstname"
                              tabindex="-1"
                            >
                              Firstname
                            </span>
                          </span>
                          <span
                            class="c31"
                          >
                            <span>
                              <button
                                aria-disabled="false"
                                aria-labelledby="tooltip-3"
                                class="c6 c35"
                                tabindex="-1"
                                type="button"
                              >
                                <svg
                                  class="c36"
                                  fill="none"
                                  height="1em"
                                  viewBox="0 0 14 8"
                                  width="1em"
                                  xmlns="http://www.w3.org/2000/svg"
                                >
                                  <path
                                    clip-rule="evenodd"
                                    d="M14 .889a.86.86 0 01-.26.625L7.615 7.736A.834.834 0 017 8a.834.834 0 01-.615-.264L.26 1.514A.861.861 0 010 .889c0-.24.087-.45.26-.625A.834.834 0 01.875 0h12.25c.237 0 .442.088.615.264a.86.86 0 01.26.625z"
                                    fill="#32324D"
                                    fill-rule="evenodd"
                                  />
                                </svg>
                              </button>
                            </span>
                          </span>
                        </div>
                      </th>
                      <th
                        aria-colindex="3"
                        class="c29"
                      >
                        <div
                          class="c1 c4"
                        >
                          <span>
                            <button
                              aria-labelledby="tooltip-5"
                              class="c9 c32 c33 c34"
                              label="Lastname"
                              tabindex="-1"
                            >
                              Lastname
                            </button>
                          </span>
                          <span
                            class="c31"
                          />
                        </div>
                      </th>
                      <th
                        aria-colindex="4"
                        class="c29"
                      >
                        <div
                          class="c1 c4"
                        >
                          <span>
                            <button
                              aria-labelledby="tooltip-7"
                              class="c9 c32 c33 c34"
                              label="Email"
                              tabindex="-1"
                            >
                              Email
                            </button>
                          </span>
                          <span
                            class="c31"
                          />
                        </div>
                      </th>
                      <th
                        aria-colindex="5"
                        class="c29"
                      >
                        <div
                          class="c1 c4"
                        >
                          <span>
                            <span
                              aria-labelledby="tooltip-9"
                              class="c9 c32 c33 c34"
                              label="Roles"
                              tabindex="-1"
                            >
                              Roles
                            </span>
                          </span>
                          <span
                            class="c31"
                          />
                        </div>
                      </th>
                      <th
                        aria-colindex="6"
                        class="c29"
                      >
                        <div
                          class="c1 c4"
                        >
                          <span>
                            <button
                              aria-labelledby="tooltip-11"
                              class="c9 c32 c33 c34"
                              label="Username"
                              tabindex="-1"
                            >
                              Username
                            </button>
                          </span>
                          <span
                            class="c31"
                          />
                        </div>
                      </th>
                      <th
                        aria-colindex="7"
                        class="c29"
                      >
                        <div
                          class="c1 c4"
                        >
                          <span>
                            <span
                              aria-labelledby="tooltip-13"
                              class="c9 c32 c33 c34"
                              label="Active User"
                              tabindex="-1"
                            >
                              Active User
                            </span>
                          </span>
                          <span
                            class="c31"
                          />
                        </div>
                      </th>
                      <th
                        aria-colindex="8"
                        class="c29"
                        tabindex="-1"
                      >
                        <div
                          class="c1 c4"
                        >
                          <div
                            class="c37"
                          >
                            Actions
                          </div>
                          <span
                            class="c31"
                          />
                        </div>
                      </th>
                    </tr>
                  </thead>
                  <tbody
                    class="c38"
                  >
                    <tr
                      aria-rowindex="2"
                      class="c39"
                    >
                      <td
                        aria-colindex="1"
                        class="c40"
                        colspan="8"
                        tabindex="-1"
                      >
                        <div
                          class="c1 c41"
                        >
                          <div
                            class="c1 c42"
                          >
                            <div
                              aria-live="assertive"
                              role="alert"
                            >
                              <div
                                class="c37"
                              >
                                Loading content...
                              </div>
                              <img
                                aria-hidden="true"
                                class="c43"
                                src="data:image/svg+xml;base64,PHN2ZyB3aWR0aD0iNjMiIGhlaWdodD0iNjMiIHZpZXdCb3g9IjAgMCA2MyA2MyIgZmlsbD0ibm9uZSIgeG1sbnM9Imh0dHA6Ly93d3cudzMub3JnLzIwMDAvc3ZnIj4KPHBhdGggZD0iTTQyLjU1NjMgMTEuOTgxNkMzOS40ODQgMTAuMzA3MSAzNS44NTc1IDkuMjkwOTcgMzIuMzM1NCA5LjEzNTIxQzI4LjY0NDMgOC45Mjg4OCAyNC44Mjk1IDkuNzIzMTggMjEuMzMzNiAxMS40MTI5QzIwLjkxMjMgMTEuNTkwMSAyMC41Mzc2IDExLjgxMDEgMjAuMTcyMiAxMi4wMjQ5TDIwLjAxMDggMTIuMTE3OUMxOS44Nzc0IDEyLjE5NTEgMTkuNzQ0MSAxMi4yNzI0IDE5LjYwOCAxMi4zNTM2QzE5LjMyNTMgMTIuNTE0NiAxOS4wNDkyIDEyLjY3NDQgMTguNzU0NCAxMi44NzkyQzE4LjU0NjMgMTMuMDMyOSAxOC4zMzk1IDEzLjE3NTkgMTguMTMwMSAxMy4zMjNDMTcuNTY1OCAxMy43MjA4IDE2Ljk4NjggMTQuMTMxNyAxNi40OTgzIDE0LjU5NzlDMTQuODQ3NiAxNS45NTI0IDEzLjU1NzEgMTcuNjA3NSAxMi42MDcxIDE4LjkyMTRDMTAuNDM2NSAyMi4xNTY2IDkuMDg2MjIgMjUuOTU2NyA4LjgwNzAyIDI5LjYxNDNMOC43NzY0IDMwLjE1ODhDOC43MzMyOCAzMC45MTk2IDguNjg0NzYgMzEuNzA1NyA4Ljc1MzUzIDMyLjQ1NTVDOC43NjY0OCAzMi42MDg0IDguNzY2MSAzMi43NjM4IDguNzc1MDYgMzIuOTE0QzguNzg4OTUgMzMuMjI5IDguODAxNTIgMzMuNTM3MyA4Ljg0NiAzMy44NjcyTDkuMDczOTYgMzUuNDIyMUM5LjA5NzU2IDM1LjU3NjQgOS4xMTk4IDM1Ljc0MTMgOS4xNjMzIDM1LjkyNjNMOS42NTkxOSAzNy45MjcyTDEwLjEzOCAzOS4yODIzQzEwLjI3MjkgMzkuNjY3MyAxMC40MTU4IDQwLjA3NTEgMTAuNiA0MC40M0MxMi4wMjkyIDQzLjYzNyAxNC4xNDI1IDQ2LjQ1NzggMTYuNzA2MyA0OC41ODVDMTkuMDUwOCA1MC41Mjk2IDIxLjgyNCA1Mi4wMDIzIDI0Ljc0OTEgNTIuODQ1MkwyNi4yMzcxIDUzLjIzNzZDMjYuMzc4MSA1My4yNjkzIDI2LjQ5MjYgNTMuMjg4OSAyNi42MDMxIDUzLjMwNThMMjYuNzc3NSA1My4zMzExQzI3LjAwNTIgNTMuMzYzNiAyNy4yMTk1IDUzLjM5ODYgMjcuNDQ0NSA1My40MzVDMjcuODU5OCA1My41MDc2IDI4LjI2NzIgNTMuNTc0OCAyOC43MDc5IDUzLjYxODNMMzAuNTY0MSA1My43MjI5QzMwLjk1MTYgNTMuNzI0OSAzMS4zMzUyIDUzLjcwNjggMzEuNzA4MSA1My42ODc0QzMxLjkwMzkgNTMuNjgxIDMyLjA5ODQgNTMuNjY4MSAzMi4zMjg4IDUzLjY2MkMzNC41MjUzIDUzLjQ3NzIgMzYuNTEwNiA1My4wNjM0IDM4LjA1MTYgNTIuNDY1MkMzOC4xNzY5IDUyLjQxNzEgMzguMzAwOCA1Mi4zNzk2IDM4LjQyMzQgNTIuMzM1NUMzOC42NzI3IDUyLjI0OTkgMzguOTI1OSA1Mi4xNjcgMzkuMTQzMiA1Mi4wNTk5TDQwLjg1OTEgNTEuMjYyNkw0Mi41NzAyIDUwLjI2NkM0Mi45MDA5IDUwLjA2ODIgNDMuMDIwNSA0OS42NDE0IDQyLjgyODIgNDkuMjk4NEM0Mi42MzIgNDguOTUyNiA0Mi4yMDM0IDQ4LjgzMDggNDEuODYzNCA0OS4wMTY2TDQwLjE3OTIgNDkuOTIxOEwzOC40OTk1IDUwLjYyMjRDMzguMzE2OSA1MC42OTUzIDM4LjEyMSA1MC43NTM0IDM3LjkyMjQgNTAuODE1NUMzNy43ODM4IDUwLjg0ODkgMzcuNjUxOCA1MC44OTgzIDM3LjUwMTIgNTAuOTQwOEMzNi4wNzExIDUxLjQzNSAzNC4yNDQ1IDUxLjc0MjUgMzIuMjQ0IDUxLjgzNDZDMzIuMDQ0MiA1MS44MzgzIDMxLjg0NzEgNTEuODM3OSAzMS42NTQgNTEuODQwM0MzMS4zMDUxIDUxLjg0MTQgMzAuOTYwMiA1MS44NDUxIDMwLjYzOTIgNTEuODMwNUwyOC45MTc3IDUxLjY3MjVDMjguNTQ3NiA1MS42MTkgMjguMTY5NSA1MS41NDI3IDI3Ljc4NDggNTEuNDY3OEMyNy41NjM5IDUxLjQxNjcgMjcuMzM3NiA1MS4zNzM3IDI3LjEyOTkgNTEuMzM3NEwyNi45NTI5IDUxLjI5ODdDMjYuODcwNCA1MS4yODM0IDI2Ljc3NzIgNTEuMjY2NyAyNi43MzMzIDUxLjI1NDNMMjUuMzQ2NiA1MC44MzIyQzIyLjc2NTEgNDkuOTc4OSAyMC4zMyA0OC41NzI5IDE4LjI5NDIgNDYuNzU1N0MxNi4xMDU2IDQ0Ljc5NTEgMTQuMzMzOSA0Mi4yMzM1IDEzLjE3NDIgMzkuMzU4MkMxMi4wMjc2IDM2LjYwMTMgMTEuNTk4OCAzMy4yNzkyIDExLjk3MTYgMzAuMDA3NkMxMi4zMTQ1IDI3LjAyMTMgMTMuMzk0OCAyNC4xNjM1IDE1LjE4NTggMjEuNTA4M0MxNS4zMDM0IDIxLjMzMzkgMTUuNDIxIDIxLjE1OTYgMTUuNTIxMiAyMS4wMTk2QzE2LjQzMDkgMTkuODY4OCAxNy41NDA4IDE4LjU1ODkgMTguOTQ4MyAxNy40OTZDMTkuMzM2NyAxNy4xNTI1IDE5Ljc4NjIgMTYuODU2IDIwLjI2MTEgMTYuNTQ3OEMyMC40ODc4IDE2LjQwMDkgMjAuNzA3OSAxNi4yNTUzIDIwLjg5MDcgMTYuMTMwNkMyMS4wOTc0IDE2LjAwNDggMjEuMzE4OCAxNS44ODMxIDIxLjUzNDggMTUuNzY5NEMyMS42NzYxIDE1LjY5NzUgMjEuODE2MiAxNS42MTkgMjEuOTM4OCAxNS41NTc2TDIyLjEwMDIgMTUuNDY0NkMyMi40MDAyIDE1LjMwMzcgMjIuNjc0OSAxNS4xNTQ2IDIyLjk5MDggMTUuMDM5TDI0LjExODYgMTQuNTcxNUMyNC4zMzk5IDE0LjQ4NDQgMjQuNTcxOCAxNC40MTU5IDI0Ljc5OTcgMTQuMzQ0N0MyNC45NTMgMTQuMjk4MiAyNS4wOTgyIDE0LjI2MzUgMjUuMjYzNSAxNC4yMDc4QzI1Ljc4NiAxNC4wMTgyIDI2LjMyODMgMTMuOTExMiAyNi45MTA1IDEzLjc5NjVDMjcuMTE3IDEzLjc1NzEgMjcuMzMwMiAxMy43MTYzIDI3LjU2MDggMTMuNjU4NUMyNy43NTUzIDEzLjYxMSAyNy45NzM3IDEzLjU5NjkgMjguMjA4MiAxMy41NzYyQzI4LjM2NCAxMy41NjAzIDI4LjUxNzIgMTMuNTQ4MyAyOC42MzE4IDEzLjUzMzNDMjguNzg3NiAxMy41MTczIDI4LjkzNDIgMTMuNTA2NiAyOS4wOTI3IDEzLjQ4NjdDMjkuMzI4NSAxMy40NTU1IDI5LjU0NTYgMTMuNDM0NyAyOS43NDk0IDEzLjQzMzdDMzAuMDIzNyAxMy40NCAzMC4yOTk0IDEzLjQzNTcgMzAuNTc3NyAxMy40Mjc0QzMxLjA4MTEgMTMuNDIxIDMxLjU1NzkgMTMuNDE5NyAzMi4wMzE4IDEzLjQ5MTRDMzQuOTY2NCAxMy43MzUyIDM3LjcxNDQgMTQuNjA4NSA0MC4yMDUyIDE2LjA4NjhDNDIuMzQ4OSAxNy4zNjU1IDQ0LjI3MTYgMTkuMTUyNSA0NS43NjA3IDIxLjI2NEM0Ny4wMjU1IDIzLjA2MjggNDcuOTc1NiAyNS4wNTI4IDQ4LjQ5MjggMjcuMDM5M0M0OC41NzIgMjcuMzE3NiA0OC42Mjk5IDI3LjU5MzEgNDguNjgzOSAyNy44NjU5QzQ4LjcxNTQgMjguMDQyOCA0OC43NTYzIDI4LjIxNDUgNDguNzg5MiAyOC4zNjM2QzQ4LjgwMzcgMjguNDU0MSA0OC44MjA4IDI4LjU0MDYgNDguODQ0NSAyOC42MjU4QzQ4Ljg3NDkgMjguNzQ0MyA0OC44OTg2IDI4Ljg2NCA0OC45MTE2IDI4Ljk2NTFMNDguOTc5MyAyOS42MDQ3QzQ4Ljk5MjIgMjkuNzc0OCA0OS4wMTMyIDI5LjkzMzEgNDkuMDMwMSAzMC4wODg3QzQ5LjA2NjggMzAuMzI2OCA0OS4wODg5IDMwLjU2MDggNDkuMDk2NCAzMC43NTYxTDQ5LjEwODMgMzEuOTAwMUM0OS4xMzEyIDMyLjMzMDcgNDkuMDg5IDMyLjcxMTYgNDkuMDUyMiAzMy4wNjczQzQ5LjAzODQgMzMuMjU5OCA0OS4wMTI2IDMzLjQ0NDMgNDkuMDEyMyAzMy41ODI0QzQ4Ljk5NjEgMzMuNjkyNiA0OC45OTE4IDMzLjc5MzUgNDguOTgzNiAzMy44OTE3QzQ4Ljk3NTMgMzQuMDA3MiA0OC45NzI0IDM0LjExNDggNDguOTQxNCAzNC4yNTU0TDQ4LjU0NDkgMzYuMzA1OUM0OC4zMTM0IDM3Ljg2MjMgNDkuMzc5MyAzOS4zMzY1IDUwLjk0ODggMzkuNTgyMkM1Mi4wNDE3IDM5Ljc2MDEgNTMuMTUzNiAzOS4yODE5IDUzLjc3MTEgMzguMzY2NEM1NC4wMDYzIDM4LjAxNzYgNTQuMTYwNCAzNy42MjU3IDU0LjIyMjcgMzcuMjA2NEw1NC41MjE3IDM1LjI1NzRDNTQuNTUxNCAzNS4wNzU2IDU0LjU3MiAzNC44MyA1NC41ODQ2IDM0LjU3OTFMNTQuNjAyOCAzNC4yMzM4QzU0LjYwOTggMzQuMDU5OCA1NC42MjIzIDMzLjg3NzkgNTQuNjM0NyAzMy42Nzg4QzU0LjY3MzQgMzMuMTA1MiA1NC43MTYzIDMyLjQ0NzkgNTQuNjYxOSAzMS44MDU4TDU0LjU4NjcgMzAuNDI4OUM1NC41NjIyIDMwLjA5NTIgNTQuNTA5NyAyOS43NiA1NC40NTU5IDI5LjQxODFDNTQuNDMxIDI5LjI1NzIgNTQuNDA0OCAyOS4wODk2IDU0LjM4MjYgMjguOTA3NEw1NC4yNjg3IDI4LjEwNEM1NC4yMzMyIDI3LjkyNDQgNTQuMTgwNCAyNy43MjczIDU0LjEzMjkgMjcuNTM5Nkw1NC4wNjQzIDI3LjI0NTRDNTQuMDE5NSAyNy4wNzEgNTMuOTc3MyAyNi44OTI3IDUzLjkzMzggMjYuNzA3NkM1My44NDU1IDI2LjMzMDkgNTMuNzQ3OSAyNS45NDIyIDUzLjYxMyAyNS41NTcxQzUyLjg0IDIzLjAyOTIgNTEuNTM4MyAyMC41MTk0IDQ5LjgzMzggMTguMjc5OUM0Ny44NTQ0IDE1LjY4MiA0NS4zMzMzIDEzLjUwODcgNDIuNTU2MyAxMS45ODE2WiIgZmlsbD0iIzQ5NDVGRiIvPgo8L3N2Zz4K"
                              />
                            </div>
                          </div>
                        </div>
                      </td>
                    </tr>
                  </tbody>
                </table>
              </div>
            </div>
          </div>
          <div
            class="c1 c44"
          >
            <div
              class="c1 c45"
            >
              <div
                class="c1 c4"
              >
                <div>
                  <div
                    class="c46"
                  >
                    <span
                      class="c9 c10"
                      for="select-15"
                      id="select-15-label"
                    >
                      Entries per page
                    </span>
                    <div
                      class="c47"
                    >
                      <button
                        aria-disabled="false"
                        aria-expanded="false"
                        aria-haspopup="listbox"
                        aria-labelledby="select-15-label select-15-content"
                        class="c48"
                        id="select-15"
                        type="button"
                      />
                      <div
                        class="c1 c3 c49"
                      >
                        <div
                          class="c1 c4"
                        >
                          <div
                            class="c1 c50"
                          >
                            <span
                              class="c9 c32"
                              id="select-15-content"
                            >
                              10
                            </span>
                          </div>
                        </div>
                        <div
                          class="c1 c4"
                        >
                          <button
                            aria-hidden="true"
                            class="c1 c51 c52 c53"
                            tabindex="-1"
                          >
                            <svg
                              fill="none"
                              height="1em"
                              viewBox="0 0 14 8"
                              width="1em"
                              xmlns="http://www.w3.org/2000/svg"
                            >
                              <path
                                clip-rule="evenodd"
                                d="M14 .889a.86.86 0 01-.26.625L7.615 7.736A.834.834 0 017 8a.834.834 0 01-.615-.264L.26 1.514A.861.861 0 010 .889c0-.24.087-.45.26-.625A.834.834 0 01.875 0h12.25c.237 0 .442.088.615.264a.86.86 0 01.26.625z"
                                fill="#32324D"
                                fill-rule="evenodd"
                              />
                            </svg>
                          </button>
                        </div>
                      </div>
                    </div>
                  </div>
                </div>
              </div>
              <nav
                aria-label="pagination"
                class=""
              >
                <ul
                  class="c1 c4 c54"
                >
                  <li>
                    <a
                      aria-current="page"
                      aria-disabled="true"
                      class="c55 c56 active"
                      href="/settings/user"
                      tabindex="-1"
                    >
                      <div
                        class="c37"
                      >
                        Go to previous page
                      </div>
                      <svg
                        aria-hidden="true"
                        fill="none"
                        height="1em"
                        viewBox="0 0 10 16"
                        width="1em"
                        xmlns="http://www.w3.org/2000/svg"
                      >
                        <path
                          d="M9.88 14.12L3.773 8 9.88 1.88 8 0 0 8l8 8 1.88-1.88z"
                          fill="#32324D"
                        />
                      </svg>
                    </a>
                  </li>
                  <li>
                    <a
                      aria-current="page"
                      class="c57 c58 active"
                      href="/settings/user?pageSize=10&page=1&sort=firstname"
                    >
                      <div
                        class="c37"
                      >
                        Go to page 1
                      </div>
                      <span
                        aria-hidden="true"
                        class="c9 c10 c59"
                      >
                        1
                      </span>
                    </a>
                  </li>
                  <li>
                    <a
                      aria-current="page"
                      aria-disabled="false"
                      class="c55 c60 active"
                      href="/settings/user?pageSize=10&page=1&sort=firstname"
                    >
                      <div
                        class="c37"
                      >
                        Go to next page
                      </div>
                      <svg
                        aria-hidden="true"
                        fill="none"
                        height="1em"
                        viewBox="0 0 10 16"
                        width="1em"
                        xmlns="http://www.w3.org/2000/svg"
                      >
                        <path
                          d="M0 1.88L6.107 8 0 14.12 1.88 16l8-8-8-8L0 1.88z"
                          fill="#32324D"
                        />
                      </svg>
                    </a>
                  </li>
                </ul>
              </nav>
            </div>
          </div>
        </div>
      </main>
    `);
  });

  it('should show a list of users', async () => {
    const history = createMemoryHistory();
    history.push('/settings/user?pageSize=10&page=1&sort=firstname');
    const app = makeApp(history);

    const { getByText } = render(app);

    await waitFor(() => {
      expect(getByText('soup')).toBeInTheDocument();
      expect(getByText('dummy')).toBeInTheDocument();
      expect(getByText('Active')).toBeInTheDocument();
      expect(getByText('Inactive')).toBeInTheDocument();
    });
  });

  it('should not show the create button when the user does not have the rights to create', async () => {
    useRBAC.mockImplementationOnce(() => ({
      allowedActions: { canCreate: false, canDelete: true, canRead: true, canUpdate: true },
    }));

    const history = createMemoryHistory();
    history.push('/settings/user?pageSize=10&page=1&sort=firstname');
    const app = makeApp(history);

    const { queryByTestId } = render(app);

    await waitFor(() => {
      expect(queryByTestId('create-user-button')).not.toBeInTheDocument();
    });
  });
});<|MERGE_RESOLUTION|>--- conflicted
+++ resolved
@@ -85,7 +85,7 @@
         color: #666687;
       }
 
-      .c32 {
+      .c31 {
         font-weight: 400;
         font-size: 0.875rem;
         line-height: 1.43;
@@ -97,12 +97,12 @@
         line-height: 1.5;
       }
 
-      .c33 {
+      .c32 {
         font-weight: 600;
         line-height: 1.14;
       }
 
-      .c34 {
+      .c33 {
         font-weight: 600;
         font-size: 0.6875rem;
         line-height: 1.45;
@@ -134,34 +134,34 @@
         padding: 4px;
       }
 
+      .c20 {
+        box-shadow: 0px 1px 4px rgba(33,33,52,0.1);
+      }
+
       .c21 {
-        box-shadow: 0px 1px 4px rgba(33,33,52,0.1);
-      }
-
-      .c22 {
         background: #ffffff;
       }
 
-      .c24 {
+      .c23 {
         padding-right: 24px;
         padding-left: 24px;
       }
 
-      .c42 {
+      .c41 {
         background: #ffffff;
         padding: 64px;
       }
 
-      .c44 {
+      .c43 {
         padding-top: 24px;
       }
 
-      .c50 {
+      .c49 {
         padding-right: 16px;
         padding-left: 16px;
       }
 
-      .c51 {
+      .c50 {
         padding-left: 12px;
       }
 
@@ -197,7 +197,7 @@
         align-items: center;
       }
 
-      .c41 {
+      .c40 {
         display: -webkit-box;
         display: -webkit-flex;
         display: -ms-flexbox;
@@ -215,7 +215,7 @@
         align-items: center;
       }
 
-      .c45 {
+      .c44 {
         display: -webkit-box;
         display: -webkit-flex;
         display: -ms-flexbox;
@@ -259,7 +259,7 @@
         pointer-events: none;
       }
 
-      .c30 {
+      .c29 {
         margin: 0;
         height: 18px;
         min-width: 18px;
@@ -269,12 +269,12 @@
         background-color: #ffffff;
       }
 
-      .c30:checked {
+      .c29:checked {
         background-color: #4945ff;
         border: 1px solid #4945ff;
       }
 
-      .c30:checked:after {
+      .c29:checked:after {
         content: '';
         display: block;
         position: relative;
@@ -288,21 +288,21 @@
         transform: translateX(-50%) translateY(-50%);
       }
 
-      .c30:checked:disabled:after {
+      .c29:checked:disabled:after {
         background: url(data:image/svg+xml;base64,PHN2ZyB3aWR0aD0iMTAiIGhlaWdodD0iOCIgdmlld0JveD0iMCAwIDEwIDgiIGZpbGw9Im5vbmUiIHhtbG5zPSJodHRwOi8vd3d3LnczLm9yZy8yMDAwL3N2ZyI+CiAgPHBhdGgKICAgIGQ9Ik04LjU1MzIzIDAuMzk2OTczQzguNjMxMzUgMC4zMTYzNTUgOC43NjA1MSAwLjMxNTgxMSA4LjgzOTMxIDAuMzk1NzY4TDkuODYyNTYgMS40MzQwN0M5LjkzODkzIDEuNTExNTcgOS45MzkzNSAxLjYzNTkgOS44NjM0OSAxLjcxMzlMNC4wNjQwMSA3LjY3NzI0QzMuOTg1OSA3Ljc1NzU1IDMuODU3MDcgNy43NTgwNSAzLjc3ODM0IDcuNjc4MzRMMC4xMzg2NiAzLjk5MzMzQzAuMDYxNzc5OCAzLjkxNTQ5IDAuMDYxNzEwMiAzLjc5MDMyIDAuMTM4NTA0IDMuNzEyNEwxLjE2MjEzIDIuNjczNzJDMS4yNDAzOCAyLjU5NDMyIDEuMzY4NDMgMi41OTQyMiAxLjQ0NjggMi42NzM0OEwzLjkyMTc0IDUuMTc2NDdMOC41NTMyMyAwLjM5Njk3M1oiCiAgICBmaWxsPSIjOEU4RUE5IgogIC8+Cjwvc3ZnPg==) no-repeat no-repeat center center;
       }
 
-      .c30:disabled {
+      .c29:disabled {
         background-color: #dcdce4;
         border: 1px solid #c0c0cf;
       }
 
-      .c30:indeterminate {
+      .c29:indeterminate {
         background-color: #4945ff;
         border: 1px solid #4945ff;
       }
 
-      .c30:indeterminate:after {
+      .c29:indeterminate:after {
         content: '';
         display: block;
         position: relative;
@@ -317,16 +317,16 @@
         transform: translateX(-50%) translateY(-50%);
       }
 
-      .c30:indeterminate:disabled {
+      .c29:indeterminate:disabled {
         background-color: #dcdce4;
         border: 1px solid #c0c0cf;
       }
 
-      .c30:indeterminate:disabled:after {
+      .c29:indeterminate:disabled:after {
         background-color: #8e8ea9;
       }
 
-      .c37 {
+      .c36 {
         border: 0;
         -webkit-clip: rect(0 0 0 0);
         clip: rect(0 0 0 0);
@@ -467,7 +467,7 @@
         fill: #32324d;
       }
 
-      .c46 {
+      .c45 {
         display: -webkit-box;
         display: -webkit-flex;
         display: -ms-flexbox;
@@ -477,39 +477,39 @@
         flex-direction: column;
       }
 
-      .c46 > * {
+      .c45 > * {
         margin-top: 0;
         margin-bottom: 0;
       }
 
-      .c46 > * + * {
+      .c45 > * + * {
         margin-top: 4px;
       }
 
-      .c35 {
+      .c34 {
         border: none;
       }
 
-      .c35 svg > g,
-      .c35 svg path {
+      .c34 svg > g,
+      .c34 svg path {
         fill: #8e8ea9;
       }
 
-      .c35:hover svg > g,
-      .c35:hover svg path {
+      .c34:hover svg > g,
+      .c34:hover svg path {
         fill: #666687;
       }
 
-      .c35:active svg > g,
-      .c35:active svg path {
+      .c34:active svg > g,
+      .c34:active svg path {
         fill: #a5a5ba;
       }
 
-      .c35[aria-disabled='true'] {
+      .c34[aria-disabled='true'] {
         background-color: #eaeaef;
       }
 
-      .c35[aria-disabled='true'] svg path {
+      .c34[aria-disabled='true'] svg path {
         fill: #666687;
       }
 
@@ -517,7 +517,7 @@
         margin-left: 8px;
       }
 
-      .c43 {
+      .c42 {
         -webkit-animation: gzYjWD 1s infinite linear;
         animation: gzYjWD 1s infinite linear;
       }
@@ -526,15 +526,15 @@
         outline: none;
       }
 
-      .c54 > * + * {
+      .c53 > * + * {
         margin-left: 4px;
       }
 
-      .c59 {
+      .c58 {
         line-height: revert;
       }
 
-      .c55 {
+      .c54 {
         padding: 12px;
         border-radius: 4px;
         -webkit-text-decoration: none;
@@ -545,7 +545,7 @@
         display: flex;
       }
 
-      .c57 {
+      .c56 {
         padding: 12px;
         border-radius: 4px;
         box-shadow: 0px 1px 4px rgba(33,33,52,0.1);
@@ -557,43 +557,43 @@
         display: flex;
       }
 
-      .c58 {
+      .c57 {
         color: #271fe0;
         background: #ffffff;
       }
 
-      .c58:hover {
+      .c57:hover {
         box-shadow: 0px 1px 4px rgba(33,33,52,0.1);
       }
 
-      .c56 {
+      .c55 {
         font-size: 0.7rem;
         pointer-events: none;
       }
 
-      .c56 svg path {
+      .c55 svg path {
         fill: #c0c0cf;
       }
 
-      .c56:focus svg path,
-      .c56:hover svg path {
+      .c55:focus svg path,
+      .c55:hover svg path {
         fill: #c0c0cf;
       }
 
-      .c60 {
+      .c59 {
         font-size: 0.7rem;
       }
 
-      .c60 svg path {
+      .c59 svg path {
         fill: #666687;
       }
 
-      .c60:focus svg path,
-      .c60:hover svg path {
+      .c59:focus svg path,
+      .c59:hover svg path {
         fill: #4a4a6a;
       }
 
-      .c48 {
+      .c47 {
         position: absolute;
         left: 0;
         right: 0;
@@ -604,11 +604,11 @@
         border: none;
       }
 
-      .c48:focus {
+      .c47:focus {
         outline: none;
       }
 
-      .c47 {
+      .c46 {
         position: relative;
         border: 1px solid #dcdce4;
         padding-right: 12px;
@@ -617,27 +617,27 @@
         overflow: hidden;
       }
 
-      .c47:focus-within {
+      .c46:focus-within {
         border: 1px solid #4945ff;
       }
 
-      .c52 {
+      .c51 {
         background: transparent;
         border: none;
         position: relative;
         z-index: 1;
       }
 
-      .c52 svg {
+      .c51 svg {
         height: 0.6875rem;
         width: 0.6875rem;
       }
 
-      .c52 svg path {
+      .c51 svg path {
         fill: #666687;
       }
 
-      .c53 {
+      .c52 {
         display: -webkit-box;
         display: -webkit-flex;
         display: -ms-flexbox;
@@ -646,25 +646,25 @@
         border: none;
       }
 
-      .c53 svg {
+      .c52 svg {
         width: 0.375rem;
       }
 
-      .c49 {
+      .c48 {
         min-height: 2.5rem;
       }
 
-      .c26 {
+      .c25 {
         width: 100%;
         white-space: nowrap;
       }
 
-      .c23 {
+      .c22 {
         position: relative;
         border-radius: 4px 4px 0 0;
       }
 
-      .c23:before {
+      .c22:before {
         background: linear-gradient(90deg,#000000 0%,rgba(0,0,0,0) 100%);
         opacity: 0.2;
         position: absolute;
@@ -674,7 +674,7 @@
         left: 0;
       }
 
-      .c23:after {
+      .c22:after {
         background: linear-gradient(270deg,#000000 0%,rgba(0,0,0,0) 100%);
         opacity: 0.2;
         position: absolute;
@@ -685,40 +685,40 @@
         top: 0;
       }
 
-      .c25 {
+      .c24 {
         overflow-x: auto;
+      }
+
+      .c26 {
+        border-bottom: 1px solid #eaeaef;
       }
 
       .c27 {
         border-bottom: 1px solid #eaeaef;
       }
 
+      .c27 td,
+      .c27 th {
+        padding: 16px;
+      }
+
+      .c27 td:first-of-type,
+      .c27 th:first-of-type {
+        padding: 0 4px;
+      }
+
       .c28 {
-        border-bottom: 1px solid #eaeaef;
-      }
-
-      .c28 td,
-      .c28 th {
-        padding: 16px;
-      }
-
-      .c28 td:first-of-type,
-      .c28 th:first-of-type {
-        padding: 0 4px;
-      }
-
-      .c29 {
         vertical-align: middle;
         text-align: left;
         color: #666687;
         outline-offset: -4px;
       }
 
-      .c29 input {
+      .c28 input {
         vertical-align: sub;
       }
 
-      .c31 svg {
+      .c30 svg {
         height: 0.25rem;
       }
 
@@ -771,45 +771,36 @@
         fill: #666687;
       }
 
-<<<<<<< HEAD
-      .c20 {
-        padding-right: 56px;
-        padding-left: 56px;
-      }
-
-      .c38 tr:last-of-type {
-=======
-      .c36 tr:last-of-type {
->>>>>>> a42a3747
+      .c37 tr:last-of-type {
         border-bottom: none;
       }
 
+      .c38 {
+        border-bottom: 1px solid #eaeaef;
+      }
+
+      .c38 td,
+      .c38 th {
+        padding: 16px;
+      }
+
+      .c38 td:first-of-type,
+      .c38 th:first-of-type {
+        padding: 0 4px;
+      }
+
       .c39 {
-        border-bottom: 1px solid #eaeaef;
-      }
-
-      .c39 td,
-      .c39 th {
-        padding: 16px;
-      }
-
-      .c39 td:first-of-type,
-      .c39 th:first-of-type {
-        padding: 0 4px;
-      }
-
-      .c40 {
         vertical-align: middle;
         text-align: left;
         color: #666687;
         outline-offset: -4px;
       }
 
-      .c40 input {
+      .c39 input {
         vertical-align: sub;
       }
 
-      .c36 {
+      .c35 {
         -webkit-transform: rotate(0deg);
         -ms-transform: rotate(0deg);
         transform: rotate(0deg);
@@ -963,50 +954,50 @@
           </div>
         </div>
         <div
-          class="c20"
+          class="c1 c13"
         >
           <div
-            class="c1 c21"
+            class="c1 c20"
           >
             <div
-              class="c1 c22 c23"
+              class="c1 c21 c22"
             >
               <div
-                class="c1 c24 c25"
+                class="c1 c23 c24"
               >
                 <table
                   aria-colcount="8"
                   aria-rowcount="1"
-                  class="c26"
+                  class="c25"
                 >
                   <thead
-                    class="c27"
+                    class="c26"
                   >
                     <tr
                       aria-rowindex="1"
-                      class="c28"
+                      class="c27"
                     >
                       <th
                         aria-colindex="1"
-                        class="c29"
+                        class="c28"
                       >
                         <div
                           class="c1 c4"
                         >
                           <input
                             aria-label="Select all entries"
-                            class="c30"
+                            class="c29"
                             tabindex="0"
                             type="checkbox"
                           />
                           <span
-                            class="c31"
+                            class="c30"
                           />
                         </div>
                       </th>
                       <th
                         aria-colindex="2"
-                        class="c29"
+                        class="c28"
                       >
                         <div
                           class="c1 c4"
@@ -1014,7 +1005,7 @@
                           <span>
                             <span
                               aria-labelledby="tooltip-1"
-                              class="c9 c32 c33 c34"
+                              class="c9 c31 c32 c33"
                               label="Firstname"
                               tabindex="-1"
                             >
@@ -1022,18 +1013,18 @@
                             </span>
                           </span>
                           <span
-                            class="c31"
+                            class="c30"
                           >
                             <span>
                               <button
                                 aria-disabled="false"
                                 aria-labelledby="tooltip-3"
-                                class="c6 c35"
+                                class="c6 c34"
                                 tabindex="-1"
                                 type="button"
                               >
                                 <svg
-                                  class="c36"
+                                  class="c35"
                                   fill="none"
                                   height="1em"
                                   viewBox="0 0 14 8"
@@ -1054,7 +1045,7 @@
                       </th>
                       <th
                         aria-colindex="3"
-                        class="c29"
+                        class="c28"
                       >
                         <div
                           class="c1 c4"
@@ -1062,7 +1053,7 @@
                           <span>
                             <button
                               aria-labelledby="tooltip-5"
-                              class="c9 c32 c33 c34"
+                              class="c9 c31 c32 c33"
                               label="Lastname"
                               tabindex="-1"
                             >
@@ -1070,13 +1061,13 @@
                             </button>
                           </span>
                           <span
-                            class="c31"
+                            class="c30"
                           />
                         </div>
                       </th>
                       <th
                         aria-colindex="4"
-                        class="c29"
+                        class="c28"
                       >
                         <div
                           class="c1 c4"
@@ -1084,7 +1075,7 @@
                           <span>
                             <button
                               aria-labelledby="tooltip-7"
-                              class="c9 c32 c33 c34"
+                              class="c9 c31 c32 c33"
                               label="Email"
                               tabindex="-1"
                             >
@@ -1092,13 +1083,13 @@
                             </button>
                           </span>
                           <span
-                            class="c31"
+                            class="c30"
                           />
                         </div>
                       </th>
                       <th
                         aria-colindex="5"
-                        class="c29"
+                        class="c28"
                       >
                         <div
                           class="c1 c4"
@@ -1106,7 +1097,7 @@
                           <span>
                             <span
                               aria-labelledby="tooltip-9"
-                              class="c9 c32 c33 c34"
+                              class="c9 c31 c32 c33"
                               label="Roles"
                               tabindex="-1"
                             >
@@ -1114,13 +1105,13 @@
                             </span>
                           </span>
                           <span
-                            class="c31"
+                            class="c30"
                           />
                         </div>
                       </th>
                       <th
                         aria-colindex="6"
-                        class="c29"
+                        class="c28"
                       >
                         <div
                           class="c1 c4"
@@ -1128,7 +1119,7 @@
                           <span>
                             <button
                               aria-labelledby="tooltip-11"
-                              class="c9 c32 c33 c34"
+                              class="c9 c31 c32 c33"
                               label="Username"
                               tabindex="-1"
                             >
@@ -1136,13 +1127,13 @@
                             </button>
                           </span>
                           <span
-                            class="c31"
+                            class="c30"
                           />
                         </div>
                       </th>
                       <th
                         aria-colindex="7"
-                        class="c29"
+                        class="c28"
                       >
                         <div
                           class="c1 c4"
@@ -1150,7 +1141,7 @@
                           <span>
                             <span
                               aria-labelledby="tooltip-13"
-                              class="c9 c32 c33 c34"
+                              class="c9 c31 c32 c33"
                               label="Active User"
                               tabindex="-1"
                             >
@@ -1158,61 +1149,61 @@
                             </span>
                           </span>
                           <span
-                            class="c31"
+                            class="c30"
                           />
                         </div>
                       </th>
                       <th
                         aria-colindex="8"
-                        class="c29"
+                        class="c28"
                         tabindex="-1"
                       >
                         <div
                           class="c1 c4"
                         >
                           <div
-                            class="c37"
+                            class="c36"
                           >
                             Actions
                           </div>
                           <span
-                            class="c31"
+                            class="c30"
                           />
                         </div>
                       </th>
                     </tr>
                   </thead>
                   <tbody
-                    class="c38"
+                    class="c37"
                   >
                     <tr
                       aria-rowindex="2"
-                      class="c39"
+                      class="c38"
                     >
                       <td
                         aria-colindex="1"
-                        class="c40"
+                        class="c39"
                         colspan="8"
                         tabindex="-1"
                       >
                         <div
-                          class="c1 c41"
+                          class="c1 c40"
                         >
                           <div
-                            class="c1 c42"
+                            class="c1 c41"
                           >
                             <div
                               aria-live="assertive"
                               role="alert"
                             >
                               <div
-                                class="c37"
+                                class="c36"
                               >
                                 Loading content...
                               </div>
                               <img
                                 aria-hidden="true"
-                                class="c43"
+                                class="c42"
                                 src="data:image/svg+xml;base64,PHN2ZyB3aWR0aD0iNjMiIGhlaWdodD0iNjMiIHZpZXdCb3g9IjAgMCA2MyA2MyIgZmlsbD0ibm9uZSIgeG1sbnM9Imh0dHA6Ly93d3cudzMub3JnLzIwMDAvc3ZnIj4KPHBhdGggZD0iTTQyLjU1NjMgMTEuOTgxNkMzOS40ODQgMTAuMzA3MSAzNS44NTc1IDkuMjkwOTcgMzIuMzM1NCA5LjEzNTIxQzI4LjY0NDMgOC45Mjg4OCAyNC44Mjk1IDkuNzIzMTggMjEuMzMzNiAxMS40MTI5QzIwLjkxMjMgMTEuNTkwMSAyMC41Mzc2IDExLjgxMDEgMjAuMTcyMiAxMi4wMjQ5TDIwLjAxMDggMTIuMTE3OUMxOS44Nzc0IDEyLjE5NTEgMTkuNzQ0MSAxMi4yNzI0IDE5LjYwOCAxMi4zNTM2QzE5LjMyNTMgMTIuNTE0NiAxOS4wNDkyIDEyLjY3NDQgMTguNzU0NCAxMi44NzkyQzE4LjU0NjMgMTMuMDMyOSAxOC4zMzk1IDEzLjE3NTkgMTguMTMwMSAxMy4zMjNDMTcuNTY1OCAxMy43MjA4IDE2Ljk4NjggMTQuMTMxNyAxNi40OTgzIDE0LjU5NzlDMTQuODQ3NiAxNS45NTI0IDEzLjU1NzEgMTcuNjA3NSAxMi42MDcxIDE4LjkyMTRDMTAuNDM2NSAyMi4xNTY2IDkuMDg2MjIgMjUuOTU2NyA4LjgwNzAyIDI5LjYxNDNMOC43NzY0IDMwLjE1ODhDOC43MzMyOCAzMC45MTk2IDguNjg0NzYgMzEuNzA1NyA4Ljc1MzUzIDMyLjQ1NTVDOC43NjY0OCAzMi42MDg0IDguNzY2MSAzMi43NjM4IDguNzc1MDYgMzIuOTE0QzguNzg4OTUgMzMuMjI5IDguODAxNTIgMzMuNTM3MyA4Ljg0NiAzMy44NjcyTDkuMDczOTYgMzUuNDIyMUM5LjA5NzU2IDM1LjU3NjQgOS4xMTk4IDM1Ljc0MTMgOS4xNjMzIDM1LjkyNjNMOS42NTkxOSAzNy45MjcyTDEwLjEzOCAzOS4yODIzQzEwLjI3MjkgMzkuNjY3MyAxMC40MTU4IDQwLjA3NTEgMTAuNiA0MC40M0MxMi4wMjkyIDQzLjYzNyAxNC4xNDI1IDQ2LjQ1NzggMTYuNzA2MyA0OC41ODVDMTkuMDUwOCA1MC41Mjk2IDIxLjgyNCA1Mi4wMDIzIDI0Ljc0OTEgNTIuODQ1MkwyNi4yMzcxIDUzLjIzNzZDMjYuMzc4MSA1My4yNjkzIDI2LjQ5MjYgNTMuMjg4OSAyNi42MDMxIDUzLjMwNThMMjYuNzc3NSA1My4zMzExQzI3LjAwNTIgNTMuMzYzNiAyNy4yMTk1IDUzLjM5ODYgMjcuNDQ0NSA1My40MzVDMjcuODU5OCA1My41MDc2IDI4LjI2NzIgNTMuNTc0OCAyOC43MDc5IDUzLjYxODNMMzAuNTY0MSA1My43MjI5QzMwLjk1MTYgNTMuNzI0OSAzMS4zMzUyIDUzLjcwNjggMzEuNzA4MSA1My42ODc0QzMxLjkwMzkgNTMuNjgxIDMyLjA5ODQgNTMuNjY4MSAzMi4zMjg4IDUzLjY2MkMzNC41MjUzIDUzLjQ3NzIgMzYuNTEwNiA1My4wNjM0IDM4LjA1MTYgNTIuNDY1MkMzOC4xNzY5IDUyLjQxNzEgMzguMzAwOCA1Mi4zNzk2IDM4LjQyMzQgNTIuMzM1NUMzOC42NzI3IDUyLjI0OTkgMzguOTI1OSA1Mi4xNjcgMzkuMTQzMiA1Mi4wNTk5TDQwLjg1OTEgNTEuMjYyNkw0Mi41NzAyIDUwLjI2NkM0Mi45MDA5IDUwLjA2ODIgNDMuMDIwNSA0OS42NDE0IDQyLjgyODIgNDkuMjk4NEM0Mi42MzIgNDguOTUyNiA0Mi4yMDM0IDQ4LjgzMDggNDEuODYzNCA0OS4wMTY2TDQwLjE3OTIgNDkuOTIxOEwzOC40OTk1IDUwLjYyMjRDMzguMzE2OSA1MC42OTUzIDM4LjEyMSA1MC43NTM0IDM3LjkyMjQgNTAuODE1NUMzNy43ODM4IDUwLjg0ODkgMzcuNjUxOCA1MC44OTgzIDM3LjUwMTIgNTAuOTQwOEMzNi4wNzExIDUxLjQzNSAzNC4yNDQ1IDUxLjc0MjUgMzIuMjQ0IDUxLjgzNDZDMzIuMDQ0MiA1MS44MzgzIDMxLjg0NzEgNTEuODM3OSAzMS42NTQgNTEuODQwM0MzMS4zMDUxIDUxLjg0MTQgMzAuOTYwMiA1MS44NDUxIDMwLjYzOTIgNTEuODMwNUwyOC45MTc3IDUxLjY3MjVDMjguNTQ3NiA1MS42MTkgMjguMTY5NSA1MS41NDI3IDI3Ljc4NDggNTEuNDY3OEMyNy41NjM5IDUxLjQxNjcgMjcuMzM3NiA1MS4zNzM3IDI3LjEyOTkgNTEuMzM3NEwyNi45NTI5IDUxLjI5ODdDMjYuODcwNCA1MS4yODM0IDI2Ljc3NzIgNTEuMjY2NyAyNi43MzMzIDUxLjI1NDNMMjUuMzQ2NiA1MC44MzIyQzIyLjc2NTEgNDkuOTc4OSAyMC4zMyA0OC41NzI5IDE4LjI5NDIgNDYuNzU1N0MxNi4xMDU2IDQ0Ljc5NTEgMTQuMzMzOSA0Mi4yMzM1IDEzLjE3NDIgMzkuMzU4MkMxMi4wMjc2IDM2LjYwMTMgMTEuNTk4OCAzMy4yNzkyIDExLjk3MTYgMzAuMDA3NkMxMi4zMTQ1IDI3LjAyMTMgMTMuMzk0OCAyNC4xNjM1IDE1LjE4NTggMjEuNTA4M0MxNS4zMDM0IDIxLjMzMzkgMTUuNDIxIDIxLjE1OTYgMTUuNTIxMiAyMS4wMTk2QzE2LjQzMDkgMTkuODY4OCAxNy41NDA4IDE4LjU1ODkgMTguOTQ4MyAxNy40OTZDMTkuMzM2NyAxNy4xNTI1IDE5Ljc4NjIgMTYuODU2IDIwLjI2MTEgMTYuNTQ3OEMyMC40ODc4IDE2LjQwMDkgMjAuNzA3OSAxNi4yNTUzIDIwLjg5MDcgMTYuMTMwNkMyMS4wOTc0IDE2LjAwNDggMjEuMzE4OCAxNS44ODMxIDIxLjUzNDggMTUuNzY5NEMyMS42NzYxIDE1LjY5NzUgMjEuODE2MiAxNS42MTkgMjEuOTM4OCAxNS41NTc2TDIyLjEwMDIgMTUuNDY0NkMyMi40MDAyIDE1LjMwMzcgMjIuNjc0OSAxNS4xNTQ2IDIyLjk5MDggMTUuMDM5TDI0LjExODYgMTQuNTcxNUMyNC4zMzk5IDE0LjQ4NDQgMjQuNTcxOCAxNC40MTU5IDI0Ljc5OTcgMTQuMzQ0N0MyNC45NTMgMTQuMjk4MiAyNS4wOTgyIDE0LjI2MzUgMjUuMjYzNSAxNC4yMDc4QzI1Ljc4NiAxNC4wMTgyIDI2LjMyODMgMTMuOTExMiAyNi45MTA1IDEzLjc5NjVDMjcuMTE3IDEzLjc1NzEgMjcuMzMwMiAxMy43MTYzIDI3LjU2MDggMTMuNjU4NUMyNy43NTUzIDEzLjYxMSAyNy45NzM3IDEzLjU5NjkgMjguMjA4MiAxMy41NzYyQzI4LjM2NCAxMy41NjAzIDI4LjUxNzIgMTMuNTQ4MyAyOC42MzE4IDEzLjUzMzNDMjguNzg3NiAxMy41MTczIDI4LjkzNDIgMTMuNTA2NiAyOS4wOTI3IDEzLjQ4NjdDMjkuMzI4NSAxMy40NTU1IDI5LjU0NTYgMTMuNDM0NyAyOS43NDk0IDEzLjQzMzdDMzAuMDIzNyAxMy40NCAzMC4yOTk0IDEzLjQzNTcgMzAuNTc3NyAxMy40Mjc0QzMxLjA4MTEgMTMuNDIxIDMxLjU1NzkgMTMuNDE5NyAzMi4wMzE4IDEzLjQ5MTRDMzQuOTY2NCAxMy43MzUyIDM3LjcxNDQgMTQuNjA4NSA0MC4yMDUyIDE2LjA4NjhDNDIuMzQ4OSAxNy4zNjU1IDQ0LjI3MTYgMTkuMTUyNSA0NS43NjA3IDIxLjI2NEM0Ny4wMjU1IDIzLjA2MjggNDcuOTc1NiAyNS4wNTI4IDQ4LjQ5MjggMjcuMDM5M0M0OC41NzIgMjcuMzE3NiA0OC42Mjk5IDI3LjU5MzEgNDguNjgzOSAyNy44NjU5QzQ4LjcxNTQgMjguMDQyOCA0OC43NTYzIDI4LjIxNDUgNDguNzg5MiAyOC4zNjM2QzQ4LjgwMzcgMjguNDU0MSA0OC44MjA4IDI4LjU0MDYgNDguODQ0NSAyOC42MjU4QzQ4Ljg3NDkgMjguNzQ0MyA0OC44OTg2IDI4Ljg2NCA0OC45MTE2IDI4Ljk2NTFMNDguOTc5MyAyOS42MDQ3QzQ4Ljk5MjIgMjkuNzc0OCA0OS4wMTMyIDI5LjkzMzEgNDkuMDMwMSAzMC4wODg3QzQ5LjA2NjggMzAuMzI2OCA0OS4wODg5IDMwLjU2MDggNDkuMDk2NCAzMC43NTYxTDQ5LjEwODMgMzEuOTAwMUM0OS4xMzEyIDMyLjMzMDcgNDkuMDg5IDMyLjcxMTYgNDkuMDUyMiAzMy4wNjczQzQ5LjAzODQgMzMuMjU5OCA0OS4wMTI2IDMzLjQ0NDMgNDkuMDEyMyAzMy41ODI0QzQ4Ljk5NjEgMzMuNjkyNiA0OC45OTE4IDMzLjc5MzUgNDguOTgzNiAzMy44OTE3QzQ4Ljk3NTMgMzQuMDA3MiA0OC45NzI0IDM0LjExNDggNDguOTQxNCAzNC4yNTU0TDQ4LjU0NDkgMzYuMzA1OUM0OC4zMTM0IDM3Ljg2MjMgNDkuMzc5MyAzOS4zMzY1IDUwLjk0ODggMzkuNTgyMkM1Mi4wNDE3IDM5Ljc2MDEgNTMuMTUzNiAzOS4yODE5IDUzLjc3MTEgMzguMzY2NEM1NC4wMDYzIDM4LjAxNzYgNTQuMTYwNCAzNy42MjU3IDU0LjIyMjcgMzcuMjA2NEw1NC41MjE3IDM1LjI1NzRDNTQuNTUxNCAzNS4wNzU2IDU0LjU3MiAzNC44MyA1NC41ODQ2IDM0LjU3OTFMNTQuNjAyOCAzNC4yMzM4QzU0LjYwOTggMzQuMDU5OCA1NC42MjIzIDMzLjg3NzkgNTQuNjM0NyAzMy42Nzg4QzU0LjY3MzQgMzMuMTA1MiA1NC43MTYzIDMyLjQ0NzkgNTQuNjYxOSAzMS44MDU4TDU0LjU4NjcgMzAuNDI4OUM1NC41NjIyIDMwLjA5NTIgNTQuNTA5NyAyOS43NiA1NC40NTU5IDI5LjQxODFDNTQuNDMxIDI5LjI1NzIgNTQuNDA0OCAyOS4wODk2IDU0LjM4MjYgMjguOTA3NEw1NC4yNjg3IDI4LjEwNEM1NC4yMzMyIDI3LjkyNDQgNTQuMTgwNCAyNy43MjczIDU0LjEzMjkgMjcuNTM5Nkw1NC4wNjQzIDI3LjI0NTRDNTQuMDE5NSAyNy4wNzEgNTMuOTc3MyAyNi44OTI3IDUzLjkzMzggMjYuNzA3NkM1My44NDU1IDI2LjMzMDkgNTMuNzQ3OSAyNS45NDIyIDUzLjYxMyAyNS41NTcxQzUyLjg0IDIzLjAyOTIgNTEuNTM4MyAyMC41MTk0IDQ5LjgzMzggMTguMjc5OUM0Ny44NTQ0IDE1LjY4MiA0NS4zMzMzIDEzLjUwODcgNDIuNTU2MyAxMS45ODE2WiIgZmlsbD0iIzQ5NDVGRiIvPgo8L3N2Zz4K"
                               />
                             </div>
@@ -1226,17 +1217,17 @@
             </div>
           </div>
           <div
-            class="c1 c44"
+            class="c1 c43"
           >
             <div
-              class="c1 c45"
+              class="c1 c44"
             >
               <div
                 class="c1 c4"
               >
                 <div>
                   <div
-                    class="c46"
+                    class="c45"
                   >
                     <span
                       class="c9 c10"
@@ -1246,28 +1237,28 @@
                       Entries per page
                     </span>
                     <div
-                      class="c47"
+                      class="c46"
                     >
                       <button
                         aria-disabled="false"
                         aria-expanded="false"
                         aria-haspopup="listbox"
                         aria-labelledby="select-15-label select-15-content"
-                        class="c48"
+                        class="c47"
                         id="select-15"
                         type="button"
                       />
                       <div
-                        class="c1 c3 c49"
+                        class="c1 c3 c48"
                       >
                         <div
                           class="c1 c4"
                         >
                           <div
-                            class="c1 c50"
+                            class="c1 c49"
                           >
                             <span
-                              class="c9 c32"
+                              class="c9 c31"
                               id="select-15-content"
                             >
                               10
@@ -1279,7 +1270,7 @@
                         >
                           <button
                             aria-hidden="true"
-                            class="c1 c51 c52 c53"
+                            class="c1 c50 c51 c52"
                             tabindex="-1"
                           >
                             <svg
@@ -1308,18 +1299,18 @@
                 class=""
               >
                 <ul
-                  class="c1 c4 c54"
+                  class="c1 c4 c53"
                 >
                   <li>
                     <a
                       aria-current="page"
                       aria-disabled="true"
-                      class="c55 c56 active"
+                      class="c54 c55 active"
                       href="/settings/user"
                       tabindex="-1"
                     >
                       <div
-                        class="c37"
+                        class="c36"
                       >
                         Go to previous page
                       </div>
@@ -1341,17 +1332,17 @@
                   <li>
                     <a
                       aria-current="page"
-                      class="c57 c58 active"
+                      class="c56 c57 active"
                       href="/settings/user?pageSize=10&page=1&sort=firstname"
                     >
                       <div
-                        class="c37"
+                        class="c36"
                       >
                         Go to page 1
                       </div>
                       <span
                         aria-hidden="true"
-                        class="c9 c10 c59"
+                        class="c9 c10 c58"
                       >
                         1
                       </span>
@@ -1361,11 +1352,11 @@
                     <a
                       aria-current="page"
                       aria-disabled="false"
-                      class="c55 c60 active"
+                      class="c54 c59 active"
                       href="/settings/user?pageSize=10&page=1&sort=firstname"
                     >
                       <div
-                        class="c37"
+                        class="c36"
                       >
                         Go to next page
                       </div>
