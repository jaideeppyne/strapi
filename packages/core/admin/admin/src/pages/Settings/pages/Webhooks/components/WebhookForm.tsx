--- conflicted
+++ resolved
@@ -10,13 +10,7 @@
   HeaderLayout,
   TextInput,
 } from '@strapi/design-system';
-<<<<<<< HEAD
-import { Link } from '@strapi/design-system/v2';
-import { ArrowLeft, Check, Play as Publish } from '@strapi/icons';
-=======
 import { Check, Play as Publish } from '@strapi/icons';
-import { Webhook } from '@strapi/types';
->>>>>>> f62c536b
 import { Field, Form, FormikHelpers, FormikProvider, useFormik } from 'formik';
 import { IntlShape, useIntl } from 'react-intl';
 import * as yup from 'yup';
