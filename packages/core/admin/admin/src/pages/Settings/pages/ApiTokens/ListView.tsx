import * as React from 'react';

import {
  ContentLayout,
  EmptyStateLayout,
  HeaderLayout,
  LinkButton,
  Main,
} from '@strapi/design-system';
import {
  useAPIErrorHandler,
  useFocusWhenNavigate,
  useGuidedTour,
  useNotification,
  useRBAC,
  useTracking,
} from '@strapi/helper-plugin';
<<<<<<< HEAD
import { Plus } from '@strapi/icons';
import { Data } from '@strapi/types';
=======
import { EmptyDocuments, Plus } from '@strapi/icons';
import { Entity } from '@strapi/types';
>>>>>>> 2363945b
import * as qs from 'qs';
import { Helmet } from 'react-helmet';
import { useIntl } from 'react-intl';
import { useNavigate } from 'react-router-dom';

import { Page } from '../../../../components/PageHelpers';
import { useTypedSelector } from '../../../../core/store/hooks';
import { useOnce } from '../../../../hooks/useOnce';
import { useDeleteAPITokenMutation, useGetAPITokensQuery } from '../../../../services/apiTokens';
import { API_TOKEN_TYPE } from '../../components/Tokens/constants';
import { Table } from '../../components/Tokens/Table';

const TABLE_HEADERS = [
  {
    name: 'name',
    key: 'name',
    metadatas: {
      label: {
        id: 'Settings.apiTokens.ListView.headers.name',
        defaultMessage: 'Name',
      },
      sortable: true,
    },
  },
  {
    name: 'description',
    key: 'description',
    metadatas: {
      label: {
        id: 'Settings.apiTokens.ListView.headers.description',
        defaultMessage: 'Description',
      },
      sortable: false,
    },
  },
  {
    name: 'createdAt',
    key: 'createdAt',
    metadatas: {
      label: {
        id: 'Settings.apiTokens.ListView.headers.createdAt',
        defaultMessage: 'Created at',
      },
      sortable: false,
    },
  },
  {
    name: 'lastUsedAt',
    key: 'lastUsedAt',
    metadatas: {
      label: {
        id: 'Settings.apiTokens.ListView.headers.lastUsedAt',
        defaultMessage: 'Last used',
      },
      sortable: false,
    },
  },
];

export const ListView = () => {
  useFocusWhenNavigate();
  const { formatMessage } = useIntl();
  const toggleNotification = useNotification();
  const permissions = useTypedSelector(
    (state) => state.admin_app.permissions.settings?.['api-tokens']
  );
  const {
    allowedActions: { canCreate, canDelete, canUpdate, canRead },
  } = useRBAC(permissions);
  const navigate = useNavigate();
  const { trackUsage } = useTracking();
  const { startSection } = useGuidedTour();
  const { _unstableFormatAPIError: formatAPIError } = useAPIErrorHandler();

  React.useEffect(() => {
    startSection('apiTokens');
  }, [startSection]);

  React.useEffect(() => {
    navigate({ search: qs.stringify({ sort: 'name:ASC' }, { encode: false }) });
  }, [navigate]);

  const headers = TABLE_HEADERS.map((header) => ({
    ...header,
    metadatas: {
      ...header.metadatas,
      label: formatMessage(header.metadatas.label),
    },
  }));

  useOnce(() => {
    trackUsage('willAccessTokenList', {
      tokenType: API_TOKEN_TYPE,
    });
  });

  const {
    data: apiTokens = [],
    isLoading,
    error,
  } = useGetAPITokensQuery(undefined, {
    skip: !canRead,
  });

  React.useEffect(() => {
    if (error) {
      toggleNotification({
        type: 'warning',
        message: formatAPIError(error),
      });
    }
  }, [error, formatAPIError, toggleNotification]);

  React.useEffect(() => {
    trackUsage('didAccessTokenList', { number: apiTokens.length, tokenType: API_TOKEN_TYPE });
  }, [apiTokens, trackUsage]);

  const [deleteToken] = useDeleteAPITokenMutation();

  const handleDelete = async (id: Data.ID) => {
    try {
      const res = await deleteToken(id);

      if ('error' in res) {
        toggleNotification({
          type: 'warning',
          message: formatAPIError(res.error),
        });

        return;
      }

      trackUsage('didDeleteToken');
    } catch {
      toggleNotification({
        type: 'warning',
        message: {
          id: 'notification.error',
          defaultMessage: 'Something went wrong',
        },
      });
    }
  };

  return (
    <>
      <Helmet
        title={formatMessage(
          { id: 'Settings.PageTitle', defaultMessage: 'Settings - {name}' },
          { name: 'API Tokens' }
        )}
      />
      <HeaderLayout
        title={formatMessage({ id: 'Settings.apiTokens.title', defaultMessage: 'API Tokens' })}
        subtitle={formatMessage({
          id: 'Settings.apiTokens.description',
          defaultMessage: 'List of generated tokens to consume the API',
        })}
        primaryAction={
          canCreate && (
            <LinkButton
              data-testid="create-api-token-button"
              startIcon={<Plus />}
              size="S"
              onClick={() =>
                trackUsage('willAddTokenFromList', {
                  tokenType: API_TOKEN_TYPE,
                })
              }
              to="/settings/api-tokens/create"
            >
              {formatMessage({
                id: 'Settings.apiTokens.create',
                defaultMessage: 'Create new API Token',
              })}
            </LinkButton>
          )
        }
      />
      {!canRead ? (
        <Page.NoPermissions />
      ) : (
        <Main aria-busy={isLoading}>
          <ContentLayout>
            {apiTokens.length > 0 && (
              <Table
                permissions={{ canRead, canDelete, canUpdate }}
                headers={headers}
                contentType="api-tokens"
                isLoading={isLoading}
                onConfirmDelete={handleDelete}
                tokens={apiTokens}
                tokenType={API_TOKEN_TYPE}
              />
            )}
            {canCreate && apiTokens.length === 0 ? (
              <EmptyStateLayout
                icon={<EmptyDocuments width="10rem" />}
                content={formatMessage({
                  id: 'Settings.apiTokens.addFirstToken',
                  defaultMessage: 'Add your first API Token',
                })}
                action={
                  <LinkButton
                    variant="secondary"
                    startIcon={<Plus />}
                    to="/settings/api-tokens/create"
                  >
                    {formatMessage({
                      id: 'Settings.apiTokens.addNewToken',
                      defaultMessage: 'Add new API Token',
                    })}
                  </LinkButton>
                }
              />
            ) : null}
            {!canCreate && apiTokens.length === 0 ? (
              <EmptyStateLayout
                icon={<EmptyDocuments width="10rem" />}
                content={formatMessage({
                  id: 'Settings.apiTokens.emptyStateLayout',
                  defaultMessage: 'You don’t have any content yet...',
                })}
              />
            ) : null}
          </ContentLayout>
        </Main>
      )}
    </>
  );
};

export const ProtectedListView = () => {
  const permissions = useTypedSelector(
    (state) => state.admin_app.permissions.settings?.['api-tokens'].main
  );

  return (
    <Page.Protect permissions={permissions}>
      <ListView />
    </Page.Protect>
  );
};<|MERGE_RESOLUTION|>--- conflicted
+++ resolved
@@ -15,13 +15,8 @@
   useRBAC,
   useTracking,
 } from '@strapi/helper-plugin';
-<<<<<<< HEAD
-import { Plus } from '@strapi/icons';
+import { EmptyDocuments, Plus } from '@strapi/icons';
 import { Data } from '@strapi/types';
-=======
-import { EmptyDocuments, Plus } from '@strapi/icons';
-import { Entity } from '@strapi/types';
->>>>>>> 2363945b
 import * as qs from 'qs';
 import { Helmet } from 'react-helmet';
 import { useIntl } from 'react-intl';
