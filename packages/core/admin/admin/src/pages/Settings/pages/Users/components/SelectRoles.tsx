import { MultiSelect, MultiSelectOption } from '@strapi/design-system';
import { Loader as LoadingIcon } from '@strapi/icons';
import { useIntl } from 'react-intl';
import styled, { keyframes } from 'styled-components';

import { useField } from '../../../../../components/Form';
import { useAdminRoles } from '../../../../../hooks/useAdminRoles';

<<<<<<< HEAD
import type { Data } from '@strapi/types';

interface SelectRolesProps extends Pick<FieldInputProps<Data.ID[]>, 'onChange' | 'value'> {
=======
interface SelectRolesProps {
>>>>>>> af9a9032
  disabled?: boolean;
}

const SelectRoles = ({ disabled }: SelectRolesProps) => {
  const { isLoading, roles } = useAdminRoles();

  const { formatMessage } = useIntl();
  const { value = [], onChange, error } = useField<string[]>('roles');

  const label = formatMessage({
    id: 'app.components.Users.ModalCreateBody.block-title.roles',
    defaultMessage: "User's roles",
  });
  const hint = formatMessage({
    id: 'app.components.Users.ModalCreateBody.block-title.roles.description',
    defaultMessage: 'A user can have one or several roles',
  });
  const placeholder = formatMessage({
    id: 'app.components.Select.placeholder',
    defaultMessage: 'Select',
  });

  return (
    <MultiSelect
      id="roles"
      disabled={disabled}
      error={error}
      hint={hint}
      label={label}
      name="roles"
      onChange={(v) => {
        onChange('roles', v);
      }}
      placeholder={placeholder}
      startIcon={isLoading ? <Loader /> : undefined}
      value={value.map((v) => v.toString())}
      withTags
      required
    >
      {roles.map((role) => {
        return (
          <MultiSelectOption key={role.id} value={role.id.toString()}>
            {formatMessage({
              id: `global.${role.code}`,
              defaultMessage: role.name,
            })}
          </MultiSelectOption>
        );
      })}
    </MultiSelect>
  );
};

const rotation = keyframes`
  from {
    transform: rotate(0deg);
  }
  to {
    transform: rotate(359deg);
  }
`;

const LoadingWrapper = styled.div`
  animation: ${rotation} 2s infinite linear;
`;

const Loader = () => (
  <LoadingWrapper>
    <LoadingIcon />
  </LoadingWrapper>
);

export { SelectRoles };<|MERGE_RESOLUTION|>--- conflicted
+++ resolved
@@ -6,13 +6,7 @@
 import { useField } from '../../../../../components/Form';
 import { useAdminRoles } from '../../../../../hooks/useAdminRoles';
 
-<<<<<<< HEAD
-import type { Data } from '@strapi/types';
-
-interface SelectRolesProps extends Pick<FieldInputProps<Data.ID[]>, 'onChange' | 'value'> {
-=======
 interface SelectRolesProps {
->>>>>>> af9a9032
   disabled?: boolean;
 }
 
