import React from 'react';
<<<<<<< HEAD
import PropTypes from 'prop-types';
import { GenericInput } from '@strapi/helper-plugin';
import { Typography, Box, Grid, GridItem, Flex } from '@strapi/design-system';
=======

import { Box, Flex, Grid, GridItem, Typography } from '@strapi/design-system';
import { GenericInput } from '@strapi/helper-plugin';
import PropTypes from 'prop-types';
>>>>>>> bc6034cf
import { useIntl } from 'react-intl';

const UserInfo = ({ errors, onChange, values }) => {
  const { formatMessage } = useIntl();

  return (
    <Box
      background="neutral0"
      hasRadius
      shadow="filterShadow"
      paddingTop={6}
      paddingBottom={6}
      paddingLeft={7}
      paddingRight={7}
    >
      <Flex direction="column" alignItems="stretch" gap={4}>
        <Typography variant="delta" as="h2">
          {formatMessage({
            id: 'global.profile',
            defaultMessage: 'Profile',
          })}
        </Typography>
        <Grid gap={5}>
          <GridItem s={12} col={6}>
            <GenericInput
              intlLabel={{
                id: 'Auth.form.firstname.label',
                defaultMessage: 'First name',
              }}
              error={errors.firstname}
              onChange={onChange}
              value={values.firstname}
              type="text"
              name="firstname"
              required
            />
          </GridItem>
          <GridItem s={12} col={6}>
            <GenericInput
              intlLabel={{
                id: 'Auth.form.lastname.label',
                defaultMessage: 'Last name',
              }}
              error={errors.lastname}
              onChange={onChange}
              value={values.lastname}
              type="text"
              name="lastname"
            />
          </GridItem>
          <GridItem s={12} col={6}>
            <GenericInput
              intlLabel={{ id: 'Auth.form.email.label', defaultMessage: 'Email' }}
              error={errors.email}
              onChange={onChange}
              value={values.email}
              type="email"
              name="email"
              required
            />
          </GridItem>
          <GridItem s={12} col={6}>
            <GenericInput
              intlLabel={{
                id: 'Auth.form.username.label',
                defaultMessage: 'Username',
              }}
              error={errors.username}
              onChange={onChange}
              value={values.username}
              type="text"
              name="username"
            />
          </GridItem>
        </Grid>
      </Flex>
    </Box>
  );
};

UserInfo.propTypes = {
  errors: PropTypes.shape({
    firstname: PropTypes.string,
    lastname: PropTypes.string,
    username: PropTypes.string,
    email: PropTypes.string,
  }),
  onChange: PropTypes.func,
  values: PropTypes.shape({
    firstname: PropTypes.string,
    lastname: PropTypes.string,
    username: PropTypes.string,
    email: PropTypes.string,
  }),
};

UserInfo.defaultProps = {
  errors: {},
  onChange() {},
  values: {
    firstname: '',
    lastname: '',
    username: '',
    email: '',
  },
};

export default UserInfo;<|MERGE_RESOLUTION|>--- conflicted
+++ resolved
@@ -1,14 +1,8 @@
 import React from 'react';
-<<<<<<< HEAD
-import PropTypes from 'prop-types';
-import { GenericInput } from '@strapi/helper-plugin';
-import { Typography, Box, Grid, GridItem, Flex } from '@strapi/design-system';
-=======
 
 import { Box, Flex, Grid, GridItem, Typography } from '@strapi/design-system';
 import { GenericInput } from '@strapi/helper-plugin';
 import PropTypes from 'prop-types';
->>>>>>> bc6034cf
 import { useIntl } from 'react-intl';
 
 const UserInfo = ({ errors, onChange, values }) => {
