'use strict';

const _ = require('lodash');
const { stringIncludes } = require('@strapi/utils');
const { createUser, hasSuperAdminRole } = require('../domain/user');
const { password: passwordValidator } = require('../validation/common-validators');
const { getService } = require('../utils');
const { SUPER_ADMIN_CODE } = require('./constants');

const sanitizeUserRoles = role => _.pick(role, ['id', 'name', 'description', 'code']);

/**
 * Remove private user fields
 * @param {Object} user - user to sanitize
 */
const sanitizeUser = user => {
  return {
    ..._.omit(user, ['password', 'resetPasswordToken', 'roles']),
    roles: user.roles && user.roles.map(sanitizeUserRoles),
  };
};

/**
 * Create and save a user in database
 * @param attributes A partial user object
 * @returns {Promise<user>}
 */
const create = async attributes => {
  const userInfo = {
    registrationToken: getService('token').createToken(),
    ...attributes,
  };

  if (_.has(attributes, 'password')) {
    userInfo.password = await getService('auth').hashPassword(attributes.password);
  }

  const user = createUser(userInfo);
<<<<<<< HEAD

  const createdUser = await strapi.query('strapi::user').create({ data: user });
=======
>>>>>>> 46c94940

  const createdUser = await strapi
    .query('strapi::user')
    .create({ data: user, populate: ['roles'] });

  await getService('metrics').sendDidInviteUser();

  return createdUser;
};

/**
 * Update a user in database
 * @param id query params to find the user to update
 * @param attributes A partial user object
 * @returns {Promise<user>}
 */
const updateById = async (id, attributes) => {
  // Check at least one super admin remains
  if (_.has(attributes, 'roles')) {
    const lastAdminUser = await isLastSuperAdminUser(id);
    const superAdminRole = await getService('role').getSuperAdminWithUsersCount();
    const willRemoveSuperAdminRole = !stringIncludes(attributes.roles, superAdminRole.id);

    if (lastAdminUser && willRemoveSuperAdminRole) {
      throw strapi.errors.badRequest(
        'ValidationError',
        'You must have at least one user with super admin role.'
      );
    }
  }

  // cannot disable last super admin
  if (attributes.isActive === false) {
    const lastAdminUser = await isLastSuperAdminUser(id);
    if (lastAdminUser) {
      throw strapi.errors.badRequest(
        'ValidationError',
        'You must have at least one active user with super admin role.'
      );
    }
  }

  // hash password if a new one is sent
  if (_.has(attributes, 'password')) {
    const hashedPassword = await getService('auth').hashPassword(attributes.password);

    return strapi.query('strapi::user').update({
      where: { id },
      data: {
        ...attributes,
        password: hashedPassword,
      },
<<<<<<< HEAD
=======
      populate: ['roles'],
>>>>>>> 46c94940
    });
  }

  return strapi.query('strapi::user').update({
    where: { id },
    data: attributes,
<<<<<<< HEAD
=======
    populate: ['roles'],
>>>>>>> 46c94940
  });
};

/**
 * Reset a user password by email. (Used in admin:reset CLI)
 * @param {string} email - user email
 * @param {string} password - new password
 */
const resetPasswordByEmail = async (email, password) => {
  const user = await findOne({ email });

  if (!user) {
    throw new Error(`User not found for email: ${email}`);
  }

  try {
    await passwordValidator.validate(password);
  } catch (error) {
    throw new Error(
      'Invalid password. Expected a minimum of 8 characters with at least one number and one uppercase letter'
    );
  }

  await updateById(user.id, { password });
};

/**
 * Check if a user is the last super admin
 * @param {int|string} userId user's id to look for
 */
const isLastSuperAdminUser = async userId => {
  const user = await findOne({ id: userId }, ['roles']);
  const superAdminRole = await getService('role').getSuperAdminWithUsersCount();

  return superAdminRole.usersCount === 1 && hasSuperAdminRole(user);
};

/**
 * Check if a user with specific attributes exists in the database
 * @param attributes A partial user object
 * @returns {Promise<boolean>}
 */
const exists = async (attributes = {}) => {
  return (await strapi.query('strapi::user').count({ where: attributes })) > 0;
};

/**
 * Returns a user registration info
 * @param {string} registrationToken - a user registration token
 * @returns {Promise<registrationInfo>} - Returns user email, firstname and lastname
 */
const findRegistrationInfo = async registrationToken => {
  const user = await strapi.query('strapi::user').findOne({ where: { registrationToken } });

  if (!user) {
    return undefined;
  }

  return _.pick(user, ['email', 'firstname', 'lastname']);
};

/**
 * Registers a user based on a registrationToken and some informations to update
 * @param {Object} params
 * @param {Object} params.registrationToken registration token
 * @param {Object} params.userInfo user info
 */
const register = async ({ registrationToken, userInfo }) => {
  const matchingUser = await strapi.query('strapi::user').findOne({ where: { registrationToken } });

  if (!matchingUser) {
    throw strapi.errors.badRequest('Invalid registration info');
  }

  return getService('user').updateById(matchingUser.id, {
    password: userInfo.password,
    firstname: userInfo.firstname,
    lastname: userInfo.lastname,
    registrationToken: null,
    isActive: true,
  });
};

/**
 * Find one user
 */
<<<<<<< HEAD
const findOne = async (where = {}, populate) => {
=======
const findOne = async (where = {}, populate = ['roles']) => {
>>>>>>> 46c94940
  return strapi.query('strapi::user').findOne({ where, populate });
};

/** Find many users (paginated)
 * @param query
 * @returns {Promise<user>}
 */
const findPage = async (query = {}) => {
<<<<<<< HEAD
  const { page = 1, pageSize = 100 } = query;

  return strapi.query('strapi::user').findPage({ where: query.filters, page, pageSize });
};

/** Search for many users (paginated)
 * @param query
 * @returns {Promise<user>}
 */
// FIXME: to impl
const searchPage = async (query = {}) => {
  const { page = 1, pageSize = 100 } = query;

  return strapi.query('strapi::user').findPage({ where: query.filters, page, pageSize });
=======
  const { page = 1, pageSize = 100, populate = ['roles'] } = query;

  return strapi.query('strapi::user').findPage({
    where: query.filters,
    _q: query._q,
    populate,
    page,
    pageSize,
  });
>>>>>>> 46c94940
};

/** Delete a user
 * @param id id of the user to delete
 * @returns {Promise<user>}
 */
const deleteById = async id => {
  // Check at least one super admin remains
  const userToDelete = await strapi.query('strapi::user').findOne({
    where: { id },
    populate: ['roles'],
  });

  if (!userToDelete) {
    return null;
  }

  if (userToDelete) {
    if (userToDelete.roles.some(r => r.code === SUPER_ADMIN_CODE)) {
      const superAdminRole = await getService('role').getSuperAdminWithUsersCount();
      if (superAdminRole.usersCount === 1) {
        throw strapi.errors.badRequest(
          'ValidationError',
          'You must have at least one user with super admin role.'
        );
      }
    }
  }

<<<<<<< HEAD
  return strapi.query('strapi::user').delete({ where: { id } });
=======
  return strapi.query('strapi::user').delete({ where: { id }, populate: ['roles'] });
>>>>>>> 46c94940
};

/** Delete a user
 * @param ids ids of the users to delete
 * @returns {Promise<user>}
 */
const deleteByIds = async ids => {
  // Check at least one super admin remains
<<<<<<< HEAD
  const superAdminRole = await strapi.admin.services.role.getSuperAdminWithUsersCount();
=======
  const superAdminRole = await getService('role').getSuperAdminWithUsersCount();
>>>>>>> 46c94940
  const nbOfSuperAdminToDelete = await strapi.query('strapi::user').count({
    where: {
      id: ids,
      roles: { id: superAdminRole.id },
    },
  });

  if (superAdminRole.usersCount === nbOfSuperAdminToDelete) {
    throw strapi.errors.badRequest(
      'ValidationError',
      'You must have at least one user with super admin role.'
    );
  }

  const deletedUsers = [];
  for (const id of ids) {
    const deletedUser = await strapi.query('strapi::user').delete({
      where: { id },
<<<<<<< HEAD
=======
      populate: ['roles'],
>>>>>>> 46c94940
    });

    deletedUsers.push(deletedUser);
  }

  return deletedUsers;
};

/** Count the users that don't have any associated roles
 * @returns {Promise<number>}
 */
const countUsersWithoutRole = async () => {
  return strapi.query('strapi::user').count({
    where: {
      roles: {
        id: { $null: true },
      },
    },
  });
};

/**
 * Count the number of users based on search params
 * @param params params used for the query
 * @returns {Promise<number>}
 */
const count = async (where = {}) => {
  return strapi.query('strapi::user').count({ where });
};

/** Assign some roles to several users
 * @returns {undefined}
 */
const assignARoleToAll = async roleId => {
  const users = await strapi.query('strapi::user').findMany({
    select: ['id'],
    where: {
      roles: { id: { $null: true } },
    },
  });

  await Promise.all(
    users.map(user => {
      return strapi.query('strapi::user').update({
        where: { id: user.id },
        data: { roles: [roleId] },
      });
    })
  );
};

/** Display a warning if some users don't have at least one role
 * @returns {Promise<>}
 */
const displayWarningIfUsersDontHaveRole = async () => {
  const count = await countUsersWithoutRole();

  if (count > 0) {
    strapi.log.warn(`Some users (${count}) don't have any role.`);
  }
};

module.exports = {
  create,
  updateById,
  exists,
  findRegistrationInfo,
  register,
  sanitizeUser,
  findOne,
  findPage,
  deleteById,
  deleteByIds,
  countUsersWithoutRole,
  count,
  assignARoleToAll,
  displayWarningIfUsersDontHaveRole,
  resetPasswordByEmail,
};<|MERGE_RESOLUTION|>--- conflicted
+++ resolved
@@ -36,11 +36,6 @@
   }
 
   const user = createUser(userInfo);
-<<<<<<< HEAD
-
-  const createdUser = await strapi.query('strapi::user').create({ data: user });
-=======
->>>>>>> 46c94940
 
   const createdUser = await strapi
     .query('strapi::user')
@@ -93,20 +88,14 @@
         ...attributes,
         password: hashedPassword,
       },
-<<<<<<< HEAD
-=======
       populate: ['roles'],
->>>>>>> 46c94940
     });
   }
 
   return strapi.query('strapi::user').update({
     where: { id },
     data: attributes,
-<<<<<<< HEAD
-=======
     populate: ['roles'],
->>>>>>> 46c94940
   });
 };
 
@@ -193,11 +182,7 @@
 /**
  * Find one user
  */
-<<<<<<< HEAD
-const findOne = async (where = {}, populate) => {
-=======
 const findOne = async (where = {}, populate = ['roles']) => {
->>>>>>> 46c94940
   return strapi.query('strapi::user').findOne({ where, populate });
 };
 
@@ -206,22 +191,6 @@
  * @returns {Promise<user>}
  */
 const findPage = async (query = {}) => {
-<<<<<<< HEAD
-  const { page = 1, pageSize = 100 } = query;
-
-  return strapi.query('strapi::user').findPage({ where: query.filters, page, pageSize });
-};
-
-/** Search for many users (paginated)
- * @param query
- * @returns {Promise<user>}
- */
-// FIXME: to impl
-const searchPage = async (query = {}) => {
-  const { page = 1, pageSize = 100 } = query;
-
-  return strapi.query('strapi::user').findPage({ where: query.filters, page, pageSize });
-=======
   const { page = 1, pageSize = 100, populate = ['roles'] } = query;
 
   return strapi.query('strapi::user').findPage({
@@ -231,7 +200,6 @@
     page,
     pageSize,
   });
->>>>>>> 46c94940
 };
 
 /** Delete a user
@@ -261,11 +229,7 @@
     }
   }
 
-<<<<<<< HEAD
-  return strapi.query('strapi::user').delete({ where: { id } });
-=======
   return strapi.query('strapi::user').delete({ where: { id }, populate: ['roles'] });
->>>>>>> 46c94940
 };
 
 /** Delete a user
@@ -274,11 +238,7 @@
  */
 const deleteByIds = async ids => {
   // Check at least one super admin remains
-<<<<<<< HEAD
-  const superAdminRole = await strapi.admin.services.role.getSuperAdminWithUsersCount();
-=======
   const superAdminRole = await getService('role').getSuperAdminWithUsersCount();
->>>>>>> 46c94940
   const nbOfSuperAdminToDelete = await strapi.query('strapi::user').count({
     where: {
       id: ids,
@@ -297,10 +257,7 @@
   for (const id of ids) {
     const deletedUser = await strapi.query('strapi::user').delete({
       where: { id },
-<<<<<<< HEAD
-=======
       populate: ['roles'],
->>>>>>> 46c94940
     });
 
     deletedUsers.push(deletedUser);
