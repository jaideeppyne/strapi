import os from 'node:os';
import path from 'node:path';
import fs from 'node:fs/promises';
import browserslist from 'browserslist';
import { createStrapi } from '@strapi/core';
import type { Core, Modules } from '@strapi/types';
import type { Server } from 'node:http';

import type { CLIContext } from '../cli/types';
import { getStrapiAdminEnvVars, loadEnv } from './core/env';

import { PluginMeta, getEnabledPlugins, getMapOfPluginsWithAdmin } from './core/plugins';
import { AppFile, loadUserAppFile } from './core/admin-customisations';
import type { BaseContext } from './types';

interface BaseOptions {
  stats?: boolean;
  minify?: boolean;
  sourcemaps?: boolean;
  bundler?: 'webpack' | 'vite';
  open?: boolean;
  hmrServer?: Server;
  hmrClientPort?: number;
}

interface BuildContext<TOptions = unknown> extends BaseContext {
  /**
   * The customisations defined by the user in their app.js file
   */
  customisations?: AppFile;
  /**
   * Features object with future flags
   */
  features?: Modules.Features.FeaturesService['config'];
  /**
   * The build options
   */
  options: BaseOptions & TOptions;
  /**
   * The plugins to be included in the JS bundle
   * incl. internal plugins, third party plugins & local plugins
   */
  plugins: PluginMeta[];
}

interface CreateBuildContextArgs<TOptions = unknown> extends CLIContext {
  strapi?: Core.Strapi;
  options?: TOptions;
}

const DEFAULT_BROWSERSLIST = [
  'last 3 major versions',
  'Firefox ESR',
  'last 2 Opera versions',
  'not dead',
];

const createBuildContext = async <TOptions extends BaseOptions>({
  cwd,
  logger,
  tsconfig,
  strapi,
  options = {} as TOptions,
}: CreateBuildContextArgs<TOptions>): Promise<BuildContext<TOptions>> => {
  /**
   * If you make a new strapi instance when one already exists,
   * you will overwrite the global and the app will _most likely_
   * crash and die.
   */
  const strapiInstance =
    strapi ??
    createStrapi({
      // Directories
      appDir: cwd,
      distDir: tsconfig?.config.options.outDir ?? '',
      // Options
      autoReload: true,
      serveAdminPanel: false,
    });

  const serverAbsoluteUrl = strapiInstance.config.get<string>('server.absoluteUrl');
  const adminAbsoluteUrl = strapiInstance.config.get<string>('admin.absoluteUrl');
  const adminPath = strapiInstance.config.get<string>('admin.path');

  // NOTE: Checks that both the server and admin will be served from the same origin (protocol, host, port)
  const sameOrigin = new URL(adminAbsoluteUrl).origin === new URL(serverAbsoluteUrl).origin;

  const adminPublicPath = new URL(adminAbsoluteUrl).pathname;
  const serverPublicPath = new URL(serverAbsoluteUrl).pathname;

  const appDir = strapiInstance.dirs.app.root;

  await loadEnv(cwd);

  const env = getStrapiAdminEnvVars({
    ADMIN_PATH: adminPublicPath,
    STRAPI_ADMIN_BACKEND_URL: sameOrigin ? serverPublicPath : serverAbsoluteUrl,
    STRAPI_TELEMETRY_DISABLED: String(strapiInstance.telemetry.isDisabled),
<<<<<<< HEAD
    // TODO: Get this url from a utility/consts rather than duplicating it in AIChat constants.ts
    STRAPI_ADMIN_AI_URL:
      process.env.STRAPI_ADMIN_AI_URL?.replace(/\/+$/, '') ?? 'https://strapi-ai.apps.strapi.io',
    STRAPI_ADMIN_AI_API_KEY: process.env.STRAPI_ADMIN_AI_API_KEY,
=======
    STRAPI_ANALYTICS_URL: process.env.STRAPI_ANALYTICS_URL || 'https://analytics.strapi.io',
>>>>>>> ffc36acb
  });

  const envKeys = Object.keys(env);

  if (envKeys.length > 0) {
    logger.info(
      [
        'Including the following ENV variables as part of the JS bundle:',
        ...envKeys.map((key) => `    - ${key}`),
      ].join(os.EOL)
    );
  }

  const distPath = path.join(strapiInstance.dirs.dist.root, 'build');
  const distDir = path.relative(cwd, distPath);

  /**
   * If the distPath already exists, clean it
   */
  try {
    logger.debug(`Cleaning dist folder: ${distPath}`);
    await fs.rm(distPath, { recursive: true, force: true });
    logger.debug('Cleaned dist folder');
  } catch {
    // do nothing, it will fail if the folder does not exist
    logger.debug('There was no dist folder to clean');
  }

  const runtimeDir = path.join(cwd, '.strapi', 'client');
  const entry = path.relative(cwd, path.join(runtimeDir, 'app.js'));

  const plugins = await getEnabledPlugins({ cwd, logger, runtimeDir, strapi: strapiInstance });

  logger.debug('Enabled plugins', os.EOL, plugins);

  const pluginsWithFront = getMapOfPluginsWithAdmin(plugins);

  logger.debug('Enabled plugins with FE', os.EOL, pluginsWithFront);

  const target = browserslist.loadConfig({ path: cwd }) ?? DEFAULT_BROWSERSLIST;

  const customisations = await loadUserAppFile({ appDir, runtimeDir });

  const features = strapiInstance.config.get('features', undefined);

  const { bundler = 'vite', ...restOptions } = options;

  const buildContext = {
    appDir,
    adminPath,
    basePath: adminPublicPath,
    bundler,
    customisations,
    cwd,
    distDir,
    distPath,
    entry,
    env,
    features,
    logger,
    options: restOptions as BaseOptions & TOptions,
    plugins: pluginsWithFront,
    runtimeDir,
    strapi: strapiInstance,
    target,
    tsconfig,
  } satisfies BuildContext<TOptions>;

  return buildContext;
};

export { createBuildContext };
export type { BuildContext, CreateBuildContextArgs };<|MERGE_RESOLUTION|>--- conflicted
+++ resolved
@@ -96,14 +96,11 @@
     ADMIN_PATH: adminPublicPath,
     STRAPI_ADMIN_BACKEND_URL: sameOrigin ? serverPublicPath : serverAbsoluteUrl,
     STRAPI_TELEMETRY_DISABLED: String(strapiInstance.telemetry.isDisabled),
-<<<<<<< HEAD
     // TODO: Get this url from a utility/consts rather than duplicating it in AIChat constants.ts
     STRAPI_ADMIN_AI_URL:
       process.env.STRAPI_ADMIN_AI_URL?.replace(/\/+$/, '') ?? 'https://strapi-ai.apps.strapi.io',
     STRAPI_ADMIN_AI_API_KEY: process.env.STRAPI_ADMIN_AI_API_KEY,
-=======
     STRAPI_ANALYTICS_URL: process.env.STRAPI_ANALYTICS_URL || 'https://analytics.strapi.io',
->>>>>>> ffc36acb
   });
 
   const envKeys = Object.keys(env);
