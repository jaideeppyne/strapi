import { buildStrapiCloudCommands as cloudCommands } from '@strapi/cloud-cli';

import { command as createAdminUser } from './admin/create-user';
import { command as resetAdminUserPassword } from './admin/reset-user-password';
import { command as listComponents } from './components/list';
import { command as configurationDump } from './configuration/dump';
import { command as configurationRestore } from './configuration/restore';
import { command as listContentTypes } from './content-types/list';
import { command as listControllers } from './controllers/list';
import { command as listHooks } from './hooks/list';
import { command as listMiddlewares } from './middlewares/list';
import { command as listPolicies } from './policies/list';
import { command as listRoutes } from './routes/list';
import { command as listServices } from './services/list';
import { command as disableTelemetry } from './telemetry/disable';
import { command as enableTelemetry } from './telemetry/enable';
import { command as generateTemplates } from './templates/generate';
import { command as generateTsTypes } from './ts/generate-types';
import { command as buildCommand } from './build';
import { command as consoleCommand } from './console';
import { command as developCommand } from './develop';
import { command as generateCommand } from './generate';
import { command as reportCommand } from './report';
import { command as startCommand } from './start';
import { command as versionCommand } from './version';
import { command as openAPICommand } from './openapi';
import exportCommand from './export/command';
import importCommand from './import/command';
import transferCommand from './transfer/command';
import { command as mcpCommand } from './mcp';

import { StrapiCommand } from '../types';

export const commands: StrapiCommand[] = [
  createAdminUser,
  resetAdminUserPassword,
  listComponents,
  configurationDump,
  configurationRestore,
  consoleCommand,
  listContentTypes,
  listControllers,
  generateCommand,
  listHooks,
  listMiddlewares,
  listPolicies,
  reportCommand,
  listRoutes,
  listServices,
  startCommand,
  disableTelemetry,
  enableTelemetry,
  generateTemplates,
  generateTsTypes,
  versionCommand,
  buildCommand,
  developCommand,
  exportCommand,
  importCommand,
  transferCommand,
<<<<<<< HEAD
  mcpCommand,
=======
  openAPICommand,
>>>>>>> 330c50cc
  /**
   * Cloud
   */
  cloudCommands,
];<|MERGE_RESOLUTION|>--- conflicted
+++ resolved
@@ -58,11 +58,8 @@
   exportCommand,
   importCommand,
   transferCommand,
-<<<<<<< HEAD
   mcpCommand,
-=======
   openAPICommand,
->>>>>>> 330c50cc
   /**
    * Cloud
    */
