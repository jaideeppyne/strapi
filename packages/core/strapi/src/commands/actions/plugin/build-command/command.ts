--- conflicted
+++ resolved
@@ -12,14 +12,10 @@
     .description('Bundle your strapi plugin for publishing.')
     .addOption(forceOption)
     .option('-d, --debug', 'Enable debugging mode with verbose logs', false)
-<<<<<<< HEAD
-    .action(runAction('plugin:build', action));
-=======
     .option('--silent', "Don't log anything", false)
     .option('--sourcemap', 'produce sourcemaps', false)
     .option('--minify', 'minify the output', false)
-    .action(getLocalScript('plugin/build-command'));
->>>>>>> b7e526b6
+    .action(runAction('plugin:build', action));
 };
 
 export default command;