{
  "name": "@strapi/strapi",
  "version": "4.2.3",
  "description": "An open source headless CMS solution to create and manage your own API. It provides a powerful dashboard and features to make your life easier. Databases supported: MySQL, MariaDB, PostgreSQL, SQLite",
  "keywords": [
    "strapi",
    "cms",
    "cmf",
    "content management system",
    "content management framework",
    "admin panel",
    "dashboard",
    "api",
    "auth",
    "framework",
    "http",
    "json",
    "koa",
    "koajs",
    "helmet",
    "mvc",
    "oauth",
    "oauth2",
    "orm",
    "rest",
    "restful",
    "security",
    "jam",
    "jamstack",
    "javascript",
    "headless",
    "MySQL",
    "MariaDB",
    "PostgreSQL",
    "SQLite",
    "graphqL",
    "infrastructure",
    "backend",
    "open source",
    "self hosted",
    "lerna",
    "lernajs",
    "react",
    "reactjs"
  ],
  "homepage": "https://strapi.io",
  "bugs": {
    "url": "https://github.com/strapi/strapi/issues"
  },
  "repository": {
    "type": "git",
    "url": "git://github.com/strapi/strapi.git"
  },
  "license": "SEE LICENSE IN LICENSE",
  "author": {
    "name": "Strapi Solutions SAS",
    "email": "hi@strapi.io",
    "url": "https://strapi.io"
  },
  "maintainers": [
    {
      "name": "Strapi Solutions SAS",
      "email": "hi@strapi.io",
      "url": "https://strapi.io"
    }
  ],
  "main": "./lib",
  "types": "./lib/index.d.ts",
  "bin": {
    "strapi": "./bin/strapi.js"
  },
  "directories": {
    "lib": "./lib",
    "bin": "./bin"
  },
  "scripts": {
    "postinstall": "node lib/utils/success.js",
    "test:unit": "jest --verbose"
  },
  "dependencies": {
    "@koa/cors": "3.1.0",
    "@koa/router": "10.1.1",
<<<<<<< HEAD
    "@strapi/typescript-utils": "4.2.2",
    "@strapi/admin": "4.2.2",
    "@strapi/database": "4.2.2",
    "@strapi/generate-new": "4.2.2",
    "@strapi/generators": "4.2.2",
    "@strapi/logger": "4.2.2",
    "@strapi/plugin-content-manager": "4.2.2",
    "@strapi/plugin-content-type-builder": "4.2.2",
    "@strapi/plugin-email": "4.2.2",
    "@strapi/plugin-upload": "4.2.2",
    "@strapi/utils": "4.2.2",
=======
    "@strapi/admin": "4.2.3",
    "@strapi/database": "4.2.3",
    "@strapi/generate-new": "4.2.3",
    "@strapi/generators": "4.2.3",
    "@strapi/logger": "4.2.3",
    "@strapi/plugin-content-manager": "4.2.3",
    "@strapi/plugin-content-type-builder": "4.2.3",
    "@strapi/plugin-email": "4.2.3",
    "@strapi/plugin-upload": "4.2.3",
    "@strapi/utils": "4.2.3",
>>>>>>> 2d11fe54
    "bcryptjs": "2.4.3",
    "boxen": "5.1.2",
    "chalk": "4.1.2",
    "chokidar": "3.5.2",
    "ci-info": "3.2.0",
    "cli-table3": "0.6.2",
    "commander": "8.2.0",
    "configstore": "5.0.1",
    "debug": "4.3.2",
    "delegates": "1.0.0",
    "dotenv": "10.0.0",
    "execa": "5.1.1",
    "fs-extra": "10.0.0",
    "glob": "7.2.0",
    "http-errors": "1.8.1",
    "inquirer": "8.2.4",
    "is-docker": "2.2.1",
    "koa": "2.13.4",
    "koa-body": "4.2.0",
    "koa-compose": "4.1.0",
    "koa-compress": "5.1.0",
    "koa-favicon": "2.1.0",
    "koa-helmet": "6.1.0",
    "koa-ip": "2.1.0",
    "koa-session": "6.2.0",
    "koa-static": "5.0.0",
    "lodash": "4.17.21",
    "mime-types": "2.1.35",
    "node-fetch": "2.6.7",
    "node-machine-id": "1.1.12",
    "node-schedule": "2.0.0",
    "open": "8.4.0",
    "ora": "5.4.1",
    "package-json": "7.0.0",
    "qs": "6.10.1",
    "resolve-cwd": "3.0.0",
    "semver": "7.3.7",
    "statuses": "2.0.1",
    "uuid": "^3.3.2"
  },
  "devDependencies": {
<<<<<<< HEAD
    "supertest": "^6.1.6",
    "typescript": "4.6.2"
=======
    "supertest": "6.2.4"
>>>>>>> 2d11fe54
  },
  "engines": {
    "node": ">=14.19.1 <=16.x.x",
    "npm": ">=6.0.0"
  }
}<|MERGE_RESOLUTION|>--- conflicted
+++ resolved
@@ -80,19 +80,7 @@
   "dependencies": {
     "@koa/cors": "3.1.0",
     "@koa/router": "10.1.1",
-<<<<<<< HEAD
-    "@strapi/typescript-utils": "4.2.2",
-    "@strapi/admin": "4.2.2",
-    "@strapi/database": "4.2.2",
-    "@strapi/generate-new": "4.2.2",
-    "@strapi/generators": "4.2.2",
-    "@strapi/logger": "4.2.2",
-    "@strapi/plugin-content-manager": "4.2.2",
-    "@strapi/plugin-content-type-builder": "4.2.2",
-    "@strapi/plugin-email": "4.2.2",
-    "@strapi/plugin-upload": "4.2.2",
-    "@strapi/utils": "4.2.2",
-=======
+    "@strapi/typescript-utils": "4.2.3",
     "@strapi/admin": "4.2.3",
     "@strapi/database": "4.2.3",
     "@strapi/generate-new": "4.2.3",
@@ -103,7 +91,6 @@
     "@strapi/plugin-email": "4.2.3",
     "@strapi/plugin-upload": "4.2.3",
     "@strapi/utils": "4.2.3",
->>>>>>> 2d11fe54
     "bcryptjs": "2.4.3",
     "boxen": "5.1.2",
     "chalk": "4.1.2",
@@ -145,12 +132,8 @@
     "uuid": "^3.3.2"
   },
   "devDependencies": {
-<<<<<<< HEAD
-    "supertest": "^6.1.6",
-    "typescript": "4.6.2"
-=======
+    "typescript": "4.6.2",
     "supertest": "6.2.4"
->>>>>>> 2d11fe54
   },
   "engines": {
     "node": ">=14.19.1 <=16.x.x",
