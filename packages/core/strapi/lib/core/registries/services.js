'use strict';

const _ = require('lodash');
const { pickBy, has, isFunction } = require('lodash/fp');
const { addNamespace, hasNamespace } = require('../utils');

/**
 * @typedef {import('./services').Service} Service
 * @typedef {import('./services').ServiceFactory} ServiceFactory
 */

const servicesRegistry = strapi => {
  const services = {};
  const instantiatedServices = {};

  return {
    /**
     * Returns this list of registered services uids
     * @returns {string[]}
     */
    keys() {
      return Object.keys(services);
    },

    /**
     * Returns the instance of a service. Instantiate the service if not already done
     * @param {string} uid
     * @returns {Service}
     */
    get(uid) {
      if (instantiatedServices[uid]) {
        return instantiatedServices[uid];
      }

      const service = services[uid];
      if (service) {
<<<<<<< HEAD
        instanciatedServices[uid] = isFunction(service) ? service({ strapi }) : service;
        return instanciatedServices[uid];
=======
        instantiatedServices[uid] = typeof service === 'function' ? service({ strapi }) : service;
        return instantiatedServices[uid];
>>>>>>> 76001f25
      }

      return undefined;
    },

    /**
     * Returns a map with all the services in a namespace
     * @param {string} namespace
     * @returns {{ [key: string]: Service }}
     */
    getAll(namespace) {
      const filteredServices = pickBy((_, uid) => hasNamespace(uid, namespace))(services);

      return _.mapValues(filteredServices, (service, serviceUID) => this.get(serviceUID));
    },

    /**
     * Registers a service
     * @param {string} uid
     * @param {Service|ServiceFactory} service
     */
    set(uid, service) {
      services[uid] = service;
      return this;
    },

    /**
     * Registers a map of services for a specific namespace
     * @param {string} namespace
     * @param {{ [key: string]: Service|ServiceFactory }} newServices
     * @returns
     */
    add(namespace, newServices) {
      for (const serviceName in newServices) {
        const service = newServices[serviceName];
        const uid = addNamespace(serviceName, namespace);

        if (has(uid, services)) {
          throw new Error(`Service ${uid} has already been registered.`);
        }
        services[uid] = service;
      }

      return this;
    },

    /**
     * Wraps a service to extend it
     * @param {string} uid
     * @param {(service: Service) => Service} extendFn
     */
    extend(uid, extendFn) {
      const currentService = this.get(uid);

      if (!currentService) {
        throw new Error(`Service ${uid} doesn't exist`);
      }

      const newService = extendFn(currentService);
      instantiatedServices[uid] = newService;

      return this;
    },
  };
};

module.exports = servicesRegistry;<|MERGE_RESOLUTION|>--- conflicted
+++ resolved
@@ -1,7 +1,7 @@
 'use strict';
 
 const _ = require('lodash');
-const { pickBy, has, isFunction } = require('lodash/fp');
+const { pickBy, has } = require('lodash/fp');
 const { addNamespace, hasNamespace } = require('../utils');
 
 /**
@@ -34,13 +34,8 @@
 
       const service = services[uid];
       if (service) {
-<<<<<<< HEAD
-        instanciatedServices[uid] = isFunction(service) ? service({ strapi }) : service;
-        return instanciatedServices[uid];
-=======
         instantiatedServices[uid] = typeof service === 'function' ? service({ strapi }) : service;
         return instantiatedServices[uid];
->>>>>>> 76001f25
       }
 
       return undefined;
