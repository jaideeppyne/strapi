'use strict';

const _ = require('lodash');
const delegate = require('delegates');
const { InvalidTimeError, InvalidDateError, InvalidDateTimeError } =
  require('@strapi/database').errors;
const {
  webhook: webhookUtils,
  contentTypes: contentTypesUtils,
  sanitize,
} = require('@strapi/utils');
const { ValidationError } = require('@strapi/utils').errors;
const { isAnyToMany } = require('@strapi/utils').relations;
const { transformParamsToQuery } = require('@strapi/utils').convertQueryParams;
const uploadFiles = require('../utils/upload-files');

const {
  omitComponentData,
  getComponents,
  createComponents,
  updateComponents,
  deleteComponents,
} = require('./components');
const { pickSelectionParams } = require('./params');
const { applyTransforms } = require('./attributes');

const transformLoadParamsToQuery = (uid, field, params = {}, pagination = {}) => {
  return {
    ...transformParamsToQuery(uid, { populate: { [field]: params } }).populate[field],
    ...pagination,
  };
};

// TODO: those should be strapi events used by the webhooks not the other way arround
const { ENTRY_CREATE, ENTRY_UPDATE, ENTRY_DELETE } = webhookUtils.webhookEvents;

const databaseErrorsToTransform = [InvalidTimeError, InvalidDateTimeError, InvalidDateError];

const creationPipeline = (data, context) => {
  return applyTransforms(data, context);
};

const updatePipeline = (data, context) => {
  return applyTransforms(data, context);
};

/**
 * @type {import('.').default}
 */
const createDefaultImplementation = ({ strapi, db, eventHub, entityValidator }) => ({
  uploadFiles,

  async wrapParams(options = {}) {
    return options;
  },

  async emitEvent(uid, event, entity) {
    const model = strapi.getModel(uid);
    const sanitizedEntity = await sanitize.sanitizers.defaultSanitizeOutput(model, entity);

    eventHub.emit(event, {
      model: model.modelName,
      entry: sanitizedEntity,
    });
  },

  async findMany(uid, opts) {
    const { kind } = strapi.getModel(uid);

    const wrappedParams = await this.wrapParams(opts, { uid, action: 'findMany' });

    const query = transformParamsToQuery(uid, wrappedParams);

    if (kind === 'singleType') {
      return db.query(uid).findOne(query);
    }

    return db.query(uid).findMany(query);
  },

  async findPage(uid, opts) {
    const wrappedParams = await this.wrapParams(opts, { uid, action: 'findPage' });

    const query = transformParamsToQuery(uid, wrappedParams);

    return db.query(uid).findPage(query);
  },

  // TODO: streamline the logic based on the populate option
  async findWithRelationCountsPage(uid, opts) {
    const wrappedParams = await this.wrapParams(opts, { uid, action: 'findWithRelationCounts' });

    const query = transformParamsToQuery(uid, wrappedParams);

    return db.query(uid).findPage(query);
  },

  async findWithRelationCounts(uid, opts) {
    const wrappedParams = await this.wrapParams(opts, { uid, action: 'findWithRelationCounts' });

    const query = transformParamsToQuery(uid, wrappedParams);

    return db.query(uid).findMany(query);
  },

  async findOne(uid, entityId, opts) {
    const wrappedParams = await this.wrapParams(opts, { uid, action: 'findOne' });

    const query = transformParamsToQuery(uid, pickSelectionParams(wrappedParams));

    return db.query(uid).findOne({ ...query, where: { id: entityId } });
  },

  async count(uid, opts) {
    const wrappedParams = await this.wrapParams(opts, { uid, action: 'count' });

    const query = transformParamsToQuery(uid, wrappedParams);

    return db.query(uid).count(query);
  },

  async create(uid, opts) {
    const wrappedParams = await this.wrapParams(opts, { uid, action: 'create' });
    const { data, files } = wrappedParams;

    const model = strapi.getModel(uid);

    const isDraft = contentTypesUtils.isDraft(data, model);
    const validData = await entityValidator.validateEntityCreation(model, data, { isDraft });

    // select / populate
    const query = transformParamsToQuery(uid, pickSelectionParams(wrappedParams));

    let entity = await db.transaction(async () => {
      const componentData = await createComponents(uid, validData);

      const entity = await db.query(uid).create({
        ...query,
        data: creationPipeline(Object.assign(omitComponentData(model, validData), componentData), {
          contentType: model,
        }),
      });

      return entity;
    });

    // TODO: upload the files then set the links in the entity like with compo to avoid making too many queries
    // FIXME: upload in components
    if (files && Object.keys(files).length > 0) {
      await this.uploadFiles(uid, entity, files);
      entity = this.findOne(uid, entity.id, wrappedParams);
    }

    await this.emitEvent(uid, ENTRY_CREATE, entity);

    return entity;
  },

  async update(uid, entityId, opts) {
    const wrappedParams = await this.wrapParams(opts, { uid, action: 'update' });
    const { data, files } = wrappedParams;

    const model = strapi.getModel(uid);

    let entity = await db.transaction(async () => {
      const entityToUpdate = await db.query(uid).findOne({ where: { id: entityId } });

      if (!entityToUpdate) {
        return null;
      }

      const isDraft = contentTypesUtils.isDraft(entityToUpdate, model);

      const validData = await entityValidator.validateEntityUpdate(
        model,
        data,
        {
          isDraft,
        },
        entityToUpdate
      );

      const query = transformParamsToQuery(uid, pickSelectionParams(wrappedParams));

      const componentData = await updateComponents(uid, entityToUpdate, validData);

      const entity = await db.query(uid).update({
        ...query,
        where: { id: entityId },
        data: updatePipeline(Object.assign(omitComponentData(model, validData), componentData), {
          contentType: model,
        }),
      });

      return entity;
    });

    if (!entity) {
      return null;
    }

    // TODO: upload the files then set the links in the entity like with compo to avoid making too many queries
    // FIXME: upload in components
    if (files && Object.keys(files).length > 0) {
      await this.uploadFiles(uid, entity, files);
      entity = this.findOne(uid, entity.id, wrappedParams);
    }

    await this.emitEvent(uid, ENTRY_UPDATE, entity);

    return entity;
  },

  async delete(uid, entityId, opts) {
    const wrappedParams = await this.wrapParams(opts, { uid, action: 'delete' });

    // select / populate
    const query = transformParamsToQuery(uid, pickSelectionParams(wrappedParams));

    const entity = await db.transaction(async () => {
      const entityToDelete = await db.query(uid).findOne({
        ...query,
        where: { id: entityId },
      });

      if (!entityToDelete) {
        return null;
      }

      const componentsToDelete = await getComponents(uid, entityToDelete);

      await db.query(uid).delete({ where: { id: entityToDelete.id } });
      await deleteComponents(uid, { ...entityToDelete, ...componentsToDelete });

      return entityToDelete;
    });

    if (!entity) {
      return null;
    }

<<<<<<< HEAD
    await this.emitEvent(uid, ENTRY_DELETE, entity);
=======
    const componentsToDelete = await getComponents(uid, entityToDelete);

    await db.query(uid).delete({ where: { id: entityToDelete.id } });
    await deleteComponents(uid, componentsToDelete, { loadComponents: false });
>>>>>>> bcb1b7f4

    return entity;
  },

  // FIXME: used only for the CM to be removed
  async deleteMany(uid, opts) {
    const wrappedParams = await this.wrapParams(opts, { uid, action: 'delete' });

    // select / populate
    const query = transformParamsToQuery(uid, wrappedParams);

    const entitiesToDelete = await db.query(uid).findMany(query);

    if (!entitiesToDelete.length) {
      return null;
    }

    const componentsToDelete = await Promise.all(
      entitiesToDelete.map((entityToDelete) => getComponents(uid, entityToDelete))
    );

    const deletedEntities = await db.query(uid).deleteMany(query);
    await Promise.all(
      componentsToDelete.map((compos) => deleteComponents(uid, compos, { loadComponents: false }))
    );

    // Trigger webhooks. One for each entity
    await Promise.all(entitiesToDelete.map((entity) => this.emitEvent(uid, ENTRY_DELETE, entity)));

    return deletedEntities;
  },

  load(uid, entity, field, params = {}) {
    if (!_.isString(field)) {
      throw new Error(`Invalid load. Expected "${field}" to be a string`);
    }

    return db.query(uid).load(entity, field, transformLoadParamsToQuery(uid, field, params));
  },

  loadPages(uid, entity, field, params = {}, pagination = {}) {
    if (!_.isString(field)) {
      throw new Error(`Invalid load. Expected "${field}" to be a string`);
    }

    const { attributes } = strapi.getModel(uid);
    const attribute = attributes[field];

    if (!isAnyToMany(attribute)) {
      throw new Error(`Invalid load. Expected "${field}" to be an anyToMany relational attribute`);
    }

    const query = transformLoadParamsToQuery(uid, field, params, pagination);

    return db.query(uid).loadPages(entity, field, query);
  },
});

module.exports = (ctx) => {
  const implementation = createDefaultImplementation(ctx);

  const service = {
    implementation,
    decorate(decorator) {
      if (typeof decorator !== 'function') {
        throw new Error(`Decorator must be a function, received ${typeof decorator}`);
      }

      this.implementation = { ...this.implementation, ...decorator(this.implementation) };
      return this;
    },
  };

  const delegator = delegate(service, 'implementation');

  // delegate every method in implementation
  Object.keys(service.implementation).forEach((key) => delegator.method(key));

  // wrap methods to handle Database Errors
  service.decorate((oldService) => {
    const newService = _.mapValues(
      oldService,
      (method, methodName) =>
        async function (...args) {
          try {
            return await oldService[methodName].call(this, ...args);
          } catch (error) {
            if (
              databaseErrorsToTransform.some(
                (errorToTransform) => error instanceof errorToTransform
              )
            ) {
              throw new ValidationError(error.message);
            }
            throw error;
          }
        }
    );

    return newService;
  });

  return service;
};<|MERGE_RESOLUTION|>--- conflicted
+++ resolved
@@ -230,7 +230,9 @@
       const componentsToDelete = await getComponents(uid, entityToDelete);
 
       await db.query(uid).delete({ where: { id: entityToDelete.id } });
-      await deleteComponents(uid, { ...entityToDelete, ...componentsToDelete });
+      await deleteComponents(uid, componentsToDelete, { loadComponents: false });
+
+      await this.emitEvent(uid, ENTRY_DELETE, entityToDelete);
 
       return entityToDelete;
     });
@@ -239,14 +241,7 @@
       return null;
     }
 
-<<<<<<< HEAD
     await this.emitEvent(uid, ENTRY_DELETE, entity);
-=======
-    const componentsToDelete = await getComponents(uid, entityToDelete);
-
-    await db.query(uid).delete({ where: { id: entityToDelete.id } });
-    await deleteComponents(uid, componentsToDelete, { loadComponents: false });
->>>>>>> bcb1b7f4
 
     return entity;
   },
