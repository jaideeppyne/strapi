--- conflicted
+++ resolved
@@ -1,10 +1,6 @@
 import type { Attribute } from '@strapi/strapi';
 
-<<<<<<< HEAD
-export type Time = Attribute.Attribute<'time'> &
-=======
 export type Time = Attribute.OfType<'time'> &
->>>>>>> 595a4c88
   // Options
   Attribute.ConfigurableOption &
   Attribute.DefaultOption<TimeValue> &
