--- conflicted
+++ resolved
@@ -4,11 +4,7 @@
   regex?: RegExp;
 }
 
-<<<<<<< HEAD
-export type Text = Attribute.Attribute<'text'> &
-=======
 export type Text = Attribute.OfType<'text'> &
->>>>>>> 595a4c88
   // Properties
   TextProperties &
   // Options
