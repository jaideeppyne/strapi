--- conflicted
+++ resolved
@@ -104,7 +104,6 @@
         const oldContentType = oldContentTypes[contentTypeUID];
         const contentType = contentTypes[contentTypeUID];
 
-<<<<<<< HEAD
         // If attributes have changed, we need to revalidate actions because maybe validations rules are different
         if (!isEqual(oldContentType?.attributes, contentType?.attributes)) {
           const actions = await strapi.db.query(RELEASE_ACTION_MODEL_UID).findMany({
@@ -116,16 +115,9 @@
               release: true,
             },
           });
-=======
-        await mapAsync(actions, async (action: ReleaseAction) => {
-          if (action.entry && action.release) {
-            const populatedEntry = await getPopulatedEntry(contentTypeUID, action.entry.id, {
-              strapi,
-            });
->>>>>>> 3cc05002
 
           await async.map(actions, async (action: ReleaseAction) => {
-            if (action.entry) {
+            if (action.entry && action.release) {
               const populatedEntry = await getPopulatedEntry(contentTypeUID, action.entry.id, {
                 strapi,
               });
