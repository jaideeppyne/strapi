<<<<<<< HEAD
import type { Schema, UID } from '@strapi/types';
import { mapAsync } from '@strapi/utils';
=======
import type { Schema, Common } from '@strapi/types';
import { async } from '@strapi/utils';
>>>>>>> 377d4786
import isEqual from 'lodash/isEqual';

import { difference, keys } from 'lodash';
import { RELEASE_ACTION_MODEL_UID, RELEASE_MODEL_UID } from '../constants';
import { getPopulatedEntry, getEntryValidStatus, getService } from '../utils';
import { Release } from '../../../shared/contracts/releases';
import { ReleaseAction } from '../../../shared/contracts/release-actions';

interface Input {
  oldContentTypes: Record<string, Schema.ContentType>;
  contentTypes: Record<string, Schema.ContentType>;
}

export async function deleteActionsOnDeleteContentType({ oldContentTypes, contentTypes }: Input) {
  const deletedContentTypes = difference(keys(oldContentTypes), keys(contentTypes)) ?? [];

  if (deletedContentTypes.length) {
    await async.map(deletedContentTypes, async (deletedContentTypeUID: unknown) => {
      return strapi.db
        ?.queryBuilder(RELEASE_ACTION_MODEL_UID)
        .delete()
        .where({ contentType: deletedContentTypeUID })
        .execute();
    });
  }
}

export async function migrateIsValidAndStatusReleases() {
  const releasesWithoutStatus = (await strapi.db.query(RELEASE_MODEL_UID).findMany({
    where: {
      status: null,
      releasedAt: null,
    },
    populate: {
      actions: {
        populate: {
          entry: true,
        },
      },
    },
  })) as Release[];

  async.map(releasesWithoutStatus, async (release: Release) => {
    const actions = release.actions;

    const notValidatedActions = actions.filter((action) => action.isEntryValid === null);

    for (const action of notValidatedActions) {
      // We need to check the Action is related to a valid entry because we can't assume this is gonna be always the case
      // example: users could make changes directly to their database, or data could be lost
      if (action.entry) {
        const populatedEntry = await getPopulatedEntry(action.contentType, action.entry.id, {
          strapi,
        });

        if (populatedEntry) {
          const isEntryValid = getEntryValidStatus(action.contentType, populatedEntry, { strapi });

          await strapi.db.query(RELEASE_ACTION_MODEL_UID).update({
            where: {
              id: action.id,
            },
            data: {
              isEntryValid,
            },
          });
        }
      }
    }

    return getService('release', { strapi }).updateReleaseStatus(release.id);
  });

  const publishedReleases = await strapi.db.query(RELEASE_MODEL_UID).findMany({
    where: {
      status: null,
      releasedAt: {
        $notNull: true,
      },
    },
  });

  async.map(publishedReleases, async (release: Release) => {
    return strapi.db.query(RELEASE_MODEL_UID).update({
      where: {
        id: release.id,
      },
      data: {
        status: 'done',
      },
    });
  });
}

export async function revalidateChangedContentTypes({ oldContentTypes, contentTypes }: Input) {
  if (oldContentTypes !== undefined && contentTypes !== undefined) {
    const contentTypesWithDraftAndPublish = Object.keys(oldContentTypes);
    const releasesAffected = new Set();

<<<<<<< HEAD
    mapAsync(contentTypesWithDraftAndPublish, async (contentTypeUID: UID.ContentType) => {
      const oldContentType = oldContentTypes[contentTypeUID];
      const contentType = contentTypes[contentTypeUID];

      // If attributes have changed, we need to revalidate actions because maybe validations rules are different
      if (!isEqual(oldContentType?.attributes, contentType?.attributes)) {
        const actions = await strapi.db.query(RELEASE_ACTION_MODEL_UID).findMany({
          where: {
            contentType: contentTypeUID,
          },
          populate: {
            entry: true,
            release: true,
          },
        });
=======
    async
      .map(contentTypesWithDraftAndPublish, async (contentTypeUID: Common.UID.ContentType) => {
        const oldContentType = oldContentTypes[contentTypeUID];
        const contentType = contentTypes[contentTypeUID];
>>>>>>> 377d4786

        // If attributes have changed, we need to revalidate actions because maybe validations rules are different
        if (!isEqual(oldContentType?.attributes, contentType?.attributes)) {
          const actions = await strapi.db.query(RELEASE_ACTION_MODEL_UID).findMany({
            where: {
              contentType: contentTypeUID,
            },
            populate: {
              entry: true,
              release: true,
            },
          });

          await async.map(actions, async (action: ReleaseAction) => {
            if (action.entry) {
              const populatedEntry = await getPopulatedEntry(contentTypeUID, action.entry.id, {
                strapi,
              });

              if (populatedEntry) {
                const isEntryValid = await getEntryValidStatus(contentTypeUID, populatedEntry, {
                  strapi,
                });

                releasesAffected.add(action.release.id);

                await strapi.db.query(RELEASE_ACTION_MODEL_UID).update({
                  where: {
                    id: action.id,
                  },
                  data: {
                    isEntryValid,
                  },
                });
              }
            }
          });
        }
      })
      .then(() => {
        // We need to update the status of the releases affected
        async.map(releasesAffected, async (releaseId: Release['id']) => {
          return getService('release', { strapi }).updateReleaseStatus(releaseId);
        });
      });
  }
}<|MERGE_RESOLUTION|>--- conflicted
+++ resolved
@@ -1,10 +1,5 @@
-<<<<<<< HEAD
 import type { Schema, UID } from '@strapi/types';
-import { mapAsync } from '@strapi/utils';
-=======
-import type { Schema, Common } from '@strapi/types';
 import { async } from '@strapi/utils';
->>>>>>> 377d4786
 import isEqual from 'lodash/isEqual';
 
 import { difference, keys } from 'lodash';
@@ -104,28 +99,10 @@
     const contentTypesWithDraftAndPublish = Object.keys(oldContentTypes);
     const releasesAffected = new Set();
 
-<<<<<<< HEAD
-    mapAsync(contentTypesWithDraftAndPublish, async (contentTypeUID: UID.ContentType) => {
-      const oldContentType = oldContentTypes[contentTypeUID];
-      const contentType = contentTypes[contentTypeUID];
-
-      // If attributes have changed, we need to revalidate actions because maybe validations rules are different
-      if (!isEqual(oldContentType?.attributes, contentType?.attributes)) {
-        const actions = await strapi.db.query(RELEASE_ACTION_MODEL_UID).findMany({
-          where: {
-            contentType: contentTypeUID,
-          },
-          populate: {
-            entry: true,
-            release: true,
-          },
-        });
-=======
     async
-      .map(contentTypesWithDraftAndPublish, async (contentTypeUID: Common.UID.ContentType) => {
+      .map(contentTypesWithDraftAndPublish, async (contentTypeUID: UID.ContentType) => {
         const oldContentType = oldContentTypes[contentTypeUID];
         const contentType = contentTypes[contentTypeUID];
->>>>>>> 377d4786
 
         // If attributes have changed, we need to revalidate actions because maybe validations rules are different
         if (!isEqual(oldContentType?.attributes, contentType?.attributes)) {
