import { setCreatorFields, errors, convertQueryParams } from '@strapi/utils';

import type { LoadedStrapi, EntityService, UID, Schema } from '@strapi/types';

import _ from 'lodash/fp';

import { ALLOWED_WEBHOOK_EVENTS, RELEASE_ACTION_MODEL_UID, RELEASE_MODEL_UID } from '../constants';
import type {
  GetReleases,
  CreateRelease,
  UpdateRelease,
  PublishRelease,
  GetRelease,
  Release,
  DeleteRelease,
  GetContentTypeEntryReleases,
} from '../../../shared/contracts/releases';
import type {
  CreateReleaseAction,
  GetReleaseActions,
  ReleaseAction,
  UpdateReleaseAction,
  DeleteReleaseAction,
  ReleaseActionGroupBy,
} from '../../../shared/contracts/release-actions';
import type { Entity, UserInfo } from '../../../shared/types';
import { getService, getPopulatedEntry, getEntryValidStatus } from '../utils';

export interface Locale extends Entity {
  name: string;
  code: string;
}

type LocaleDictionary = {
  [key: Locale['code']]: Pick<Locale, 'name' | 'code'>;
};

const getGroupName = (queryValue?: ReleaseActionGroupBy) => {
  switch (queryValue) {
    case 'contentType':
      return 'contentType.displayName';
    case 'action':
      return 'type';
    case 'locale':
      return _.getOr('No locale', 'locale.name');
    default:
      return 'contentType.displayName';
  }
};

const createReleaseService = ({ strapi }: { strapi: LoadedStrapi }) => {
  const dispatchWebhook = (
    event: string,
    { isPublished, release, error }: { isPublished: boolean; release?: any; error?: unknown }
  ) => {
    strapi.eventHub.emit(event, {
      isPublished,
      error,
      release,
    });
  };

  const publishSingleTypeAction = async (
    uid: UID.ContentType,
    actionType: 'publish' | 'unpublish',
    entryId: Entity['id']
  ) => {
    const entityManagerService = strapi.plugin('content-manager').service('entity-manager');
    const populateBuilderService = strapi.plugin('content-manager').service('populate-builder');

    // @ts-expect-error - populateBuilderService should be a function but is returning service
    const populate = await populateBuilderService(uid).populateDeep(Infinity).build();

    const entry = await strapi.entityService.findOne(uid, entryId, { populate });

    try {
      if (actionType === 'publish') {
        await entityManagerService.publish(entry, uid);
      } else {
        await entityManagerService.unpublish(entry, uid);
      }
    } catch (error) {
      if (
        error instanceof errors.ApplicationError &&
        (error.message === 'already.published' || error.message === 'already.draft')
      ) {
        // We don't want throw an error if the entry is already published or draft
      } else {
        throw error;
      }
    }
  };

  const publishCollectionTypeAction = async (
    uid: UID.ContentType,
    entriesToPublishIds: Array<Entity['id']>,
    entriestoUnpublishIds: Array<Entity['id']>
  ) => {
    const entityManagerService = strapi.plugin('content-manager').service('entity-manager');
    const populateBuilderService = strapi.plugin('content-manager').service('populate-builder');

    // @ts-expect-error - populateBuilderService should be a function but is returning service
    const populate = await populateBuilderService(uid).populateDeep(Infinity).build();

    /**
     * We need to get the populate entries to be able to publish without errors on components/relations/dynamicZones
     * Considering that populate doesn't work well with morph relations we can't get the entries from the Release model
     * So, we need to fetch them manually
     */
    const entriesToPublish = (await strapi.entityService.findMany(uid, {
      filters: {
        id: {
          $in: entriesToPublishIds,
        },
      },
      populate,
    })) as Entity[];

    const entriesToUnpublish = (await strapi.entityService.findMany(uid, {
      filters: {
        id: {
          $in: entriestoUnpublishIds,
        },
      },
      populate,
    })) as Entity[];

    if (entriesToPublish.length > 0) {
      await entityManagerService.publishMany(entriesToPublish, uid);
    }

    if (entriesToUnpublish.length > 0) {
      await entityManagerService.unpublishMany(entriesToUnpublish, uid);
    }
  };

  /**
   * Given a release id, it returns the actions formatted ready to be used to publish them.
   * First we separate actions by collectiontType and singleType,
   * Then, we split the collectionType based on the action type (publish/unpublish)
   */
  const getFormattedActions = async (releaseId: Release['id']) => {
    const actions = await strapi.db.query(RELEASE_ACTION_MODEL_UID).findMany({
      where: {
        release: {
          id: releaseId,
        },
      },
      populate: {
        entry: {
          fields: ['id'],
        },
      },
    });

    if (actions.length === 0) {
      throw new errors.ValidationError('No entries to publish');
    }

    /**
     * We separate publish and unpublish actions, grouping them by contentType and extracting only their IDs. Then we can fetch more data for each entry
     * We need to separate collectionTypes from singleTypes because findMany work as findOne for singleTypes and publishMany can't be used for singleTypes
     */
    const collectionTypeActions: {
      [key: UID.ContentType]: {
        entriesToPublishIds: ReleaseAction['entry']['id'][];
        entriesToUnpublishIds: ReleaseAction['entry']['id'][];
      };
    } = {};
    const singleTypeActions: {
      uid: UID.ContentType;
      id: ReleaseAction['entry']['id'];
      action: ReleaseAction['type'];
    }[] = [];

    for (const action of actions) {
      const contentTypeUid = action.contentType;

      if (strapi.contentTypes[contentTypeUid].kind === 'collectionType') {
        if (!collectionTypeActions[contentTypeUid]) {
          collectionTypeActions[contentTypeUid] = {
            entriesToPublishIds: [],
            entriesToUnpublishIds: [],
          };
        }

        if (action.type === 'publish') {
          collectionTypeActions[contentTypeUid].entriesToPublishIds.push(action.entry.id);
        } else {
          collectionTypeActions[contentTypeUid].entriesToUnpublishIds.push(action.entry.id);
        }
      } else {
        singleTypeActions.push({
          uid: contentTypeUid,
          action: action.type,
          id: action.entry.id,
        });
      }
    }

    return { collectionTypeActions, singleTypeActions };
  };

  return {
    async create(releaseData: CreateRelease.Request['body'], { user }: { user: UserInfo }) {
      const releaseWithCreatorFields = await setCreatorFields({ user })(releaseData);

      const {
        validatePendingReleasesLimit,
        validateUniqueNameForPendingRelease,
        validateScheduledAtIsLaterThanNow,
      } = getService('release-validation', { strapi });

      await Promise.all([
        validatePendingReleasesLimit(),
        validateUniqueNameForPendingRelease(releaseWithCreatorFields.name),
        validateScheduledAtIsLaterThanNow(releaseWithCreatorFields.scheduledAt),
      ]);

      const release = await strapi.db.query(RELEASE_MODEL_UID).create({
        data: {
          ...releaseWithCreatorFields,
          status: 'empty',
        },
      });

      if (releaseWithCreatorFields.scheduledAt) {
        const schedulingService = getService('scheduling', { strapi });

        await schedulingService.set(release.id, release.scheduledAt);
      }

      strapi.telemetry.send('didCreateContentRelease');

      return release;
    },

    async findOne(id: GetRelease.Request['params']['id'], query = {}) {
      const dbQuery = convertQueryParams.transformParamsToQuery(RELEASE_MODEL_UID, query);
      const release = await strapi.db.query(RELEASE_MODEL_UID).findOne({
        ...dbQuery,
        where: { id },
      });

      return release;
    },

    findPage(query?: GetReleases.Request['query']) {
      const dbQuery = convertQueryParams.transformParamsToQuery(RELEASE_MODEL_UID, query ?? {});

      return strapi.db.query(RELEASE_MODEL_UID).findPage({
        ...dbQuery,
        populate: {
          actions: {
            count: true,
          },
        },
      });
    },

    async findManyWithContentTypeEntryAttached(
      contentTypeUid: GetContentTypeEntryReleases.Request['query']['contentTypeUid'],
      entryId: GetContentTypeEntryReleases.Request['query']['entryId']
    ) {
      const releases = await strapi.db.query(RELEASE_MODEL_UID).findMany({
        where: {
          actions: {
            target_type: contentTypeUid,
            target_id: entryId,
          },
          releasedAt: {
            $null: true,
          },
        },
        populate: {
          // Filter the action to get only the content type entry
          actions: {
            where: {
              target_type: contentTypeUid,
              target_id: entryId,
            },
          },
        },
      });

      return releases.map((release) => {
        if (release.actions?.length) {
          const [actionForEntry] = release.actions;

          // Remove the actions key to replace it with an action key
          delete release.actions;

          return {
            ...release,
            action: actionForEntry,
          };
        }

        return release;
      });
    },

    async findManyWithoutContentTypeEntryAttached(
      contentTypeUid: GetContentTypeEntryReleases.Request['query']['contentTypeUid'],
      entryId: GetContentTypeEntryReleases.Request['query']['entryId']
    ) {
      // We get the list of releases where the entry is present
      const releasesRelated = await strapi.db.query(RELEASE_MODEL_UID).findMany({
        where: {
          releasedAt: {
            $null: true,
          },
          actions: {
            target_type: contentTypeUid,
            target_id: entryId,
          },
        },
      });

      const releases = await strapi.db.query(RELEASE_MODEL_UID).findMany({
        where: {
          $or: [
            {
              id: {
                $notIn: releasesRelated.map((release) => release.id),
              },
            },
            {
              actions: null,
            },
          ],
          releasedAt: {
            $null: true,
          },
        },
      });

      return releases.map((release) => {
        if (release.actions?.length) {
          const [actionForEntry] = release.actions;

          // Remove the actions key to replace it with an action key
          delete release.actions;

          return {
            ...release,
            action: actionForEntry,
          };
        }

        return release;
      });
    },

    async update(
      id: number,
      releaseData: UpdateRelease.Request['body'],
      { user }: { user: UserInfo }
    ) {
      const releaseWithCreatorFields = await setCreatorFields({ user, isEdition: true })(
        releaseData
      );

      const { validateUniqueNameForPendingRelease, validateScheduledAtIsLaterThanNow } = getService(
        'release-validation',
        { strapi }
      );

      await Promise.all([
        validateUniqueNameForPendingRelease(releaseWithCreatorFields.name, id),
        validateScheduledAtIsLaterThanNow(releaseWithCreatorFields.scheduledAt),
      ]);

      const release = await strapi.db.query(RELEASE_MODEL_UID).findOne({ where: { id } });

      if (!release) {
        throw new errors.NotFoundError(`No release found for id ${id}`);
      }

      if (release.releasedAt) {
        throw new errors.ValidationError('Release already published');
      }

      const updatedRelease = await strapi.db.query(RELEASE_MODEL_UID).update({
        where: { id },
        data: releaseWithCreatorFields,
      });

      const schedulingService = getService('scheduling', { strapi });

      if (releaseData.scheduledAt) {
        // set function always cancel the previous job if it exists, so we can call it directly
        await schedulingService.set(id, releaseData.scheduledAt);
      } else if (release.scheduledAt) {
        // When user don't send a scheduledAt and we have one on the release, means that user want to unschedule it
        schedulingService.cancel(id);
      }

      this.updateReleaseStatus(id);

      strapi.telemetry.send('didUpdateContentRelease');

      return updatedRelease;
    },

    async createAction(
      releaseId: CreateReleaseAction.Request['params']['releaseId'],
      action: Pick<CreateReleaseAction.Request['body'], 'type' | 'entry'>
    ) {
      const { validateEntryContentType, validateUniqueEntry } = getService('release-validation', {
        strapi,
      });

      await Promise.all([
        validateEntryContentType(action.entry.contentType),
        validateUniqueEntry(releaseId, action),
      ]);

      const release = await strapi.db
        .query(RELEASE_MODEL_UID)
        .findOne({ where: { id: releaseId } });

      if (!release) {
        throw new errors.NotFoundError(`No release found for id ${releaseId}`);
      }

      if (release.releasedAt) {
        throw new errors.ValidationError('Release already published');
      }

      const { entry, type } = action;

      const populatedEntry = await getPopulatedEntry(entry.contentType, entry.id, { strapi });
      const isEntryValid = await getEntryValidStatus(entry.contentType, populatedEntry, { strapi });

      const releaseAction = await strapi.db.query(RELEASE_ACTION_MODEL_UID).create({
        data: {
          type,
          contentType: entry.contentType,
          locale: entry.locale,
          isEntryValid,
          entry: {
            id: entry.id,
            __type: entry.contentType,
            __pivot: { field: 'entry' },
          },
          release: releaseId,
        },
        populate: { release: { select: ['id'] }, entry: { select: ['id'] } },
      });

      this.updateReleaseStatus(releaseId);

      return releaseAction;
    },

    async findActions(
      releaseId: GetReleaseActions.Request['params']['releaseId'],
      query?: GetReleaseActions.Request['query']
    ) {
      const release = await strapi.db.query(RELEASE_MODEL_UID).findOne({
        where: { id: releaseId },
        select: ['id'],
      });

      if (!release) {
        throw new errors.NotFoundError(`No release found for id ${releaseId}`);
      }

      const dbQuery = convertQueryParams.transformParamsToQuery(
        RELEASE_ACTION_MODEL_UID,
        query ?? {}
      );

      return strapi.db.query(RELEASE_ACTION_MODEL_UID).findPage({
        ...dbQuery,
        populate: {
          entry: {
            populate: '*',
          },
        },
        where: {
          release: releaseId,
        },
      });
    },

    async countActions(
      query: EntityService.Params.Pick<typeof RELEASE_ACTION_MODEL_UID, 'filters'>
    ) {
      const dbQuery = convertQueryParams.transformParamsToQuery(
        RELEASE_ACTION_MODEL_UID,
        query ?? {}
      );

      return strapi.db.query(RELEASE_ACTION_MODEL_UID).count(dbQuery);
    },

    async groupActions(actions: ReleaseAction[], groupBy: ReleaseActionGroupBy) {
      const contentTypeUids = actions.reduce<ReleaseAction['contentType'][]>((acc, action) => {
        if (!acc.includes(action.contentType)) {
          acc.push(action.contentType);
        }

        return acc;
      }, []);
      const allReleaseContentTypesDictionary = await this.getContentTypesDataForActions(
        contentTypeUids
      );
      const allLocalesDictionary = await this.getLocalesDataForActions();

      const formattedData = actions.map((action: ReleaseAction) => {
        const { mainField, displayName } = allReleaseContentTypesDictionary[action.contentType];

        return {
          ...action,
          locale: action.locale ? allLocalesDictionary[action.locale] : null,
          contentType: {
            displayName,
            mainFieldValue: action.entry[mainField],
            uid: action.contentType,
          },
        };
      });

      const groupName = getGroupName(groupBy);
      return _.groupBy(groupName)(formattedData);
    },

    async getLocalesDataForActions() {
      if (!strapi.plugin('i18n')) {
        return {};
      }

      const allLocales: Locale[] = (await strapi.plugin('i18n').service('locales').find()) || [];
      return allLocales.reduce<LocaleDictionary>((acc, locale) => {
        acc[locale.code] = { name: locale.name, code: locale.code };

        return acc;
      }, {});
    },

    async getContentTypesDataForActions(contentTypesUids: ReleaseAction['contentType'][]) {
      const contentManagerContentTypeService = strapi
        .plugin('content-manager')
        .service('content-types');

      const contentTypesData: Record<UID.ContentType, { mainField: string; displayName: string }> =
        {};
      for (const contentTypeUid of contentTypesUids) {
        const contentTypeConfig = await contentManagerContentTypeService.findConfiguration({
          uid: contentTypeUid,
        });

        contentTypesData[contentTypeUid] = {
          mainField: contentTypeConfig.settings.mainField,
          displayName: strapi.getModel(contentTypeUid).info.displayName,
        };
      }

      return contentTypesData;
    },

    getContentTypeModelsFromActions(actions: ReleaseAction[]) {
      const contentTypeUids = actions.reduce<ReleaseAction['contentType'][]>((acc, action) => {
        if (!acc.includes(action.contentType)) {
          acc.push(action.contentType);
        }

        return acc;
      }, []);

      const contentTypeModelsMap = contentTypeUids.reduce(
        (
          acc: { [key: ReleaseAction['contentType']]: Schema.ContentType },
          contentTypeUid: ReleaseAction['contentType']
        ) => {
          acc[contentTypeUid] = strapi.getModel(contentTypeUid);

          return acc;
        },
        {}
      );

      return contentTypeModelsMap;
    },

    async getAllComponents() {
      const contentManagerComponentsService = strapi
        .plugin('content-manager')
        .service('components');

      const components = await contentManagerComponentsService.findAllComponents();

      const componentsMap = components.reduce(
        (
          acc: { [key: Schema.Component['uid']]: Schema.Component },
          component: Schema.Component
        ) => {
          acc[component.uid] = component;

          return acc;
        },
        {}
      );

      return componentsMap;
    },

    async delete(releaseId: DeleteRelease.Request['params']['id']) {
      const release: Release = await strapi.db.query(RELEASE_MODEL_UID).findOne({
        where: { id: releaseId },
        populate: {
          actions: {
            select: ['id'],
          },
        },
      });

      if (!release) {
        throw new errors.NotFoundError(`No release found for id ${releaseId}`);
      }

      if (release.releasedAt) {
        throw new errors.ValidationError('Release already published');
      }

      // Only delete the release and its actions is you in fact can delete all the actions and the release
      // Otherwise, if the transaction fails it throws an error
      await strapi.db.transaction(async () => {
        await strapi.db.query(RELEASE_ACTION_MODEL_UID).deleteMany({
          where: {
            id: {
              $in: release.actions.map((action) => action.id),
            },
          },
        });

        await strapi.db.query(RELEASE_MODEL_UID).delete({
          where: {
            id: releaseId,
          },
        });
      });

      if (release.scheduledAt) {
        const schedulingService = getService('scheduling', { strapi });
        await schedulingService.cancel(release.id);
      }

      strapi.telemetry.send('didDeleteContentRelease');

      return release;
    },

    async publish(releaseId: PublishRelease.Request['params']['id']) {
<<<<<<< HEAD
      try {
        // We need to pass the type because entityService.findOne is not returning the correct type
        const releaseWithPopulatedActionEntries: Release = await strapi.db
          .query(RELEASE_MODEL_UID)
          .findOne({
            where: { id: releaseId },
            populate: {
              actions: {
                populate: {
                  entry: {
                    select: ['id'],
                  },
                },
              },
            },
          });
=======
      const {
        release,
        error,
      }: { release: Pick<Release, 'id' | 'releasedAt' | 'status'>; error: Error } =
        await strapi.db.transaction(async ({ trx }) => {
          /**
           * We lock the release in this transaction, so any other process trying to publish it will wait until this transaction is finished
           * In this transaction we don't care about rollback, becasue we want to persist the lock until the end and if it fails we want to change the release status to failed
           */
          const lockedRelease = (await strapi.db
            ?.queryBuilder(RELEASE_MODEL_UID)
            .where({ id: releaseId })
            .select(['id', 'name', 'releasedAt', 'status'])
            .first()
            .transacting(trx)
            .forUpdate()
            .execute()) as Pick<Release, 'id' | 'name' | 'releasedAt' | 'status'> | undefined;

          if (!lockedRelease) {
            throw new errors.NotFoundError(`No release found for id ${releaseId}`);
          }
>>>>>>> 3cc05002

          if (lockedRelease.releasedAt) {
            throw new errors.ValidationError('Release already published');
          }

          if (lockedRelease.status === 'failed') {
            throw new errors.ValidationError('Release failed to publish');
          }

<<<<<<< HEAD
            const entry = await strapi.db.query(uid).findOne({ where: { id }, populate });
=======
          try {
            strapi.log.info(`[Content Releases] Starting to publish release ${lockedRelease.name}`);
>>>>>>> 3cc05002

            const { collectionTypeActions, singleTypeActions } = await getFormattedActions(
              releaseId
            );

<<<<<<< HEAD
          // Then, we can continue with publishing the collectionTypes
          for (const contentTypeUid of Object.keys(collectionTypeActions)) {
            // @ts-expect-error - populateBuilderService should be a function but is returning service
            const populate = await populateBuilderService(contentTypeUid)
              .populateDeep(Infinity)
              .build();

            const { entriestoPublishIds, entriesToUnpublishIds } =
              collectionTypeActions[contentTypeUid as UID.ContentType];

            /**
             * We need to get the populate entries to be able to publish without errors on components/relations/dynamicZones
             * Considering that populate doesn't work well with morph relations we can't get the entries from the Release model
             * So, we need to fetch them manually
             */
            const entriesToPublish: Entity[] = await strapi.db.query(contentTypeUid).findMany({
              where: {
                id: {
                  $in: entriestoPublishIds,
                },
              },
              populate,
            });

            const entriesToUnpublish: Entity[] = await strapi.db.query(contentTypeUid).findMany({
              where: {
                id: {
                  $in: entriesToUnpublishIds,
                },
              },
              populate,
            });
=======
            await strapi.db.transaction(async () => {
              // First we publish all the singleTypes
              for (const { uid, action, id } of singleTypeActions) {
                await publishSingleTypeAction(uid, action, id);
              }
>>>>>>> 3cc05002

              // Then, we can continue with publishing the collectionTypes
              for (const contentTypeUid of Object.keys(collectionTypeActions)) {
                const uid = contentTypeUid as UID.ContentType;

                await publishCollectionTypeAction(
                  uid,
                  collectionTypeActions[uid].entriesToPublishIds,
                  collectionTypeActions[uid].entriesToUnpublishIds
                );
              }
            });

<<<<<<< HEAD
        // When the transaction fails it throws an error, when it is successful proceed to updating the release
        const release = (await strapi.db.query(RELEASE_MODEL_UID).update({
          where: { id: releaseId },
          data: {
            releasedAt: new Date(),
          },
          populate: {
            actions: {
              count: true,
            },
          },
        })) as Release;
=======
            const release = await strapi.db.query(RELEASE_MODEL_UID).update({
              where: {
                id: releaseId,
              },
              data: {
                status: 'done',
                releasedAt: new Date(),
              },
            });
>>>>>>> 3cc05002

            dispatchWebhook(ALLOWED_WEBHOOK_EVENTS.RELEASES_PUBLISH, {
              isPublished: true,
              release,
            });

            strapi.telemetry.send('didPublishContentRelease');

            return { release, error: null };
          } catch (error) {
            dispatchWebhook(ALLOWED_WEBHOOK_EVENTS.RELEASES_PUBLISH, {
              isPublished: false,
              error,
            });

            // We need to run the update in the same transaction because the release is locked
            await strapi.db
              ?.queryBuilder(RELEASE_MODEL_UID)
              .where({ id: releaseId })
              .update({
                status: 'failed',
              })
              .transacting(trx)
              .execute();

            // At this point, we don't want to throw the error because if that happen we rollback the change in the release status
            // We want to throw the error after the transaction is finished, so we return the error
            return {
              release: null,
              error,
            };
          }
        });

      // Now the first transaction is commited, we can safely throw the error if it exists
      if (error) {
        throw error;
      }

      return release;
    },

    async updateAction(
      actionId: UpdateReleaseAction.Request['params']['actionId'],
      releaseId: UpdateReleaseAction.Request['params']['releaseId'],
      update: UpdateReleaseAction.Request['body']
    ) {
      const updatedAction = await strapi.db.query(RELEASE_ACTION_MODEL_UID).update({
        where: {
          id: actionId,
          release: {
            id: releaseId,
            releasedAt: {
              $null: true,
            },
          },
        },
        data: update,
      });

      if (!updatedAction) {
        throw new errors.NotFoundError(
          `Action with id ${actionId} not found in release with id ${releaseId} or it is already published`
        );
      }

      return updatedAction;
    },

    async deleteAction(
      actionId: DeleteReleaseAction.Request['params']['actionId'],
      releaseId: DeleteReleaseAction.Request['params']['releaseId']
    ) {
      const deletedAction = await strapi.db.query(RELEASE_ACTION_MODEL_UID).delete({
        where: {
          id: actionId,
          release: {
            id: releaseId,
            releasedAt: {
              $null: true,
            },
          },
        },
      });

      if (!deletedAction) {
        throw new errors.NotFoundError(
          `Action with id ${actionId} not found in release with id ${releaseId} or it is already published`
        );
      }

      this.updateReleaseStatus(releaseId);

      return deletedAction;
    },

    async updateReleaseStatus(releaseId: Release['id']) {
      const [totalActions, invalidActions] = await Promise.all([
        this.countActions({
          filters: {
            release: releaseId,
          },
        }),
        this.countActions({
          filters: {
            release: releaseId,
            isEntryValid: false,
          },
        }),
      ]);

      if (totalActions > 0) {
        if (invalidActions > 0) {
          return strapi.db.query(RELEASE_MODEL_UID).update({
            where: {
              id: releaseId,
            },
            data: {
              status: 'blocked',
            },
          });
        }

        return strapi.db.query(RELEASE_MODEL_UID).update({
          where: {
            id: releaseId,
          },
          data: {
            status: 'ready',
          },
        });
      }

      return strapi.db.query(RELEASE_MODEL_UID).update({
        where: {
          id: releaseId,
        },
        data: {
          status: 'empty',
        },
      });
    },
  };
};

export default createReleaseService;<|MERGE_RESOLUTION|>--- conflicted
+++ resolved
@@ -654,28 +654,10 @@
     },
 
     async publish(releaseId: PublishRelease.Request['params']['id']) {
-<<<<<<< HEAD
-      try {
-        // We need to pass the type because entityService.findOne is not returning the correct type
-        const releaseWithPopulatedActionEntries: Release = await strapi.db
-          .query(RELEASE_MODEL_UID)
-          .findOne({
-            where: { id: releaseId },
-            populate: {
-              actions: {
-                populate: {
-                  entry: {
-                    select: ['id'],
-                  },
-                },
-              },
-            },
-          });
-=======
       const {
         release,
         error,
-      }: { release: Pick<Release, 'id' | 'releasedAt' | 'status'>; error: Error } =
+      }: { release: Pick<Release, 'id' | 'releasedAt' | 'status'> | null; error: unknown | null } =
         await strapi.db.transaction(async ({ trx }) => {
           /**
            * We lock the release in this transaction, so any other process trying to publish it will wait until this transaction is finished
@@ -693,7 +675,6 @@
           if (!lockedRelease) {
             throw new errors.NotFoundError(`No release found for id ${releaseId}`);
           }
->>>>>>> 3cc05002
 
           if (lockedRelease.releasedAt) {
             throw new errors.ValidationError('Release already published');
@@ -703,57 +684,18 @@
             throw new errors.ValidationError('Release failed to publish');
           }
 
-<<<<<<< HEAD
-            const entry = await strapi.db.query(uid).findOne({ where: { id }, populate });
-=======
           try {
             strapi.log.info(`[Content Releases] Starting to publish release ${lockedRelease.name}`);
->>>>>>> 3cc05002
 
             const { collectionTypeActions, singleTypeActions } = await getFormattedActions(
               releaseId
             );
 
-<<<<<<< HEAD
-          // Then, we can continue with publishing the collectionTypes
-          for (const contentTypeUid of Object.keys(collectionTypeActions)) {
-            // @ts-expect-error - populateBuilderService should be a function but is returning service
-            const populate = await populateBuilderService(contentTypeUid)
-              .populateDeep(Infinity)
-              .build();
-
-            const { entriestoPublishIds, entriesToUnpublishIds } =
-              collectionTypeActions[contentTypeUid as UID.ContentType];
-
-            /**
-             * We need to get the populate entries to be able to publish without errors on components/relations/dynamicZones
-             * Considering that populate doesn't work well with morph relations we can't get the entries from the Release model
-             * So, we need to fetch them manually
-             */
-            const entriesToPublish: Entity[] = await strapi.db.query(contentTypeUid).findMany({
-              where: {
-                id: {
-                  $in: entriestoPublishIds,
-                },
-              },
-              populate,
-            });
-
-            const entriesToUnpublish: Entity[] = await strapi.db.query(contentTypeUid).findMany({
-              where: {
-                id: {
-                  $in: entriesToUnpublishIds,
-                },
-              },
-              populate,
-            });
-=======
             await strapi.db.transaction(async () => {
               // First we publish all the singleTypes
               for (const { uid, action, id } of singleTypeActions) {
                 await publishSingleTypeAction(uid, action, id);
               }
->>>>>>> 3cc05002
 
               // Then, we can continue with publishing the collectionTypes
               for (const contentTypeUid of Object.keys(collectionTypeActions)) {
@@ -767,20 +709,6 @@
               }
             });
 
-<<<<<<< HEAD
-        // When the transaction fails it throws an error, when it is successful proceed to updating the release
-        const release = (await strapi.db.query(RELEASE_MODEL_UID).update({
-          where: { id: releaseId },
-          data: {
-            releasedAt: new Date(),
-          },
-          populate: {
-            actions: {
-              count: true,
-            },
-          },
-        })) as Release;
-=======
             const release = await strapi.db.query(RELEASE_MODEL_UID).update({
               where: {
                 id: releaseId,
@@ -790,7 +718,6 @@
                 releasedAt: new Date(),
               },
             });
->>>>>>> 3cc05002
 
             dispatchWebhook(ALLOWED_WEBHOOK_EVENTS.RELEASES_PUBLISH, {
               isPublished: true,
@@ -826,7 +753,7 @@
         });
 
       // Now the first transaction is commited, we can safely throw the error if it exists
-      if (error) {
+      if (error instanceof Error) {
         throw error;
       }
 
