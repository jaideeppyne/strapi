--- conflicted
+++ resolved
@@ -1,10 +1,6 @@
 {
   "name": "@strapi/content-releases",
-<<<<<<< HEAD
-  "version": "5.13.0-beta.1",
-=======
   "version": "5.13.1",
->>>>>>> fca58d9b
   "description": "Strapi plugin for organizing and releasing content",
   "repository": {
     "type": "git",
@@ -63,19 +59,11 @@
   },
   "dependencies": {
     "@reduxjs/toolkit": "1.9.7",
-<<<<<<< HEAD
-    "@strapi/database": "5.13.0-beta.1",
-    "@strapi/design-system": "2.0.0-rc.23",
-    "@strapi/icons": "2.0.0-rc.23",
-    "@strapi/types": "5.13.0-beta.1",
-    "@strapi/utils": "5.13.0-beta.1",
-=======
     "@strapi/database": "5.13.1",
     "@strapi/design-system": "2.0.0-rc.24",
     "@strapi/icons": "2.0.0-rc.24",
     "@strapi/types": "5.13.1",
     "@strapi/utils": "5.13.1",
->>>>>>> fca58d9b
     "date-fns": "2.30.0",
     "date-fns-tz": "2.0.1",
     "formik": "2.4.5",
@@ -87,15 +75,9 @@
     "yup": "0.32.9"
   },
   "devDependencies": {
-<<<<<<< HEAD
-    "@strapi/admin": "5.13.0-beta.1",
-    "@strapi/admin-test-utils": "5.13.0-beta.1",
-    "@strapi/content-manager": "5.13.0-beta.1",
-=======
     "@strapi/admin": "5.13.1",
     "@strapi/admin-test-utils": "5.13.1",
     "@strapi/content-manager": "5.13.1",
->>>>>>> fca58d9b
     "@testing-library/dom": "10.1.0",
     "@testing-library/react": "15.0.7",
     "@testing-library/user-event": "14.5.2",
