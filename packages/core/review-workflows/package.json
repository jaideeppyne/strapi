{
  "name": "@strapi/review-workflows",
  "version": "5.12.3",
  "description": "Review workflows for your content",
  "repository": {
    "type": "git",
    "url": "git://github.com/strapi/strapi.git"
  },
  "license": "SEE LICENSE IN LICENSE",
  "author": {
    "name": "Strapi Solutions SAS",
    "email": "hi@strapi.io",
    "url": "https://strapi.io"
  },
  "maintainers": [
    {
      "name": "Strapi Solutions SAS",
      "email": "hi@strapi.io",
      "url": "https://strapi.io"
    }
  ],
  "exports": {
    "./strapi-admin": {
      "types": "./dist/admin/src/index.d.ts",
      "source": "./admin/src/index.ts",
      "import": "./dist/admin/index.mjs",
      "require": "./dist/admin/index.js",
      "default": "./dist/admin/index.js"
    },
    "./strapi-server": {
      "types": "./dist/server/src/index.d.ts",
      "source": "./server/src/index.ts",
      "import": "./dist/server/index.mjs",
      "require": "./dist/server/index.js",
      "default": "./dist/server/index.js"
    },
    "./package.json": "./package.json"
  },
  "files": [
    "dist/",
    "strapi-server.js"
  ],
  "scripts": {
    "build": "run -T npm-run-all clean --parallel build:code build:types",
    "build:code": "run -T rollup -c",
    "build:types": "run -T run-p build:types:server build:types:admin",
    "build:types:server": "run -T tsc -p server/tsconfig.build.json --emitDeclarationOnly",
    "build:types:admin": "run -T tsc -p admin/tsconfig.build.json --emitDeclarationOnly",
    "clean": "run -T rimraf ./dist",
    "lint": "run -T eslint .",
    "test:front": "run -T cross-env IS_EE=true jest --config ./jest.config.front.js",
    "test:ts:back": "run -T tsc --noEmit -p server/tsconfig.json",
    "test:ts:front": "run -T tsc -p admin/tsconfig.json",
    "test:unit": "run -T jest",
    "test:unit:watch": "run -T jest --watch",
    "watch": "run -T rollup -c -w"
  },
  "dependencies": {
    "@reduxjs/toolkit": "1.9.7",
<<<<<<< HEAD
    "@strapi/design-system": "2.0.0-rc.21",
    "@strapi/icons": "2.0.0-rc.21",
    "@strapi/utils": "5.12.2",
=======
    "@strapi/design-system": "2.0.0-rc.18",
    "@strapi/icons": "2.0.0-rc.18",
    "@strapi/utils": "5.12.3",
>>>>>>> b2b1d718
    "fractional-indexing": "3.2.0",
    "react-dnd": "16.0.1",
    "react-dnd-html5-backend": "16.0.1",
    "react-helmet": "^6.1.0",
    "react-intl": "6.6.2",
    "react-redux": "8.1.3",
    "yup": "0.32.9"
  },
  "devDependencies": {
    "@strapi/admin": "5.12.3",
    "@strapi/content-manager": "5.12.3",
    "@strapi/types": "5.12.3",
    "@testing-library/react": "15.0.7",
    "msw": "1.3.0",
    "react": "18.3.1",
    "react-dom": "18.3.1",
    "react-router-dom": "6.22.3",
    "styled-components": "6.1.8"
  },
  "peerDependencies": {
    "@strapi/admin": "^5.0.0",
    "@strapi/content-manager": "^5.0.0",
    "react": "^17.0.0 || ^18.0.0",
    "react-dom": "^17.0.0 || ^18.0.0",
    "react-router-dom": "^6.0.0",
    "styled-components": "^6.0.0"
  },
  "engines": {
    "node": ">=18.0.0 <=22.x.x",
    "npm": ">=6.0.0"
  },
  "strapi": {
    "name": "review-workflows",
    "description": "Review workflows for your content",
    "kind": "plugin",
    "displayName": "Review Workflows",
    "required": true
  }
}<|MERGE_RESOLUTION|>--- conflicted
+++ resolved
@@ -57,15 +57,9 @@
   },
   "dependencies": {
     "@reduxjs/toolkit": "1.9.7",
-<<<<<<< HEAD
     "@strapi/design-system": "2.0.0-rc.21",
     "@strapi/icons": "2.0.0-rc.21",
-    "@strapi/utils": "5.12.2",
-=======
-    "@strapi/design-system": "2.0.0-rc.18",
-    "@strapi/icons": "2.0.0-rc.18",
     "@strapi/utils": "5.12.3",
->>>>>>> b2b1d718
     "fractional-indexing": "3.2.0",
     "react-dnd": "16.0.1",
     "react-dnd-html5-backend": "16.0.1",
