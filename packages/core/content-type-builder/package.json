--- conflicted
+++ resolved
@@ -1,10 +1,6 @@
 {
   "name": "@strapi/content-type-builder",
-<<<<<<< HEAD
-  "version": "5.13.0-beta.1",
-=======
   "version": "5.13.1",
->>>>>>> fca58d9b
   "description": "Create and manage content types",
   "repository": {
     "type": "git",
@@ -70,17 +66,10 @@
     "@dnd-kit/utilities": "3.2.2",
     "@reduxjs/toolkit": "1.9.7",
     "@sindresorhus/slugify": "1.1.0",
-<<<<<<< HEAD
-    "@strapi/design-system": "2.0.0-rc.23",
-    "@strapi/generators": "5.13.0-beta.1",
-    "@strapi/icons": "2.0.0-rc.23",
-    "@strapi/utils": "5.13.0-beta.1",
-=======
     "@strapi/design-system": "2.0.0-rc.24",
     "@strapi/generators": "5.13.1",
     "@strapi/icons": "2.0.0-rc.24",
     "@strapi/utils": "5.13.1",
->>>>>>> fca58d9b
     "date-fns": "2.30.0",
     "fs-extra": "11.2.0",
     "immer": "9.0.21",
@@ -93,13 +82,8 @@
     "zod": "3.24.2"
   },
   "devDependencies": {
-<<<<<<< HEAD
-    "@strapi/admin": "5.13.0-beta.1",
-    "@strapi/types": "5.13.0-beta.1",
-=======
     "@strapi/admin": "5.13.1",
     "@strapi/types": "5.13.1",
->>>>>>> fca58d9b
     "@testing-library/dom": "10.1.0",
     "@testing-library/react": "15.0.7",
     "@testing-library/user-event": "14.5.2",
