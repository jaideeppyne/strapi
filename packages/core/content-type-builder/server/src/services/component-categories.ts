--- conflicted
+++ resolved
@@ -1,11 +1,6 @@
 import { join } from 'path';
-<<<<<<< HEAD
-import { nameToSlug, errors } from '@strapi/utils';
+import { strings, errors } from '@strapi/utils';
 import type { Struct } from '@strapi/types';
-=======
-import { strings, errors } from '@strapi/utils';
-import type { Schema } from '@strapi/types';
->>>>>>> 377d4786
 import createBuilder from './schema-builder';
 
 type Infos = {
