--- conflicted
+++ resolved
@@ -9,17 +9,10 @@
     coreStore?: boolean; // delete core store before transfer
   };
   entities?: {
-<<<<<<< HEAD
     include?: string[]; // only delete these stage entities before transfer
     exclude?: string[]; // exclude these stage entities from deletion
-    filters?: ((contentType: ContentTypeSchema) => boolean)[]; // custom filters to exclude a content type from deletion
+    filters?: ((contentType: Schema.ContentType) => boolean)[]; // custom filters to exclude a content type from deletion
     params?: { [uid: string]: unknown }; // params object passed to deleteMany before transfer for custom deletions
-=======
-    include?: string[];
-    exclude?: string[];
-    filters?: ((contentType: Schema.ContentType) => boolean)[];
-    params?: { [uid: string]: unknown };
->>>>>>> 9231a02e
   };
 }
 
