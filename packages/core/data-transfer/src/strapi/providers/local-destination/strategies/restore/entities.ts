import { Writable } from 'stream';
<<<<<<< HEAD
import type { Core, Struct, UID } from '@strapi/types';
=======
import type { LoadedStrapi, Common } from '@strapi/types';
>>>>>>> 48f5eead

import { last } from 'lodash/fp';

import { ProviderTransferError } from '../../../../../errors/providers';
import type { IEntity, Transaction } from '../../../../../../types';
import { json } from '../../../../../utils';
import * as queries from '../../../../queries';
import { resolveComponentUID } from '../../../../../utils/components';

interface IEntitiesRestoreStreamOptions {
  strapi: Core.LoadedStrapi;
  updateMappingTable<TSchemaUID extends UID.Schema>(
    type: TSchemaUID,
    oldID: number,
    newID: number
  ): void;
  transaction?: Transaction;
}

export const createEntitiesWriteStream = (options: IEntitiesRestoreStreamOptions) => {
  const { strapi, updateMappingTable, transaction } = options;
  const query = queries.entity.createEntityQuery(strapi);

  return new Writable({
    objectMode: true,

    async write(entity: IEntity, _encoding, callback) {
      await transaction?.attach(async () => {
        const { type, id, data } = entity;
        const { create, getDeepPopulateComponentLikeQuery } = query(type);
        const contentType = strapi.getModel(type);

<<<<<<< HEAD
        let cType:
          | Struct.ContentTypeSchema
          | Struct.ComponentSchema
          | ((...opts: any[]) => Struct.Schema) = contentType;

        /**
         * Resolve the component UID of an entity's attribute based
         * on a given path (components & dynamic zones only)
         */
        const resolveType = (paths: string[]): UID.Schema | undefined => {
          let value: unknown = data;

          for (const path of paths) {
            value = get(path, value);

            // Needed when the value of cType should be computed
            // based on the next value (eg: dynamic zones)
            if (typeof cType === 'function') {
              cType = cType(value);
            }

            if (path in cType.attributes) {
              const attribute = cType.attributes[path];

              if (attribute.type === 'component') {
                cType = strapi.getModel(attribute.component);
              }

              if (attribute.type === 'dynamiczone') {
                cType = ({ __component }: { __component: UID.Component }) =>
                  strapi.getModel(__component);
              }
            }
          }

          if ('uid' in cType) {
            return cType.uid;
          }

          return undefined;
        };

=======
>>>>>>> 48f5eead
        try {
          const created = await create({
            data,
            populate: getDeepPopulateComponentLikeQuery(contentType, { select: 'id' }),
            select: 'id',
          });

          // Compute differences between original & new entities
          const diffs = json.diff(data, created);

          updateMappingTable(type, id, created.id);

          // For each difference found on an ID attribute,
          // update the mapping the table accordingly
          diffs.forEach((diff) => {
            if (diff.kind === 'modified' && last(diff.path) === 'id') {
              const target = resolveComponentUID({ paths: diff.path, data, contentType, strapi });

              // If no type is found for the given path, then ignore the diff
              if (!target) {
                return;
              }

              const [oldID, newID] = diff.values as [number, number];

              updateMappingTable(target, oldID, newID);
            }
          });
        } catch (e) {
          if (e instanceof Error) {
            return callback(e);
          }

          return callback(new ProviderTransferError(`Failed to create "${type}" (${id})`));
        }

        return callback(null);
      });
    },
  });
};<|MERGE_RESOLUTION|>--- conflicted
+++ resolved
@@ -1,9 +1,5 @@
 import { Writable } from 'stream';
-<<<<<<< HEAD
-import type { Core, Struct, UID } from '@strapi/types';
-=======
-import type { LoadedStrapi, Common } from '@strapi/types';
->>>>>>> 48f5eead
+import type { Core, UID } from '@strapi/types';
 
 import { last } from 'lodash/fp';
 
@@ -36,51 +32,6 @@
         const { create, getDeepPopulateComponentLikeQuery } = query(type);
         const contentType = strapi.getModel(type);
 
-<<<<<<< HEAD
-        let cType:
-          | Struct.ContentTypeSchema
-          | Struct.ComponentSchema
-          | ((...opts: any[]) => Struct.Schema) = contentType;
-
-        /**
-         * Resolve the component UID of an entity's attribute based
-         * on a given path (components & dynamic zones only)
-         */
-        const resolveType = (paths: string[]): UID.Schema | undefined => {
-          let value: unknown = data;
-
-          for (const path of paths) {
-            value = get(path, value);
-
-            // Needed when the value of cType should be computed
-            // based on the next value (eg: dynamic zones)
-            if (typeof cType === 'function') {
-              cType = cType(value);
-            }
-
-            if (path in cType.attributes) {
-              const attribute = cType.attributes[path];
-
-              if (attribute.type === 'component') {
-                cType = strapi.getModel(attribute.component);
-              }
-
-              if (attribute.type === 'dynamiczone') {
-                cType = ({ __component }: { __component: UID.Component }) =>
-                  strapi.getModel(__component);
-              }
-            }
-          }
-
-          if ('uid' in cType) {
-            return cType.uid;
-          }
-
-          return undefined;
-        };
-
-=======
->>>>>>> 48f5eead
         try {
           const created = await create({
             data,
@@ -96,7 +47,7 @@
           // For each difference found on an ID attribute,
           // update the mapping the table accordingly
           diffs.forEach((diff) => {
-            if (diff.kind === 'modified' && last(diff.path) === 'id') {
+            if (diff.kind === 'modified' && last(diff.path) === 'id' && 'kind' in contentType) {
               const target = resolveComponentUID({ paths: diff.path, data, contentType, strapi });
 
               // If no type is found for the given path, then ignore the diff
