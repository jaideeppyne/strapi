--- conflicted
+++ resolved
@@ -1,10 +1,6 @@
-import { Readable, PassThrough } from 'stream';
+import { Readable, Transform } from 'stream';
 import type { Schema } from '@strapi/strapi';
 
-<<<<<<< HEAD
-import { Readable, Transform } from 'stream';
-=======
->>>>>>> 3b32ee0d
 import * as shared from '../../queries';
 import { IEntity } from '../../../../types';
 
