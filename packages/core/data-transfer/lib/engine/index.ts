--- conflicted
+++ resolved
@@ -1,4 +1,3 @@
-import _ from 'lodash/fp';
 import { PassThrough } from 'stream-chain';
 import type {
   Diff,
@@ -11,13 +10,10 @@
   TransferStage,
 } from '../../types';
 
-<<<<<<< HEAD
-import { isEmpty, uniq } from 'lodash/fp';
+import { isEmpty, uniq, has } from 'lodash/fp';
 
 import compareSchemas from '../strategies';
 
-class TransferEngine implements ITransferEngine {
-=======
 type TransferProgress = {
   [key in TransferStage]?: {
     count: number;
@@ -41,7 +37,6 @@
   D extends IDestinationProvider = IDestinationProvider
 > implements ITransferEngine
 {
->>>>>>> 18c41cf4
   sourceProvider: ISourceProvider;
   destinationProvider: IDestinationProvider;
   options: ITransferEngineOptions;
@@ -67,8 +62,6 @@
     this.options = options;
   }
 
-<<<<<<< HEAD
-=======
   #increaseTransferProgress(transferStage: TransferStage, data: any, aggregateKey?: string) {
     if (!this.#transferProgress[transferStage]) {
       this.#transferProgress[transferStage] = { count: 0, bytes: 0 };
@@ -77,12 +70,12 @@
     const size = JSON.stringify(data).length;
     this.#transferProgress[transferStage]!.bytes! += size;
 
-    if (aggregateKey && _.has(aggregateKey, data)) {
+    if (aggregateKey && has(aggregateKey, data)) {
       const aggKeyValue = data[aggregateKey];
-      if (!_.has('aggregates', this.#transferProgress[transferStage])) {
+      if (!has('aggregates', this.#transferProgress[transferStage])) {
         this.#transferProgress[transferStage]!.aggregates = {};
       }
-      if (!_.has(aggKeyValue, this.#transferProgress[transferStage]!.aggregates)) {
+      if (!has(aggKeyValue, this.#transferProgress[transferStage]!.aggregates)) {
         this.#transferProgress[transferStage]!.aggregates![aggKeyValue] = { count: 0, bytes: 0 };
       }
       this.#transferProgress[transferStage]!.aggregates![aggKeyValue].count += 1;
@@ -108,7 +101,6 @@
     });
   };
 
->>>>>>> 18c41cf4
   #assertStrapiVersionIntegrity(sourceVersion?: string, destinationVersion?: string) {
     const strategy = this.options.versionMatching;
 
@@ -144,7 +136,6 @@
     );
   }
 
-<<<<<<< HEAD
   #assertSchemasMatching(sourceSchemas: any, destinationSchemas: any) {
     const strategy = this.options.schemasMatching || 'strict';
     const keys = uniq(Object.keys(sourceSchemas).concat(Object.keys(destinationSchemas)));
@@ -169,8 +160,6 @@
     }
   }
 
-  async boostrap(): Promise<void> {
-=======
   async init(): Promise<void> {
     // Resolve providers' resource and store
     // them in the engine's internal state
@@ -185,7 +174,6 @@
   }
 
   async bootstrap(): Promise<void> {
->>>>>>> 18c41cf4
     await Promise.all([
       // bootstrap source provider
       this.sourceProvider.bootstrap?.(),
@@ -203,7 +191,19 @@
     ]);
   }
 
-<<<<<<< HEAD
+  async #resolveProviderResource() {
+    const sourceMetadata = await this.sourceProvider.getMetadata();
+    const destinationMetadata = await this.destinationProvider.getMetadata();
+
+    if (sourceMetadata) {
+      this.#metadata.source = sourceMetadata;
+    }
+
+    if (destinationMetadata) {
+      this.#metadata.destination = destinationMetadata;
+    }
+  }
+
   async integrityCheck(): Promise<boolean> {
     try {
       const sourceMetadata = await this.sourceProvider.getMetadata();
@@ -222,34 +222,6 @@
       if (sourceSchemas && destinationSchemas) {
         this.#assertSchemasMatching(sourceSchemas, destinationSchemas);
       }
-=======
-  async #resolveProviderResource() {
-    const sourceMetadata = await this.sourceProvider.getMetadata();
-    const destinationMetadata = await this.destinationProvider.getMetadata();
-
-    if (sourceMetadata) {
-      this.#metadata.source = sourceMetadata;
-    }
-
-    if (destinationMetadata) {
-      this.#metadata.destination = destinationMetadata;
-    }
-  }
-
-  async integrityCheck(): Promise<boolean> {
-    const { source: sourceMetadata, destination: destinationMetadata } = this.#metadata;
-
-    if (!sourceMetadata || !destinationMetadata) {
-      return true;
-    }
-
-    try {
-      // Version check
-      this.#assertStrapiVersionIntegrity(
-        sourceMetadata?.strapi?.version,
-        destinationMetadata?.strapi?.version
-      );
->>>>>>> 18c41cf4
 
       return true;
     } catch (error) {
