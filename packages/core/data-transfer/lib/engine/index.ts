--- conflicted
+++ resolved
@@ -1,4 +1,4 @@
-import { PassThrough, Transform, Readable, Writable } from 'stream';
+import { PassThrough, Transform, Readable, Writable, Stream } from 'stream';
 import { extname } from 'path';
 import { isEmpty, uniq } from 'lodash/fp';
 import { diff as semverDiff } from 'semver';
@@ -14,11 +14,6 @@
   ITransferEngineOptions,
   TransferProgress,
   ITransferResults,
-<<<<<<< HEAD
-  TransferProgress,
-=======
-  Stream,
->>>>>>> 7127ce5d
   TransferStage,
   TransferTransform,
 } from '../../types';
@@ -27,7 +22,6 @@
 import compareSchemas from '../strategies';
 import { filter, map } from '../utils/stream';
 
-<<<<<<< HEAD
 export const TRANSFER_STAGES: ReadonlyArray<TransferStage> = Object.freeze([
   'entities',
   'links',
@@ -35,12 +29,11 @@
   'schemas',
   'configuration',
 ]);
-=======
+
 export const DEFAULT_VERSION_STRATEGY = 'ignore';
 export const DEFAULT_SCHEMA_STRATEGY = 'strict';
 
 type SchemaMap = Record<string, Schema>;
->>>>>>> 7127ce5d
 
 class TransferEngine<
   S extends ISourceProvider = ISourceProvider,
@@ -257,6 +250,7 @@
     const { stage, source, destination, transform, tracker } = options;
 
     if (!source || !destination) {
+      this.#emitStageUpdate('skip', stage);
       return;
     }
 
@@ -276,7 +270,7 @@
       stream.pipe(destination).on('error', reject).on('close', resolve);
     });
 
-    this.#emitStageUpdate('complete', stage);
+    this.#emitStageUpdate('finish', stage);
   }
 
   async init(): Promise<void> {
@@ -394,39 +388,6 @@
   async transferSchemas(): Promise<void> {
     const stage: TransferStage = 'schemas';
 
-<<<<<<< HEAD
-    const inStream = await this.sourceProvider.streamSchemas?.();
-    if (!inStream) {
-      this.#emitStageUpdate('skip', stageName);
-      return;
-    }
-
-    const outStream = await this.destinationProvider.getSchemasStream?.();
-    if (!outStream) {
-      this.#emitStageUpdate('skip', stageName);
-      return;
-    }
-
-    this.#emitStageUpdate('start', stageName);
-    return new Promise((resolve, reject) => {
-      inStream
-        // Throw on error in the source
-        .on('error', reject);
-
-      outStream
-        // Throw on error in the destination
-        .on('error', reject)
-        // Resolve the promise when the destination has finished reading all the data from the source
-        .on('close', () => {
-          this.#emitStageUpdate('finish', stageName);
-          resolve();
-        });
-
-      inStream
-        .pipe(this.#progressTracker(stageName, { key: (value: Schema) => value.modelType }))
-        .pipe(outStream);
-    });
-=======
     const source = await this.sourceProvider.streamSchemas?.();
     const destination = await this.destinationProvider.getSchemasStream?.();
 
@@ -434,66 +395,11 @@
     const tracker = this.#progressTracker(stage, { key: (value: Schema) => value.modelType });
 
     await this.#transferStage({ stage, source, destination, transform, tracker });
->>>>>>> 7127ce5d
   }
 
   async transferEntities(): Promise<void> {
     const stage: TransferStage = 'entities';
 
-<<<<<<< HEAD
-    const inStream = await this.sourceProvider.streamEntities?.();
-    if (!inStream) {
-      this.#emitStageUpdate('skip', stageName);
-      return;
-    }
-
-    const outStream = await this.destinationProvider.getEntitiesStream?.();
-    if (!outStream) {
-      this.#emitStageUpdate('skip', stageName);
-      return;
-    }
-
-    this.#emitStageUpdate('start', stageName);
-
-    return new Promise((resolve, reject) => {
-      inStream
-        // Throw on error in the source
-        .on('error', (e) => {
-          reject(e);
-        });
-
-      outStream
-        // Throw on error in the destination
-        .on('error', (e) => {
-          reject(e);
-        })
-        // Resolve the promise when the destination has finished reading all the data from the source
-        .on('close', () => {
-          this.#emitStageUpdate('finish', stageName);
-          resolve();
-        });
-
-      inStream
-        .pipe(this.#progressTracker(stageName, { key: (value: IEntity) => value.type }))
-        .pipe(outStream);
-    });
-  }
-
-  async transferLinks(): Promise<void> {
-    const stageName: TransferStage = 'links';
-
-    const inStream = await this.sourceProvider.streamLinks?.();
-    if (!inStream) {
-      this.#emitStageUpdate('skip', stageName);
-      return;
-    }
-
-    const outStream = await this.destinationProvider.getLinksStream?.();
-    if (!outStream) {
-      this.#emitStageUpdate('skip', stageName);
-      return;
-    }
-=======
     const source = await this.sourceProvider.streamEntities?.();
     const destination = await this.destinationProvider.getEntitiesStream?.();
 
@@ -508,69 +414,10 @@
 
     const source = await this.sourceProvider.streamLinks?.();
     const destination = await this.destinationProvider.getLinksStream?.();
->>>>>>> 7127ce5d
 
     const transform = this.#createStageTransformStream(stage);
     const tracker = this.#progressTracker(stage);
 
-<<<<<<< HEAD
-    return new Promise((resolve, reject) => {
-      inStream
-        // Throw on error in the source
-        .on('error', reject);
-
-      outStream
-        // Throw on error in the destination
-        .on('error', reject)
-        // Resolve the promise when the destination has finished reading all the data from the source
-        .on('close', () => {
-          this.#emitStageUpdate('finish', stageName);
-          resolve();
-        });
-
-      inStream.pipe(this.#progressTracker(stageName)).pipe(outStream);
-    });
-  }
-
-  async transferAssets(): Promise<void> {
-    const stageName: TransferStage = 'assets';
-    const inStream = await this.sourceProvider.streamAssets?.();
-    if (!inStream) {
-      this.#emitStageUpdate('skip', stageName);
-      return;
-    }
-
-    const outStream = await this.destinationProvider.getAssetsStream?.();
-    if (!outStream) {
-      this.#emitStageUpdate('skip', stageName);
-      return;
-    }
-
-    this.#emitStageUpdate('start', stageName);
-
-    return new Promise((resolve, reject) => {
-      inStream
-        // Throw on error in the source
-        .on('error', reject);
-
-      outStream
-        // Throw on error in the destination
-        .on('error', reject)
-        // Resolve the promise when the destination has finished reading all the data from the source
-        .on('close', () => {
-          this.#emitStageUpdate('finish', stageName);
-          resolve();
-        });
-
-      inStream
-        .pipe(
-          this.#progressTracker(stageName, {
-            size: (value: IAsset) => value.stats.size,
-            key: (value: IAsset) => extname(value.filename),
-          })
-        )
-        .pipe(outStream);
-=======
     await this.#transferStage({ stage, source, destination, transform, tracker });
   }
 
@@ -584,7 +431,6 @@
     const tracker = this.#progressTracker(stage, {
       size: (value: IAsset) => value.stats.size,
       key: (value: IAsset) => extname(value.filename),
->>>>>>> 7127ce5d
     });
 
     await this.#transferStage({ stage, source, destination, transform, tracker });
@@ -593,43 +439,13 @@
   async transferConfiguration(): Promise<void> {
     const stage: TransferStage = 'configuration';
 
-<<<<<<< HEAD
-    const inStream = await this.sourceProvider.streamConfiguration?.();
-    if (!inStream) {
-      this.#emitStageUpdate('skip', stageName);
-      return;
-    }
-
-    const outStream = await this.destinationProvider.getConfigurationStream?.();
-    if (!outStream) {
-      this.#emitStageUpdate('skip', stageName);
-      return;
-    }
-
-    this.#emitStageUpdate('start', stageName);
-=======
     const source = await this.sourceProvider.streamConfiguration?.();
     const destination = await this.destinationProvider.getConfigurationStream?.();
->>>>>>> 7127ce5d
 
     const transform = this.#createStageTransformStream(stage);
     const tracker = this.#progressTracker(stage);
 
-<<<<<<< HEAD
-      outStream
-        // Throw on error in the destination
-        .on('error', reject)
-        // Resolve the promise when the destination has finished reading all the data from the source
-        .on('close', () => {
-          this.#emitStageUpdate('finish', stageName);
-          resolve();
-        });
-
-      inStream.pipe(this.#progressTracker(stageName)).pipe(outStream);
-    });
-=======
     await this.#transferStage({ stage, source, destination, transform, tracker });
->>>>>>> 7127ce5d
   }
 }
 
