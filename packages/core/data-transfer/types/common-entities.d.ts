import type { Attribute, Common } from '@strapi/strapi';
import type { Readable } from 'stream';

export interface IMetadata {
  strapi?: {
    version?: string;
  };

  createdAt?: string;
}

/**
 * Common TransferEngine format to represent a Strapi entity
 * @template T The schema UID this entity represents
 */
export interface IEntity<T extends Common.UID.ContentType = Common.UID.ContentType> {
  /**
   * UID of the parent type (content-type, component, etc...)
   */
  type: T;

  /**
   * Reference of the entity.
   * Might be deprecated and replaced by a "ref" or "reference" property in the future
   */
  id: number;

  /**
   * The entity data (attributes value)
   */
  data: Attribute.GetValues<T>;
}

/**
 * Union type that regroups all the different kinds of link
 */
export type ILink = IBasicLink | IMorphLink | ICircularLink;

/**
 * Default generic link structure
 */
interface IDefaultLink {
  /**
   * The link type
   * (useful for providers (destination) to adapt the logic following what kind of link is processed)
   */
  kind: string;

  /**
   * The relation type
   */
<<<<<<< HEAD
  relation: Attribute.RelationsType;
=======
  relation: Attribute.RelationType;
>>>>>>> 595a4c88

  /**
   * Left side of the link
   * It should hold information about the entity that owns the dominant side of the link
   */
  left: {
    /**
     * Entity UID
     * (restricted to content type)
     */
    type: string;
    /**
     * Reference ID of the entity
     */
    ref: number;
    /**
     * Field used to hold the link in the entity
     */
    field: string;
    /**
     * If the link is part of a collection, keep its position here
     */
    pos?: number;
  };

  /**
   * Right side of the link
   * It should hold information about the entity attached to the left side of the link
   */
  right: {
    /**
     * Entity UID
     * (can be a content type or a component)
     */
    type: string;
    /**
     * Reference ID of the entity
     */
    ref: number;
    /**
     * Field used to hold the link in the entity
     */
    field?: string;
    /**
     * If the link is part of a collection, keep its position here
     */
    pos?: number;
  };
}

/**
 * Basic link between two content type entities
 */
interface IBasicLink extends IDefaultLink {
  kind: 'relation.basic';
}

/**
 * Polymorphic link (one source content type to multiple different content types)
 */
interface IMorphLink extends IDefaultLink {
  kind: 'relation.morph';
}

/**
 * Regular link with the left and right sides having the save content-type
 */
interface ICircularLink extends IDefaultLink {
  kind: 'relation.circular';
}

/**
 * Strapi configurations
 */
export interface IConfiguration<T = unknown> {
  type: 'core-store' | 'webhook';
  value: T;
}

export interface IAsset {
  filename: string;
  filepath: string;
  stream: Readable;
  stats: IAssetStats;
}

export interface IAssetStats {
  size: number;
}<|MERGE_RESOLUTION|>--- conflicted
+++ resolved
@@ -49,11 +49,7 @@
   /**
    * The relation type
    */
-<<<<<<< HEAD
-  relation: Attribute.RelationsType;
-=======
   relation: Attribute.RelationType;
->>>>>>> 595a4c88
 
   /**
    * Left side of the link
