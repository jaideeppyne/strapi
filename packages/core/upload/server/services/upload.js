'use strict';

/**
 * Upload.js service
 *
 * @description: A set of functions similar to controller's actions to avoid code duplication.
 */

const os = require('os');
const path = require('path');
const crypto = require('crypto');
const fs = require('fs');
const fse = require('fs-extra');
const _ = require('lodash');
const { extension } = require('mime-types');
const {
  sanitize,
  nameToSlug,
  contentTypes: contentTypesUtils,
  webhook: webhookUtils,
} = require('@strapi/utils');
const { NotFoundError } = require('@strapi/utils').errors;

const { MEDIA_UPDATE, MEDIA_CREATE, MEDIA_DELETE } = webhookUtils.webhookEvents;

const { ApplicationError } = require('@strapi/utils/lib/errors');
const { FILE_MODEL_UID } = require('../constants');
const { getService } = require('../utils');
const { bytesToKbytes } = require('../utils/file');

const { UPDATED_BY_ATTRIBUTE, CREATED_BY_ATTRIBUTE } = contentTypesUtils.constants;

const randomSuffix = () => crypto.randomBytes(5).toString('hex');

const generateFileName = (name) => {
  const baseName = nameToSlug(name, { separator: '_', lowercase: false });

  return `${baseName}_${randomSuffix()}`;
};

const sendMediaMetrics = (data) => {
  if (_.has(data, 'caption') && !_.isEmpty(data.caption)) {
    strapi.telemetry.send('didSaveMediaWithCaption');
  }

  if (_.has(data, 'alternativeText') && !_.isEmpty(data.alternativeText)) {
    strapi.telemetry.send('didSaveMediaWithAlternativeText');
  }
};

const createAndAssignTmpWorkingDirectoryToFiles = async (files) => {
  const tmpWorkingDirectory = await fse.mkdtemp(path.join(os.tmpdir(), 'strapi-upload-'));

  if (Array.isArray(files)) {
    files.forEach((file) => {
      file.tmpWorkingDirectory = tmpWorkingDirectory;
    });
  } else {
    files.tmpWorkingDirectory = tmpWorkingDirectory;
  }

  return tmpWorkingDirectory;
};

module.exports = ({ strapi }) => ({
  async emitEvent(event, data) {
    const modelDef = strapi.getModel(FILE_MODEL_UID);
    const sanitizedData = await sanitize.sanitizers.defaultSanitizeOutput(modelDef, data);

    strapi.eventHub.emit(event, { media: sanitizedData });
  },

  async formatFileInfo({ filename, type, size }, fileInfo = {}, metas = {}) {
    const fileService = getService('file');

    let ext = path.extname(filename);
    if (!ext) {
      ext = `.${extension(type)}`;
    }
    const usedName = (fileInfo.name || filename).normalize();
    const basename = path.basename(usedName, ext);

    const entity = {
      name: usedName,
      alternativeText: fileInfo.alternativeText,
      caption: fileInfo.caption,
      folder: fileInfo.folder,
      folderPath: await fileService.getFolderPath(fileInfo.folder),
      hash: generateFileName(basename),
      ext,
      mime: type,
      size: bytesToKbytes(size),
    };

    const { refId, ref, field } = metas;

    if (refId && ref && field) {
      entity.related = [
        {
          id: refId,
          __type: ref,
          __pivot: { field },
        },
      ];
    }

    if (metas.path) {
      entity.path = metas.path;
    }

    if (metas.tmpWorkingDirectory) {
      entity.tmpWorkingDirectory = metas.tmpWorkingDirectory;
    }

    return entity;
  },

  async enhanceAndValidateFile(file, fileInfo = {}, metas = {}) {
    const currentFile = await this.formatFileInfo(
      {
        filename: file.name,
        type: file.type,
        size: file.size,
      },
      fileInfo,
      {
        ...metas,
        tmpWorkingDirectory: file.tmpWorkingDirectory,
      }
    );
    currentFile.getStream = () => fs.createReadStream(file.path);

    const { optimize, isImage, isFaultyImage, isOptimizableImage } = strapi
      .plugin('upload')
      .service('image-manipulation');

    if (await isImage(currentFile)) {
      if (await isFaultyImage(currentFile)) {
        throw new ApplicationError('File is not a valid image');
      }
      if (await isOptimizableImage(currentFile)) {
        return optimize(currentFile);
      }
    }
    return currentFile;
  },

  // TODO V5: remove enhanceFile
  async enhanceFile(file, fileInfo = {}, metas = {}) {
    process.emitWarning(
      '[deprecated] In future versions, `enhanceFile` will be removed. Replace it with `enhanceAndValidateFile` instead.'
    );
    return this.enhanceAndValidateFile(file, fileInfo, metas);
  },

  async upload({ data, files }, { user } = {}) {
    // create temporary folder to store files for stream manipulation
    const tmpWorkingDirectory = await createAndAssignTmpWorkingDirectoryToFiles(files);

    let uploadedFiles = [];

    try {
      const { fileInfo, ...metas } = data;

      const fileArray = Array.isArray(files) ? files : [files];
      const fileInfoArray = Array.isArray(fileInfo) ? fileInfo : [fileInfo];

      const doUpload = async (file, fileInfo) => {
        const fileData = await this.enhanceAndValidateFile(file, fileInfo, metas);
        return this.uploadFileAndPersist(fileData, { user });
      };

      uploadedFiles = await Promise.all(
        fileArray.map((file, idx) => doUpload(file, fileInfoArray[idx] || {}))
      );
    } finally {
      // delete temporary folder
      await fse.remove(tmpWorkingDirectory);
    }

    return uploadedFiles;
  },

  /**
   * When uploading an image, an additional thumbnail is generated.
   * Also, if there are responsive formats defined, another set of images will be generated too.
   *
   * @param {*} fileData
   */
  async uploadImage(fileData) {
    const { getDimensions, generateThumbnail, generateResponsiveFormats, isOptimizableImage } =
      getService('image-manipulation');

    // Store width and height of the original image
    const { width, height } = await getDimensions(fileData);

    // Make sure this is assigned before calling any upload
    // That way it can mutate the width and height
    _.assign(fileData, {
      width,
      height,
    });

    // For performance reasons, all uploads are wrapped in a single Promise.all
    const uploadThumbnail = async (thumbnailFile) => {
      await getService('provider').upload(thumbnailFile);
      _.set(fileData, 'formats.thumbnail', thumbnailFile);
    };

    const uploadResponsiveFormat = async (format) => {
      const { key, file } = format;
      await getService('provider').upload(file);
      _.set(fileData, ['formats', key], file);
    };

    const uploadPromises = [];

    // Upload image
    uploadPromises.push(getService('provider').upload(fileData));

    // Generate & Upload thumbnail and responsive formats
    if (await isOptimizableImage(fileData)) {
      const thumbnailFile = await generateThumbnail(fileData);
      if (thumbnailFile) {
        uploadPromises.push(uploadThumbnail(thumbnailFile));
      }

      const formats = await generateResponsiveFormats(fileData);
      if (Array.isArray(formats) && formats.length > 0) {
<<<<<<< HEAD
        formats.forEach((format) => {
          if (!format) return;
=======
        for (const format of formats) {
          // eslint-disable-next-line no-continue
          if (!format) continue;
>>>>>>> b71eccf6
          uploadPromises.push(uploadResponsiveFormat(format));
        });
      }
    }
    // Wait for all uploads to finish
    await Promise.all(uploadPromises);
  },

  /**
   * Upload a file. If it is an image it will generate a thumbnail
   * and responsive formats (if enabled).
   */
  async uploadFileAndPersist(fileData, { user } = {}) {
    const config = strapi.config.get('plugin.upload');
    const { isImage } = getService('image-manipulation');

    await getService('provider').checkFileSize(fileData);

    if (await isImage(fileData)) {
      await this.uploadImage(fileData);
    } else {
      await getService('provider').upload(fileData);
    }

    _.set(fileData, 'provider', config.provider);

    // Persist file(s)
    return this.add(fileData, { user });
  },

  async updateFileInfo(id, { name, alternativeText, caption, folder }, { user } = {}) {
    const dbFile = await this.findOne(id);

    if (!dbFile) {
      throw new NotFoundError();
    }

    const fileService = getService('file');

    const newName = _.isNil(name) ? dbFile.name : name;
    const newInfos = {
      name: newName,
      alternativeText: _.isNil(alternativeText) ? dbFile.alternativeText : alternativeText,
      caption: _.isNil(caption) ? dbFile.caption : caption,
      folder: _.isUndefined(folder) ? dbFile.folder : folder,
      folderPath: _.isUndefined(folder) ? dbFile.path : await fileService.getFolderPath(folder),
    };

    return this.update(id, newInfos, { user });
  },

  async replace(id, { data, file }, { user } = {}) {
    const config = strapi.config.get('plugin.upload');

    const { isImage } = getService('image-manipulation');

    const dbFile = await this.findOne(id);
    if (!dbFile) {
      throw new NotFoundError();
    }

    // create temporary folder to store files for stream manipulation
    const tmpWorkingDirectory = await createAndAssignTmpWorkingDirectoryToFiles(file);

    let fileData;

    try {
      const { fileInfo } = data;
      fileData = await this.enhanceAndValidateFile(file, fileInfo);

      // keep a constant hash and extension so the file url doesn't change when the file is replaced
      _.assign(fileData, {
        hash: dbFile.hash,
        ext: dbFile.ext,
      });

      // execute delete function of the provider
      if (dbFile.provider === config.provider) {
        await strapi.plugin('upload').provider.delete(dbFile);

        if (dbFile.formats) {
          await Promise.all(
            Object.keys(dbFile.formats).map((key) => {
              return strapi.plugin('upload').provider.delete(dbFile.formats[key]);
            })
          );
        }
      }

      // clear old formats
      _.set(fileData, 'formats', {});

      if (await isImage(fileData)) {
        await this.uploadImage(fileData);
      } else {
        await getService('provider').upload(fileData);
      }

      _.set(fileData, 'provider', config.provider);
    } finally {
      // delete temporary folder
      await fse.remove(tmpWorkingDirectory);
    }

    return this.update(id, fileData, { user });
  },

  async update(id, values, { user } = {}) {
    const fileValues = { ...values };
    if (user) {
      fileValues[UPDATED_BY_ATTRIBUTE] = user.id;
    }

    sendMediaMetrics(fileValues);

    const res = await strapi.entityService.update(FILE_MODEL_UID, id, { data: fileValues });

    await this.emitEvent(MEDIA_UPDATE, res);

    return res;
  },

  async add(values, { user } = {}) {
    const fileValues = { ...values };
    if (user) {
      fileValues[UPDATED_BY_ATTRIBUTE] = user.id;
      fileValues[CREATED_BY_ATTRIBUTE] = user.id;
    }

    sendMediaMetrics(fileValues);

    const res = await strapi.query(FILE_MODEL_UID).create({ data: fileValues });

    await this.emitEvent(MEDIA_CREATE, res);

    return res;
  },

  findOne(id, populate) {
    return strapi.entityService.findOne(FILE_MODEL_UID, id, { populate });
  },

  findMany(query) {
    return strapi.entityService.findMany(FILE_MODEL_UID, query);
  },

  findPage(query) {
    return strapi.entityService.findPage(FILE_MODEL_UID, query);
  },

  async remove(file) {
    const config = strapi.config.get('plugin.upload');

    // execute delete function of the provider
    if (file.provider === config.provider) {
      await strapi.plugin('upload').provider.delete(file);

      if (file.formats) {
        await Promise.all(
          Object.keys(file.formats).map((key) => {
            return strapi.plugin('upload').provider.delete(file.formats[key]);
          })
        );
      }
    }

    const media = await strapi.query(FILE_MODEL_UID).findOne({
      where: { id: file.id },
    });

    await this.emitEvent(MEDIA_DELETE, media);

    return strapi.query(FILE_MODEL_UID).delete({ where: { id: file.id } });
  },

  async uploadToEntity(params, files) {
    const { id, model, field } = params;

    // create temporary folder to store files for stream manipulation
    const tmpWorkingDirectory = await createAndAssignTmpWorkingDirectoryToFiles(files);

    const arr = Array.isArray(files) ? files : [files];

    const apiUploadFolderService = getService('api-upload-folder');

    const apiUploadFolder = await apiUploadFolderService.getAPIUploadFolder();

    try {
      const enhancedFiles = await Promise.all(
        arr.map((file) => {
          return this.enhanceAndValidateFile(
            file,
            { folder: apiUploadFolder.id },
            {
              refId: id,
              ref: model,
              field,
            }
          );
        })
      );

      await Promise.all(enhancedFiles.map((file) => this.uploadFileAndPersist(file)));
    } finally {
      // delete temporary folder
      await fse.remove(tmpWorkingDirectory);
    }
  },

  getSettings() {
    return strapi.store({ type: 'plugin', name: 'upload', key: 'settings' }).get();
  },

  setSettings(value) {
    if (value.responsiveDimensions === true) {
      strapi.telemetry.send('didEnableResponsiveDimensions');
    } else {
      strapi.telemetry.send('didDisableResponsiveDimensions');
    }

    return strapi.store({ type: 'plugin', name: 'upload', key: 'settings' }).set({ value });
  },

  getConfiguration() {
    return strapi.store({ type: 'plugin', name: 'upload', key: 'view_configuration' }).get();
  },

  setConfiguration(value) {
    return strapi
      .store({ type: 'plugin', name: 'upload', key: 'view_configuration' })
      .set({ value });
  },
});<|MERGE_RESOLUTION|>--- conflicted
+++ resolved
@@ -227,16 +227,11 @@
 
       const formats = await generateResponsiveFormats(fileData);
       if (Array.isArray(formats) && formats.length > 0) {
-<<<<<<< HEAD
-        formats.forEach((format) => {
-          if (!format) return;
-=======
         for (const format of formats) {
           // eslint-disable-next-line no-continue
           if (!format) continue;
->>>>>>> b71eccf6
           uploadPromises.push(uploadResponsiveFormat(format));
-        });
+        }
       }
     }
     // Wait for all uploads to finish
