--- conflicted
+++ resolved
@@ -61,17 +61,10 @@
   },
   "dependencies": {
     "@mux/mux-player-react": "3.1.0",
-<<<<<<< HEAD
     "@strapi/design-system": "2.0.0-rc.21",
     "@strapi/icons": "2.0.0-rc.21",
-    "@strapi/provider-upload-local": "5.12.0",
-    "@strapi/utils": "5.12.0",
-=======
-    "@strapi/design-system": "2.0.0-rc.18",
-    "@strapi/icons": "2.0.0-rc.18",
     "@strapi/provider-upload-local": "5.12.1",
     "@strapi/utils": "5.12.1",
->>>>>>> 3df0fc00
     "byte-size": "8.1.1",
     "cropperjs": "1.6.1",
     "date-fns": "2.30.0",
