--- conflicted
+++ resolved
@@ -50,14 +50,8 @@
   "dependencies": {
     "@strapi/design-system": "2.0.0-beta.2",
     "@strapi/icons": "2.0.0-beta.2",
-<<<<<<< HEAD
-    "@strapi/provider-upload-local": "5.0.0-beta.5",
-    "@strapi/utils": "5.0.0-beta.5",
-=======
     "@strapi/provider-upload-local": "5.0.0-beta.6",
     "@strapi/utils": "5.0.0-beta.6",
-    "axios": "1.6.8",
->>>>>>> 6c76c1b8
     "byte-size": "8.1.1",
     "cropperjs": "1.6.1",
     "date-fns": "2.30.0",
