// Jest Snapshot v1, https://goo.gl/fbAQLP

exports[`Media Library | Breadcrumbs should render and match snapshot 1`] = `
.c15 {
  border: 0;
  -webkit-clip: rect(0 0 0 0);
  clip: rect(0 0 0 0);
  height: 1px;
  margin: -1px;
  overflow: hidden;
  padding: 0;
  position: absolute;
  width: 1px;
}

.c4 {
  padding-right: 4px;
  padding-left: 4px;
}

.c7 {
  background: #4945ff;
  padding: 8px;
  padding-top: 4px;
  padding-right: 12px;
  padding-bottom: 4px;
  padding-left: 12px;
  border-radius: 4px;
  border-color: #4945ff;
  border: 1px solid #4945ff;
  cursor: pointer;
}

.c13 {
  padding-top: 4px;
  padding-right: 8px;
  padding-bottom: 4px;
  padding-left: 8px;
}

.c6 {
  font-size: 0.75rem;
  line-height: 1.33;
  color: #8e8ea9;
}

.c12 {
  font-size: 0.75rem;
  line-height: 1.33;
  font-weight: 600;
  line-height: 0;
  color: #ffffff;
}

.c14 {
  font-size: 0.75rem;
  line-height: 1.33;
  font-weight: 600;
  color: #32324d;
}

.c0 {
  -webkit-align-items: center;
  -webkit-box-align: center;
  -ms-flex-align: center;
  align-items: center;
  display: -webkit-box;
  display: -webkit-flex;
  display: -ms-flexbox;
  display: flex;
  -webkit-flex-direction: row;
  -ms-flex-direction: row;
  flex-direction: row;
}

.c2 {
  -webkit-align-items: center;
  -webkit-box-align: center;
  -ms-flex-align: center;
  align-items: center;
  display: -webkit-inline-box;
  display: -webkit-inline-flex;
  display: -ms-inline-flexbox;
  display: inline-flex;
  -webkit-flex-direction: row;
  -ms-flex-direction: row;
  flex-direction: row;
}

.c8 {
  -webkit-align-items: center;
  -webkit-box-align: center;
  -ms-flex-align: center;
  align-items: center;
  display: -webkit-box;
  display: -webkit-flex;
  display: -ms-flexbox;
  display: flex;
  -webkit-flex-direction: row;
  -ms-flex-direction: row;
  flex-direction: row;
  gap: 8px;
}

.c1:first-child {
  margin-left: calc(-1*8px);
}

.c3 {
  border-radius: 4px;
  color: #666687;
  font-size: 0.75rem;
  line-height: 1.43;
  padding: 4px 8px;
  -webkit-text-decoration: none;
  text-decoration: none;
}

.c3:hover,
.c3:focus {
  background-color: #dcdce4;
  color: #4a4a6a;
}

.c9 {
  position: relative;
  outline: none;
}

.c9 > svg {
  height: 12px;
  width: 12px;
}

.c9 > svg > g,
.c9 > svg path {
  fill: #ffffff;
}

.c9[aria-disabled='true'] {
  pointer-events: none;
}

.c9:after {
  -webkit-transition-property: all;
  transition-property: all;
  -webkit-transition-duration: 0.2s;
  transition-duration: 0.2s;
  border-radius: 8px;
  content: '';
  position: absolute;
  top: -4px;
  bottom: -4px;
  left: -4px;
  right: -4px;
  border: 2px solid transparent;
}

.c9:focus-visible {
  outline: none;
}

.c9:focus-visible:after {
  border-radius: 8px;
  content: '';
  position: absolute;
  top: -5px;
  bottom: -5px;
  left: -5px;
  right: -5px;
  border: 2px solid #4945ff;
}

.c10 {
  height: 2rem;
  border: 1px solid transparent;
  background: transparent;
}

.c10 svg {
  height: 0.75rem;
  width: auto;
}

.c10[aria-disabled='true'] {
  border: 1px solid #dcdce4;
  background: #eaeaef;
}

.c10[aria-disabled='true'] .c5 {
  color: #666687;
}

.c10[aria-disabled='true'] svg > g,.c10[aria-disabled='true'] svg path {
  fill: #666687;
}

.c10[aria-disabled='true']:active {
  border: 1px solid #dcdce4;
  background: #eaeaef;
}

.c10[aria-disabled='true']:active .c5 {
  color: #666687;
}

.c10[aria-disabled='true']:active svg > g,.c10[aria-disabled='true']:active svg path {
  fill: #666687;
}

.c10:hover {
  background-color: #f6f6f9;
}

.c10:active {
  border: 1px solid undefined;
  background: undefined;
}

.c10 .c5 {
  color: #32324d;
}

.c10 svg > g,
.c10 svg path {
  fill: #8e8ea9;
}

.c11 {
  padding: 4px 12px;
}

.c11:hover,
.c11:focus {
  background-color: #dcdce4;
}

<div>
  <nav
    aria-label="Navigation"
    class=""
  >
    <ol
      class="c0 c1"
    >
      <li
        class="c2"
      >
        <a
          aria-current="page"
          class="c3 active"
          href="/"
        >
          Media Library
        </a>
        <div
          aria-hidden="true"
          class="c4"
        >
          <span
            class="c5 c6"
          >
            /
          </span>
        </div>
      </li>
      <li
        class="c2"
      >
        <button
          aria-disabled="false"
          aria-expanded="false"
          aria-haspopup="menu"
          aria-label="Get more ascendants folders"
<<<<<<< HEAD
          class="c7 c8 c9 c10 c11 sc-dcgwPl c10"
=======
          class="c7 c8 c9 c10 c11 sc-itWPBs c10"
>>>>>>> 4d76b58d
          data-state="closed"
          id="radix-:r1:"
          label="..."
          type="button"
        >
          <span
            class="c5 c12"
          >
            <span
              class="c5 c12"
            >
              ...
            </span>
            <div
              aria-hidden="true"
              class="c0"
            >
              <svg
                aria-hidden="true"
                fill="none"
                height="0.25rem"
                viewBox="0 0 14 8"
                width="0.375rem"
                xmlns="http://www.w3.org/2000/svg"
              >
                <path
                  clip-rule="evenodd"
                  d="M14 .889a.86.86 0 0 1-.26.625L7.615 7.736A.834.834 0 0 1 7 8a.834.834 0 0 1-.615-.264L.26 1.514A.861.861 0 0 1 0 .889c0-.24.087-.45.26-.625A.834.834 0 0 1 .875 0h12.25c.237 0 .442.088.615.264a.86.86 0 0 1 .26.625Z"
                  fill="#32324D"
                  fill-rule="evenodd"
                />
              </svg>
            </div>
          </span>
        </button>
        <div
          aria-hidden="true"
          class="c4"
        >
          <span
            class="c5 c6"
          >
            /
          </span>
        </div>
      </li>
      <li
        class="c2"
      >
        <a
          aria-current="page"
          class="c3 active"
          href="/"
        >
          parent folder
        </a>
        <div
          aria-hidden="true"
          class="c4"
        >
          <span
            class="c5 c6"
          >
            /
          </span>
        </div>
      </li>
      <li
        class="c2"
      >
        <div
          class="c13"
        >
          <span
            aria-current="true"
            class="c5 c14"
          >
            current folder
          </span>
        </div>
      </li>
    </ol>
  </nav>
  <div
    class="c15"
  >
    <p
      aria-live="polite"
      aria-relevant="all"
      id="live-region-log"
      role="log"
    />
    <p
      aria-live="polite"
      aria-relevant="all"
      id="live-region-status"
      role="status"
    />
    <p
      aria-live="assertive"
      aria-relevant="all"
      id="live-region-alert"
      role="alert"
    />
  </div>
</div>
`;<|MERGE_RESOLUTION|>--- conflicted
+++ resolved
@@ -272,11 +272,7 @@
           aria-expanded="false"
           aria-haspopup="menu"
           aria-label="Get more ascendants folders"
-<<<<<<< HEAD
           class="c7 c8 c9 c10 c11 sc-dcgwPl c10"
-=======
-          class="c7 c8 c9 c10 c11 sc-itWPBs c10"
->>>>>>> 4d76b58d
           data-state="closed"
           id="radix-:r1:"
           label="..."
