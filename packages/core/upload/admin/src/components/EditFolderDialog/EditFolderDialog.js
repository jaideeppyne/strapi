import * as yup from 'yup';
import { Formik } from 'formik';
import React, { useRef, useState } from 'react';
import PropTypes from 'prop-types';
import isEmpty from 'lodash/isEmpty';
import { useIntl } from 'react-intl';
import { Button } from '@strapi/design-system/Button';
import { Grid, GridItem } from '@strapi/design-system/Grid';
import { ModalLayout, ModalBody, ModalFooter } from '@strapi/design-system/ModalLayout';
import { FieldLabel } from '@strapi/design-system/Field';
import { Flex } from '@strapi/design-system/Flex';
import { Loader } from '@strapi/design-system/Loader';
import { Stack } from '@strapi/design-system/Stack';
import { TextInput } from '@strapi/design-system/TextInput';
import { Typography } from '@strapi/design-system/Typography';
import { VisuallyHidden } from '@strapi/design-system/VisuallyHidden';
import { Form, useNotification, getAPIInnerErrors } from '@strapi/helper-plugin';

import { getTrad, findRecursiveFolderByValue } from '../../utils';
import { FolderDefinition } from '../../constants';
import { useEditFolder } from '../../hooks/useEditFolder';
import { useBulkRemove } from '../../hooks/useBulkRemove';
import { useFolderStructure } from '../../hooks/useFolderStructure';
import { useMediaLibraryPermissions } from '../../hooks/useMediaLibraryPermissions';
import { ContextInfo } from '../ContextInfo';
import SelectTree from '../SelectTree';
<<<<<<< HEAD
import { EditFolderModalHeader } from './ModalHeader';
=======
import RemoveFolderDialog from './RemoveFolderDialog';
>>>>>>> bdad73b0

const folderSchema = yup.object({
  name: yup.string().required(),
  parent: yup
    .object({
      label: yup.string(),
      value: yup.number().nullable(true),
    })
    .nullable(true),
});

export const EditFolderDialog = ({ onClose, folder, parentFolderId }) => {
  const { data: folderStructure, isLoading: folderStructureIsLoading } = useFolderStructure({
    enabled: true,
  });
  const { canCreate, isLoading: isLoadingPermissions, canUpdate } = useMediaLibraryPermissions();
  const submitButtonRef = useRef(null);
  const [showConfirmDialog, setShowConfirmDialog] = useState(false);
  const { formatMessage, formatDate } = useIntl();
  const { editFolder, isLoading: isEditFolderLoading } = useEditFolder();
  const { remove } = useBulkRemove();
  const toggleNotification = useNotification();
  const isLoading = isLoadingPermissions || folderStructureIsLoading || isEditFolderLoading;
  const isEditing = !!folder;
  const formDisabled = (folder && !canUpdate) || (!folder && !canCreate);
  const initialFormData = !folderStructureIsLoading && {
    name: folder?.name ?? undefined,
    parent: {
      value: parentFolderId ? parseInt(parentFolderId, 10) : folderStructure[0].value,
      label: parentFolderId
        ? findRecursiveFolderByValue(folderStructure, parseInt(parentFolderId, 10))?.label
        : folderStructure[0].label,
    },
  };

  const handleSubmit = async (values, { setErrors }) => {
    try {
      await editFolder(
        {
          ...values,
          parent: values.parent.value ?? null,
        },
        folder?.id
      );

      toggleNotification({
        type: 'success',
        message: isEditing
          ? formatMessage({
              id: getTrad('modal.folder-notification-edited-success'),
              defaultMessage: 'Folder successfully edited',
            })
          : formatMessage({
              id: getTrad('modal.folder-notification-created-success'),
              defaultMessage: 'Folder successfully created',
            }),
      });

      onClose({ created: true });
    } catch (err) {
      const errors = getAPIInnerErrors(err, { getTrad });
      const formikErrors = Object.entries(errors).reduce((acc, [key, error]) => {
        acc[key] = error.defaultMessage;

        return acc;
      }, {});

      if (!isEmpty(formikErrors)) {
        setErrors(formikErrors);
      }
    }
  };

  const handleDelete = async () => {
    await remove([folder]);

    setShowConfirmDialog(false);
    onClose();
  };

  if (isLoading) {
    return (
      <ModalLayout onClose={handleClose} labelledBy="title">
        <EditFolderModalHeader isEditing={isEditing} />

        <ModalBody>
          <Flex justifyContent="center" paddingTop={4} paddingBottom={4}>
            <Loader>
              {formatMessage({
                id: getTrad('list.asset.load'),
                defaultMessage: 'How do you want to upload your assets?',
              })}
            </Loader>
          </Flex>
        </ModalBody>
      </ModalLayout>
    );
  }

  return (
<<<<<<< HEAD
    <ModalLayout onClose={handleClose} labelledBy="title">
      <EditFolderModalHeader isEditing={isEditing} />

      <ModalBody>
        <Formik
          validationSchema={folderSchema}
          validateOnChange={false}
          onSubmit={handleSubmit}
          initialValues={initialFormData}
        >
          {({ values, errors, handleChange, setFieldValue }) => (
            <Form noValidate>
              <Grid gap={4}>
                {isEditing && (
                  <GridItem xs={12} col={12}>
                    <ContextInfo
                      blocks={[
                        {
                          label: formatMessage({
                            id: getTrad('modal.folder.create.elements'),
                            defaultMessage: 'Elements',
                          }),
                          value: formatMessage(
                            {
                              id: getTrad('modal.folder.elements.count'),
                              defaultMessage: '{assetCount} assets, {folderCount} folders',
                            },
                            {
                              assetCount: folder?.files?.count ?? 0,
                              folderCount: folder?.children?.length ?? 0,
                            }
                          ),
                        },
=======
    <>
      <ModalLayout onClose={() => onClose()} labelledBy="title">
        <ModalHeader>
          <Typography fontWeight="bold" textColor="neutral800" as="h2" id="title">
            {formatMessage(
              isEditing
                ? {
                    id: getTrad('modal.folder.edit.title'),
                    defaultMessage: 'Edit folder',
                  }
                : {
                    id: getTrad('modal.folder.create.title'),
                    defaultMessage: 'Add new folder',
                  }
            )}
          </Typography>
        </ModalHeader>
>>>>>>> bdad73b0

        <ModalBody>
          <Formik
            validationSchema={folderSchema}
            validateOnChange={false}
            onSubmit={handleSubmit}
            initialValues={initialFormData}
          >
            {({ values, errors, handleChange, setFieldValue }) => (
              <Form noValidate>
                <Grid gap={4}>
                  {isEditing && (
                    <GridItem xs={12} col={12}>
                      <ContextInfo
                        blocks={[
                          {
                            label: formatMessage({
                              id: getTrad('modal.folder.create.elements'),
                              defaultMessage: 'Elements',
                            }),
                            value: formatMessage(
                              {
                                id: getTrad('modal.folder.elements.count'),
                                defaultMessage: '{assetCount} assets, {folderCount} folders',
                              },
                              {
                                assetCount: folder?.files?.count ?? 0,
                                folderCount: folder?.children?.length ?? 0,
                              }
                            ),
                          },

                          {
                            label: formatMessage({
                              id: getTrad('modal.folder.create.creation-date'),
                              defaultMessage: 'Creation Date',
                            }),
                            value: formatDate(new Date(folder.createdAt)),
                          },
                        ]}
                      />
                    </GridItem>
                  )}

                  <GridItem xs={12} col={6}>
                    <TextInput
                      label={formatMessage({
                        id: getTrad('form.input.label.folder-name'),
                        defaultMessage: 'Name',
                      })}
                      name="name"
                      value={values.name}
                      error={errors.name}
                      onChange={handleChange}
                      disabled={formDisabled}
                    />
                  </GridItem>

                  <GridItem xs={12} col={6}>
                    <Stack spacing={1}>
                      <FieldLabel htmlFor="folder-parent">
                        {formatMessage({
                          id: getTrad('form.input.label.folder-location'),
                          defaultMessage: 'Location',
                        })}
                      </FieldLabel>

                      <SelectTree
                        options={folderStructure}
                        onChange={value => {
                          setFieldValue('parent', value);
                        }}
                        defaultValue={values.parent}
                        name="parent"
                        menuPortalTarget={document.querySelector('body')}
                        inputId="folder-parent"
                        disabled={formDisabled}
                        {...(errors.parent
                          ? {
                              'aria-errormessage': 'folder-parent-error',
                              'aria-invalid': true,
                            }
                          : {})}
                      />

                      {errors.parent && (
                        <Typography
                          variant="pi"
                          as="p"
                          id="folder-parent-error"
                          textColor="danger600"
                        >
                          {errors.parent}
                        </Typography>
                      )}
                    </Stack>
                  </GridItem>
                </Grid>

                <VisuallyHidden>
                  <button type="submit" tabIndex={-1} ref={submitButtonRef} name="hidden-submit">
                    {formatMessage({ id: 'submit', defaultMessage: 'Submit' })}
                  </button>
                </VisuallyHidden>
              </Form>
            )}
          </Formik>
        </ModalBody>

        <ModalFooter
          startActions={
            <Button onClick={() => onClose()} variant="tertiary" name="cancel">
              {formatMessage({ id: 'cancel', defaultMessage: 'Cancel' })}
            </Button>
          }
          endActions={
            <Stack horizontal spacing={2}>
              {isEditing && canUpdate && (
                <Button
                  type="button"
                  variant="danger-light"
                  onClick={() => setShowConfirmDialog(true)}
                  name="delete"
                >
                  {formatMessage({
                    id: 'modal.folder.create.delete',
                    defaultMessage: 'Delete folder',
                  })}
                </Button>
              )}

              <Button
                onClick={() => submitButtonRef.current.click()}
                name="submit"
                loading={isLoading}
                disabled={formDisabled}
              >
                {formatMessage(
                  isEditing
                    ? { id: 'modal.folder.edit.submit', defaultMessage: 'Save' }
                    : { id: 'modal.folder.create.submit', defaultMessage: 'Create' }
                )}
              </Button>
            </Stack>
          }
        />
      </ModalLayout>
      {showConfirmDialog && (
        <RemoveFolderDialog onClose={() => setShowConfirmDialog(false)} onConfirm={handleDelete} />
      )}
    </>
  );
};

EditFolderDialog.defaultProps = {
  folder: undefined,
  parentFolderId: null,
};

EditFolderDialog.propTypes = {
  folder: FolderDefinition,
  onClose: PropTypes.func.isRequired,
  parentFolderId: PropTypes.number,
};<|MERGE_RESOLUTION|>--- conflicted
+++ resolved
@@ -24,11 +24,8 @@
 import { useMediaLibraryPermissions } from '../../hooks/useMediaLibraryPermissions';
 import { ContextInfo } from '../ContextInfo';
 import SelectTree from '../SelectTree';
-<<<<<<< HEAD
 import { EditFolderModalHeader } from './ModalHeader';
-=======
 import RemoveFolderDialog from './RemoveFolderDialog';
->>>>>>> bdad73b0
 
 const folderSchema = yup.object({
   name: yup.string().required(),
@@ -111,7 +108,7 @@
 
   if (isLoading) {
     return (
-      <ModalLayout onClose={handleClose} labelledBy="title">
+      <ModalLayout onClose={() => onClose()} labelledBy="title">
         <EditFolderModalHeader isEditing={isEditing} />
 
         <ModalBody>
@@ -129,59 +126,9 @@
   }
 
   return (
-<<<<<<< HEAD
-    <ModalLayout onClose={handleClose} labelledBy="title">
-      <EditFolderModalHeader isEditing={isEditing} />
-
-      <ModalBody>
-        <Formik
-          validationSchema={folderSchema}
-          validateOnChange={false}
-          onSubmit={handleSubmit}
-          initialValues={initialFormData}
-        >
-          {({ values, errors, handleChange, setFieldValue }) => (
-            <Form noValidate>
-              <Grid gap={4}>
-                {isEditing && (
-                  <GridItem xs={12} col={12}>
-                    <ContextInfo
-                      blocks={[
-                        {
-                          label: formatMessage({
-                            id: getTrad('modal.folder.create.elements'),
-                            defaultMessage: 'Elements',
-                          }),
-                          value: formatMessage(
-                            {
-                              id: getTrad('modal.folder.elements.count'),
-                              defaultMessage: '{assetCount} assets, {folderCount} folders',
-                            },
-                            {
-                              assetCount: folder?.files?.count ?? 0,
-                              folderCount: folder?.children?.length ?? 0,
-                            }
-                          ),
-                        },
-=======
     <>
       <ModalLayout onClose={() => onClose()} labelledBy="title">
-        <ModalHeader>
-          <Typography fontWeight="bold" textColor="neutral800" as="h2" id="title">
-            {formatMessage(
-              isEditing
-                ? {
-                    id: getTrad('modal.folder.edit.title'),
-                    defaultMessage: 'Edit folder',
-                  }
-                : {
-                    id: getTrad('modal.folder.create.title'),
-                    defaultMessage: 'Add new folder',
-                  }
-            )}
-          </Typography>
-        </ModalHeader>
->>>>>>> bdad73b0
+        <EditFolderModalHeader isEditing={isEditing} />
 
         <ModalBody>
           <Formik
