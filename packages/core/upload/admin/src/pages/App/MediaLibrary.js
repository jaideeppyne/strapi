import React, { useState } from 'react'; // useState
import { useIntl } from 'react-intl';
import styled from 'styled-components';
import {
  LoadingIndicatorPage,
  useFocusWhenNavigate,
  NoPermissions,
  AnErrorOccurred,
  SearchURLQuery,
  useSelectionState,
  useQueryParams,
} from '@strapi/helper-plugin';
import { Layout, HeaderLayout, ContentLayout, ActionLayout } from '@strapi/design-system/Layout';
import { Main } from '@strapi/design-system/Main';
import { Button } from '@strapi/design-system/Button';
import Plus from '@strapi/icons/Plus';
import { Box } from '@strapi/design-system/Box';
import { Stack } from '@strapi/design-system/Stack';
import { BaseCheckbox } from '@strapi/design-system/BaseCheckbox';
import { UploadAssetDialog } from '../../components/UploadAssetDialog/UploadAssetDialog';
import { EditFolderDialog } from '../../components/EditFolderDialog';
import { EditAssetDialog } from '../../components/EditAssetDialog';
import { AssetList } from '../../components/AssetList';
import SortPicker from '../../components/SortPicker';
import { useAssets } from '../../hooks/useAssets';
import { getTrad } from '../../utils';
import { Filters } from './components/Filters';
import { PaginationFooter } from '../../components/PaginationFooter';
import { useMediaLibraryPermissions } from '../../hooks/useMediaLibraryPermissions';
import { BulkDeleteButton } from './components/BulkDeleteButton';
import { EmptyAssets } from '../../components/EmptyAssets';
import { useFolderStructure } from '../../hooks/useFolderStructure';

const BoxWithHeight = styled(Box)`
  height: ${32 / 16}rem;
  display: flex;
  align-items: center;
`;

export const MediaLibrary = () => {
  const {
    canRead,
    canCreate,
    canUpdate,
    canCopyLink,
    canDownload,
    isLoading: isLoadingPermissions,
  } = useMediaLibraryPermissions();
  const { formatMessage } = useIntl();
  const [{ query }, setQuery] = useQueryParams();

  const { data, isLoading, error } = useAssets({
    skipWhen: !canRead,
  });

<<<<<<< HEAD
  const handleChangeSort = (value) => {
=======
  const { data: folderStructure } = useFolderStructure();

  const handleChangeSort = value => {
>>>>>>> 8c675425
    setQuery({ sort: value });
  };

  const [showUploadAssetDialog, setShowUploadAssetDialog] = useState(false);
  const [showEditFolderDialog, setShowEditFolderDialog] = useState(false);
  const [assetToEdit, setAssetToEdit] = useState(undefined);
  const [selected, { selectOne, selectAll }] = useSelectionState('id', []);
<<<<<<< HEAD
  const toggleUploadAssetDialog = () => setShowUploadAssetDialog((prev) => !prev);
=======
  const toggleUploadAssetDialog = () => setShowUploadAssetDialog(prev => !prev);
  const toggleEditFolderDialog = ({ created = false } = {}) => {
    // folders are only displayed on the first page, therefore
    // we have to navigate the user to that page, in case a folder
    // was created successfully in order for them to see it
    if (created && query?.page !== '1') {
      setQuery({
        ...query,
        page: 1,
      });
    }

    setShowEditFolderDialog(prev => !prev);
  };
>>>>>>> 8c675425

  useFocusWhenNavigate();

  const loading = isLoadingPermissions || isLoading;
  const assets = data?.results;
  const assetCount = data?.pagination?.total || 0;
  const folderCount = 0;
  const isFiltering = Boolean(query._q || query.filters);

  return (
    <Layout>
      <Main aria-busy={loading}>
        <HeaderLayout
          title={formatMessage({
            id: getTrad('plugin.name'),
            defaultMessage: 'Media Library',
          })}
          subtitle={formatMessage(
            {
              id: getTrad('header.content.assets'),
              defaultMessage:
                '{numberFolders, plural, one {1 folder} other {# folders}} - {numberAssets, plural, one {1 asset} other {# assets}}',
            },
            { numberAssets: assetCount, numberFolders: folderCount }
          )}
          primaryAction={
            <Stack horizontal spacing={2}>
              <Button startIcon={<Plus />} variant="secondary" onClick={toggleEditFolderDialog}>
                {formatMessage({
                  id: getTrad('header.actions.add-folder'),
                  defaultMessage: 'Add new folder',
                })}
              </Button>
<<<<<<< HEAD
            ) : undefined
=======

              {canCreate && (
                <Button startIcon={<Plus />} onClick={toggleUploadAssetDialog}>
                  {formatMessage({
                    id: getTrad('header.actions.add-assets'),
                    defaultMessage: 'Add new assets',
                  })}
                </Button>
              )}
            </Stack>
>>>>>>> 8c675425
          }
        />

        <ActionLayout
          startActions={
            <>
              {canUpdate && (
                <BoxWithHeight
                  paddingLeft={2}
                  paddingRight={2}
                  background="neutral0"
                  hasRadius
                  borderColor="neutral200"
                >
                  <BaseCheckbox
                    aria-label={formatMessage({
                      id: getTrad('bulk.select.label'),
                      defaultMessage: 'Select all assets',
                    })}
                    indeterminate={
                      assets?.length > 0 &&
                      selected.length > 0 &&
                      selected.length !== assets?.length
                    }
                    value={assets?.length > 0 && selected.length === assets?.length}
                    onChange={() => selectAll(assets)}
                  />
                </BoxWithHeight>
              )}
              {canRead && <SortPicker onChangeSort={handleChangeSort} />}
              {canRead && <Filters />}
            </>
          }
          endActions={
            <SearchURLQuery
              label={formatMessage({
                id: getTrad('search.label'),
                defaultMessage: 'Search for an asset',
              })}
            />
          }
        />

        <ContentLayout>
          {selected.length > 0 && (
            <BulkDeleteButton selectedAssets={selected} onSuccess={selectAll} />
          )}

          {loading && <LoadingIndicatorPage />}
          {error && <AnErrorOccurred />}
          {!canRead && <NoPermissions />}
          {canRead && assets && assets.length === 0 && (
            <EmptyAssets
              action={
                canCreate &&
                !isFiltering && (
                  <Button
                    variant="secondary"
                    startIcon={<Plus />}
                    onClick={toggleUploadAssetDialog}
                  >
                    {formatMessage({
                      id: getTrad('header.actions.add-assets'),
                      defaultMessage: 'Add new assets',
                    })}
                  </Button>
<<<<<<< HEAD
                ) : undefined
=======
                )
>>>>>>> 8c675425
              }
              content={
                // eslint-disable-next-line no-nested-ternary
                isFiltering
                  ? formatMessage({
                      id: getTrad('list.assets-empty.title-withSearch'),
                      defaultMessage: 'There are no assets with the applied filters',
                    })
                  : canCreate
                  ? formatMessage({
                      id: getTrad('list.assets.empty'),
                      defaultMessage: 'Upload your first assets...',
                    })
                  : formatMessage({
                      id: getTrad('list.assets.empty.no-permissions'),
                      defaultMessage: 'The asset list is empty',
                    })
              }
            />
          )}
          {canRead && assets && assets.length > 0 && (
            <>
              <AssetList
                assets={assets}
                onEditAsset={setAssetToEdit}
                onSelectAsset={selectOne}
                selectedAssets={selected}
              />
              {data?.pagination && <PaginationFooter pagination={data.pagination} />}
            </>
          )}
        </ContentLayout>
      </Main>

      {showUploadAssetDialog && (
        <UploadAssetDialog onClose={toggleUploadAssetDialog} trackedLocation="upload" />
      )}

      {showEditFolderDialog && (
        <EditFolderDialog onClose={toggleEditFolderDialog} folderStructure={folderStructure} />
      )}

      {assetToEdit && (
        <EditAssetDialog
          onClose={() => setAssetToEdit(undefined)}
          asset={assetToEdit}
          canUpdate={canUpdate}
          canCopyLink={canCopyLink}
          canDownload={canDownload}
          trackedLocation="upload"
        />
      )}
    </Layout>
  );
};<|MERGE_RESOLUTION|>--- conflicted
+++ resolved
@@ -53,13 +53,9 @@
     skipWhen: !canRead,
   });
 
-<<<<<<< HEAD
-  const handleChangeSort = (value) => {
-=======
   const { data: folderStructure } = useFolderStructure();
 
   const handleChangeSort = value => {
->>>>>>> 8c675425
     setQuery({ sort: value });
   };
 
@@ -67,9 +63,6 @@
   const [showEditFolderDialog, setShowEditFolderDialog] = useState(false);
   const [assetToEdit, setAssetToEdit] = useState(undefined);
   const [selected, { selectOne, selectAll }] = useSelectionState('id', []);
-<<<<<<< HEAD
-  const toggleUploadAssetDialog = () => setShowUploadAssetDialog((prev) => !prev);
-=======
   const toggleUploadAssetDialog = () => setShowUploadAssetDialog(prev => !prev);
   const toggleEditFolderDialog = ({ created = false } = {}) => {
     // folders are only displayed on the first page, therefore
@@ -84,7 +77,6 @@
 
     setShowEditFolderDialog(prev => !prev);
   };
->>>>>>> 8c675425
 
   useFocusWhenNavigate();
 
@@ -118,9 +110,6 @@
                   defaultMessage: 'Add new folder',
                 })}
               </Button>
-<<<<<<< HEAD
-            ) : undefined
-=======
 
               {canCreate && (
                 <Button startIcon={<Plus />} onClick={toggleUploadAssetDialog}>
@@ -131,7 +120,6 @@
                 </Button>
               )}
             </Stack>
->>>>>>> 8c675425
           }
         />
 
@@ -198,11 +186,7 @@
                       defaultMessage: 'Add new assets',
                     })}
                   </Button>
-<<<<<<< HEAD
-                ) : undefined
-=======
                 )
->>>>>>> 8c675425
               }
               content={
                 // eslint-disable-next-line no-nested-ternary
