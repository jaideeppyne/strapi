/**
 *
 * LeftMenu
 *
 */

import React from 'react';
import PropTypes from 'prop-types';
import { sortBy, camelCase, upperFirst } from 'lodash';
import { useHistory } from 'react-router-dom';
import { LeftMenuList, useGlobalContext } from 'strapi-helper-plugin';
import pluginId from '../../pluginId';
import getTrad from '../../utils/getTrad';
import CustomLink from '../../components/CustomLink';
import useDataManager from '../../hooks/useDataManager';
import makeSearch from '../../utils/makeSearch';
import Wrapper from './Wrapper';

/* eslint-disable indent */

const displayNotificationCTNotSaved = () => {
  strapi.notification.info(`${pluginId}.notification.info.creating.notSaved`);
};

function LeftMenu({ wait }) {
  const {
    components,
    componentsGroupedByCategory,
    contentTypes,
    isInDevelopmentMode,
    sortedContentTypesList,
  } = useDataManager();
  const { emitEvent, formatMessage } = useGlobalContext();
  const { push } = useHistory();
  const componentsData = sortBy(
    Object.keys(componentsGroupedByCategory).map(category => ({
      name: category,
      title: category,
      isEditable: isInDevelopmentMode,
      onClickEdit: (e, data) => {
        e.stopPropagation();

        const search = makeSearch({
          actionType: 'edit',
          modalType: 'editCategory',
          categoryName: data.name,
          header_label_1: formatMessage({
            id: getTrad('modalForm.header.categories'),
          }),
          header_icon_name_1: 'component',
          header_icon_isCustom_1: false,
          header_info_category_1: null,
          header_info_name_1: null,
          header_label_2: data.name,
          header_icon_name_2: null,
          header_icon_isCustom_2: false,
          header_info_category_2: null,
          header_info_name_2: null,

          settingType: 'base',
        });

        push({ search });
      },
      links: sortBy(
        componentsGroupedByCategory[category].map(compo => ({
          name: compo.uid,
          to: `/plugins/${pluginId}/component-categories/${category}/${compo.uid}`,
          title: compo.schema.name,
        })),
        obj => obj.title
      ),
    })),
    obj => obj.title
  );

  const canOpenModalCreateCTorComponent = () => {
    return (
      !Object.keys(contentTypes).some(ct => contentTypes[ct].isTemporary === true) &&
      !Object.keys(components).some(component => components[component].isTemporary === true)
    );
  };

  const handleClickOpenModal = async (modalType, kind = '') => {
    const type = kind === 'singleType' ? kind : modalType;

    if (canOpenModalCreateCTorComponent()) {
      emitEvent(`willCreate${upperFirst(camelCase(type))}`);

      await wait();
      const search = makeSearch({
        modalType,
        kind,
        actionType: 'create',
        settingType: 'base',
        forTarget: modalType,
        headerId: getTrad(`modalForm.${type}.header-create`),
        header_icon_isCustom_1: 'false',
        header_icon_name_1: type,
        header_label_1: 'null',
      });
      push({
        search,
      });
    } else {
      displayNotificationCTNotSaved();
    }
  };
  const data = [
    {
      name: 'models',
      title: {
        id: `${pluginId}.menu.section.models.name.`,
      },
      searchable: true,
      customLink: isInDevelopmentMode
        ? {
            Component: CustomLink,
            componentProps: {
              id: `${pluginId}.button.model.create`,
              onClick: () => {
                handleClickOpenModal('contentType', 'collectionType');
              },
            },
          }
        : null,
      links: sortedContentTypesList.filter(contentType => contentType.kind === 'collectionType'),
    },
    {
      name: 'singleTypes',
      title: {
        id: `${pluginId}.menu.section.single-types.name.`,
      },
      searchable: true,
      customLink: isInDevelopmentMode
        ? {
            Component: CustomLink,
            componentProps: {
              id: `${pluginId}.button.single-types.create`,
              onClick: () => {
                handleClickOpenModal('contentType', 'singleType');
              },
            },
          }
        : null,
      links: sortedContentTypesList.filter(singleType => singleType.kind === 'singleType'),
    },
    {
      name: 'components',
      title: {
        id: `${pluginId}.menu.section.components.name.`,
      },
      searchable: true,
      customLink: isInDevelopmentMode
        ? {
            Component: CustomLink,
            componentProps: {
              id: `${pluginId}.button.component.create`,
              onClick: () => {
                handleClickOpenModal('component');
              },
            },
          }
        : null,
      links: componentsData,
    },
  ];

  return (
    <Wrapper className="col-md-3">
      {data.map(list => {
<<<<<<< HEAD
        return <LeftMenuList numberOfVisibleItems={5} {...list} key={list.name} />;
=======
        return <LeftMenuList {...list} key={list.name} />;
>>>>>>> b4fb4829
      })}
    </Wrapper>
  );
}

LeftMenu.defaultProps = {
  wait: () => {},
};

LeftMenu.propTypes = {
  wait: PropTypes.func,
};

export default LeftMenu;<|MERGE_RESOLUTION|>--- conflicted
+++ resolved
@@ -169,11 +169,7 @@
   return (
     <Wrapper className="col-md-3">
       {data.map(list => {
-<<<<<<< HEAD
-        return <LeftMenuList numberOfVisibleItems={5} {...list} key={list.name} />;
-=======
         return <LeftMenuList {...list} key={list.name} />;
->>>>>>> b4fb4829
       })}
     </Wrapper>
   );
