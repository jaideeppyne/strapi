--- conflicted
+++ resolved
@@ -151,14 +151,8 @@
     return !!description
       ? description
       : {
-<<<<<<< HEAD
-        id: `${pluginId}.modelPage.contentHeader.emptyDescription.description`,
-      };
-=======
           id: `${pluginId}.modelPage.contentHeader.emptyDescription.description`,
         };
-    /* eslint-enable indent */
->>>>>>> e78f8bbc
   };
 
   getModelName = () => {
@@ -203,9 +197,9 @@
     const shouldShowActions = this.isUpdatingTemporaryContentType()
       ? this.getModelAttributesLength() > 0
       : !isEqual(
-        modifiedData[this.getModelName()],
-        initialData[this.getModelName()],
-      );
+          modifiedData[this.getModelName()],
+          initialData[this.getModelName()],
+        );
     /* eslint-disable indent */
     const handleSubmit = this.isUpdatingTemporaryContentType()
       ? () => submitTempContentType(newContentType, this.context)
