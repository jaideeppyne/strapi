--- conflicted
+++ resolved
@@ -79,19 +79,16 @@
   "home.contentTypeBuilder.name": "콘텐츠 타입 빌더",
   "home.emptyAttributes.description": "새 콘텐츠 타입에 첫번째 필드를 추가하세요.",
   "home.emptyAttributes.title": "아직 필드가 없습니다.",
-<<<<<<< HEAD
   "home.empty.models.description": "API로 검색 할 수 있게 첫번째 콘텐츠 타입을 만드세요.",
   "home.empty.models.title": "콘텐츠 타입이 없습니다.",
   "menu.section.contentTypeBuilder.name.plural": "콘텐츠 타입",
   "menu.section.contentTypeBuilder.name.singular": "콘텐츠 타입",
-=======
   "home.emptyContentType.description": "API로 검색 할 수 있게 첫번째 콘텐츠 타입을 만드세요.",
   "home.emptyContentType.title": "콘텐츠 타입이 없습니다.",
   "menu.section.models.name.plural": "콘텐츠 타입",
   "menu.section.models.name.singular": "콘텐츠 타입",
   "menu.section.groups.name.plural": "Groups",
   "menu.section.groups.name.singular": "Group",
->>>>>>> f7017422
   "menu.section.documentation.guide": "콘텐츠 타입",
   "menu.section.documentation.guideLink": "가이드",
   "menu.section.documentation.name": "문서",
