/**
 *
 * List
 *
 */

import React from 'react';
import PropTypes from 'prop-types';
import { useGlobalContext } from 'strapi-helper-plugin';

import pluginId from '../../pluginId';

import DynamicZoneList from '../DynamicZoneList';
import ComponentList from '../ComponentList';
import Wrapper from './List';
import { ListButton } from '../ListButton';

<<<<<<< HEAD
/* eslint-disable */
function List({ className, customRowComponent, items }) {
  const renderComponentList = attribute => {
    return (
      <ComponentList {...attribute} customRowComponent={customRowComponent} />
    );
  };

  const renderDynamicZoneList = attribute => {
    return (
      <DynamicZoneList {...attribute} customRowComponent={customRowComponent} />
    );
=======
function List({ className, customRowComponent, items, addField }) {
  const { formatMessage } = useGlobalContext();
  const addButtonProps = {
    icon: true,
    color: 'primary',
    label: formatMessage({ id: `${pluginId}.button.attributes.add.another` }),
    onClick: () => addField(),
>>>>>>> 582e94b8
  };

  return (
    <Wrapper className={className}>
      <table>
        <tbody>
          {items.map(item => {
            const { type } = item;
            return (
              <React.Fragment key={JSON.stringify(item)}>
                {customRowComponent(item)}

                {type === 'component' && (
                  <ComponentList
                    {...item}
                    customRowComponent={customRowComponent}
                  />
                )}

                {type === 'dynamiczone' && (
                  <DynamicZoneList
                    {...item}
                    customRowComponent={customRowComponent}
                  />
                )}
              </React.Fragment>
            );
          })}
        </tbody>
      </table>
      <ListButton {...addButtonProps}></ListButton>
    </Wrapper>
  );
}

List.defaultProps = {
  addField: () => {},
  className: null,
  customRowComponent: null,
  items: [],
};

List.propTypes = {
  addField: PropTypes.func,
  className: PropTypes.string,
  customRowComponent: PropTypes.func,
  items: PropTypes.instanceOf(Array),
};

export default List;<|MERGE_RESOLUTION|>--- conflicted
+++ resolved
@@ -15,20 +15,6 @@
 import Wrapper from './List';
 import { ListButton } from '../ListButton';
 
-<<<<<<< HEAD
-/* eslint-disable */
-function List({ className, customRowComponent, items }) {
-  const renderComponentList = attribute => {
-    return (
-      <ComponentList {...attribute} customRowComponent={customRowComponent} />
-    );
-  };
-
-  const renderDynamicZoneList = attribute => {
-    return (
-      <DynamicZoneList {...attribute} customRowComponent={customRowComponent} />
-    );
-=======
 function List({ className, customRowComponent, items, addField }) {
   const { formatMessage } = useGlobalContext();
   const addButtonProps = {
@@ -36,7 +22,6 @@
     color: 'primary',
     label: formatMessage({ id: `${pluginId}.button.attributes.add.another` }),
     onClick: () => addField(),
->>>>>>> 582e94b8
   };
 
   return (
