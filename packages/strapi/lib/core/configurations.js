'use strict';

// Dependencies.
const fs = require('fs');
const path = require('path');
const glob = require('glob');
const { merge, setWith, get, upperFirst, isEmpty, isObject, pullAll, defaults, assign, clone, cloneDeep, camelCase } = require('lodash');
const { templateConfiguration } = require('strapi-utils');
const utils = require('../utils');

module.exports.nested = function() {
  return Promise.all([
    // Load root configurations.
    new Promise((resolve, reject) => {
      glob('./config/**/*.*(js|json)', {
        cwd: this.config.appPath
      }, (err, files) => {
        if (err) {
          return reject(err);
        }

        utils.loadConfig.call(this, files).then(resolve).catch(reject);
      });
    }),
    // Load APIs configurations.
    new Promise((resolve, reject) => {
      glob('./api/*/config/**/*.*(js|json)', {
        cwd: this.config.appPath
      }, (err, files) => {
        if (err) {
          return reject(err);
        }

        utils.loadConfig.call(this, files).then(resolve).catch(reject);
      });
    }),
    // Load plugins configurations.
    new Promise((resolve, reject) => {
      glob('./plugins/*/config/**/*.*(js|json)', {
        cwd: this.config.appPath
      }, (err, files) => {
        if (err) {
          return reject(err);
        }

        utils.loadConfig.call(this, files).then(resolve).catch(reject);
      });
    }),
    // Load admin configurations.
    new Promise((resolve, reject) => {
      glob('./admin/config/**/*.*(js|json)', {
        cwd: this.config.appPath
      }, (err, files) => {
        if (err) {
          return reject(err);
        }

        utils.loadConfig.call(this, files).then(resolve).catch(reject);
      });
    }),
    // Load plugins configurations.
    new Promise(resolve => {
      setWith(
        this,
        'config.info',
        require(path.resolve(process.cwd(), 'package.json')),
        Object
      );

      resolve();
    })
  ]);
};

module.exports.app = async function() {
  // Retrieve Strapi version.
  this.config.uuid = get(this.config.info, 'strapi.uuid', '');
  this.config.info.customs = get(this.config.info, 'strapi', {});
  this.config.info.strapi = (get(this.config, 'info.dependencies.strapi') || '').replace(/(\^|~)/g, ''),
  this.config.info.node = process.versions.node;

  // Set connections.
  this.connections = {};

  // Set current environment config.
  this.config.currentEnvironment = this.config.environments[this.config.environment] || {};

  // Set current connections.
  this.config.connections = get(this.config.currentEnvironment, 'database.connections', {});

  if (get(this.config, 'language.enabled')) {
    this.config.language.locales = Object.keys(get(strapi.config, 'locales', {}));
  }

  // Template literal string.
  this.config = templateConfiguration(this.config);

  // Initialize main router to use it in middlewares.
  this.router = this.koaMiddlewares.routerJoi();

  // Set controllers.
  this.controllers = Object.keys(this.api || []).reduce((acc, key) => {
    for (let index in this.api[key].controllers) {
      if (!this.api[key].controllers[index].identity) {
        this.api[key].controllers[index].identity = upperFirst(index);
      }

      acc[index] = this.api[key].controllers[index];
    }

    return acc;
  }, {});

  // Set models.
  this.models = Object.keys(this.api || []).reduce((acc, key) => {
    for (let index in this.api[key].models) {
      if (!this.api[key].models[index].globalId) {
        this.api[key].models[index].globalId = upperFirst(camelCase(index));
      }

      if (!this.api[key].models[index].connection) {
        this.api[key].models[index].connection = this.config.currentEnvironment.database.defaultConnection;
      }

      if (!this.api[key].models[index].collectionName) {
        this.api[key].models[index].collectionName = (`${index}`).toLowerCase();
      }

      acc[index] = this.api[key].models[index];
    }
    return acc;
  }, {});

  // Set services.
  this.services = Object.keys(this.api || []).reduce((acc, key) => {
    for (let index in this.api[key].services) {
      acc[index] = this.api[key].services[index];
    }

    return acc;
  }, {});

  // Set routes.
  this.config.routes = Object.keys(this.api || []).reduce((acc, key) => {
    return acc.concat(get(this.api[key], 'config.routes') || {});
  }, []);

  // Set admin controllers.
  this.admin.controllers = Object.keys(this.admin.controllers || []).reduce((acc, key) => {
    if (!this.admin.controllers[key].identity) {
      this.admin.controllers[key].identity = key;
    }

    acc[key] = this.admin.controllers[key];

    return acc;
  }, {});

  // Set admin models.
  this.admin.models = Object.keys(this.admin.models || []).reduce((acc, key) => {
    if (!this.admin.models[key].identity) {
      this.admin.models[key].identity = upperFirst(key);
    }

    if (!this.admin.models[key].globalId) {
      this.admin.models[key].globalId = upperFirst(camelCase(`admin-${key}`));
    }

    if (!this.admin.models[key].connection) {
      this.admin.models[key].connection = this.config.currentEnvironment.database.defaultConnection;
    }

    acc[key] = this.admin.models[key];

    return acc;
  }, {});

  this.plugins = Object.keys(this.plugins).reduce((acc, key) => {
    this.plugins[key].controllers = Object.keys(this.plugins[key].controllers || []).reduce((sum, index) => {
      if (!this.plugins[key].controllers[index].identity) {
        this.plugins[key].controllers[index].identity = index;
      }

      sum[index] = this.plugins[key].controllers[index];

      return sum;
    }, {});

    this.plugins[key].models = Object.keys(this.plugins[key].models || []).reduce((sum, index) => {
      if (!this.plugins[key].models[index].connection) {
        this.plugins[key].models[index].connection = this.config.currentEnvironment.database.defaultConnection;
      }

      if (!this.plugins[key].models[index].globalId) {
        this.plugins[key].models[index].globalId = upperFirst(camelCase(`${key}-${index}`));
      }

      if (!this.plugins[key].models[index].collectionName) {
        this.plugins[key].models[index].collectionName = `${key}_${index}`.toLowerCase();
      }

      sum[index] = this.plugins[key].models[index];

      return sum;
    }, {});

    acc[key] = this.plugins[key];

    return acc;
  }, {});

  // Define required middlewares categories.
  const middlewareCategories = ['request', 'response', 'security', 'server'];

  // Flatten middlewares configurations.
  const flattenMiddlewaresConfig = middlewareCategories.reduce((acc, index) => {
    const current = merge(this.config.currentEnvironment[index], {
      public: defaults(this.config.public, {
        enabled: true
      }),
      favicon: defaults(this.config.favicon, {
        enabled: true
      })
    });

    if (isObject(current)) {
      acc = merge(acc, current);
    } else {
      acc[index] = current;
    }

    return acc;
  }, {});

  // These middlewares cannot be disabled.
  merge(flattenMiddlewaresConfig, {
    // Necessary middlewares for the core.
    responses: {
      enabled: true
    },
    router: {
      enabled: true
    },
    logger: {
      enabled: true
    },
    boom: {
      enabled: true
    },
    mask: {
      enabled: true
    },
    // Necessary middlewares for the administration panel.
    cors: {
      enabled: true
    },
    xframe: {
      enabled: true
    },
    xss: {
      enabled: true
    }
  });

  // Exclude database and custom.
  middlewareCategories.push('database');

  // Flatten hooks configurations.
  const flattenHooksConfig = pullAll(Object.keys(this.config.currentEnvironment), middlewareCategories).reduce((acc, index) => {
    const current = this.config.currentEnvironment[index];

    if (isObject(current)) {
      acc = merge(acc, {
        [index]: current
      });
    } else {
      acc[index] = current;
    }

    return acc;
  }, {});

  // Enable hooks and dependencies related to the connections.
  for (let name in this.config.connections) {
    const connection = this.config.connections[name];
    const connector = connection.connector.replace('strapi-hook-', '');

    enableHookNestedDependencies.call(this, connector, flattenHooksConfig);
  }

  // Preset config in alphabetical order.
  this.config.middleware.settings = Object.keys(this.middleware).reduce((acc, current) => {
    // Try to find the settings in the current environment, then in the main configurations.
    const currentSettings = merge(get(cloneDeep(this.middleware[current]), ['defaults', current], {}), flattenMiddlewaresConfig[current] || this.config.currentEnvironment[current] || this.config[current]);
    acc[current] = !isObject(currentSettings) ? {} : currentSettings;

    if (!acc[current].hasOwnProperty('enabled')) {
      this.log.warn(`(middleware:${current}) wasn't loaded due to missing key \`enabled\` in the configuration`);
    }

    // Ensure that enabled key exist by forcing to false.
    defaults(acc[current], { enabled : false });

    return acc;
  }, {});

  this.config.hook.settings = Object.keys(this.hook).reduce((acc, current) => {
    // Try to find the settings in the current environment, then in the main configurations.
    const currentSettings = merge(get(cloneDeep(this.hook[current]), ['defaults', current], {}), flattenHooksConfig[current] || get(this.config.currentEnvironment, ['hook', current]) || get(this.config, ['hook', current]));
    acc[current] = !isObject(currentSettings) ? {} : currentSettings;

    if (!acc[current].hasOwnProperty('enabled')) {
      this.log.warn(`(hook:${current}) wasn't loaded due to missing key \`enabled\` in the configuration`);
    }

    // Ensure that enabled key exist by forcing to false.
    defaults(acc[current], { enabled : false });

    return acc;
  }, {});

  // default settings
  this.config.port = get(this.config.currentEnvironment, 'server.port') || this.config.port;
  this.config.host = get(this.config.currentEnvironment, 'server.host') || this.config.host;
  this.config.url = `http://${this.config.host}:${this.config.port}`;

  // Admin.
  this.config.admin.devMode = isAdminInDevMode.call(this);
  this.config.admin.url = this.config.admin.devMode ?
    `http://${this.config.host}:4000/${get(this.config.currentEnvironment.server, 'admin.path', 'admin')}`:
    `${this.config.url}/${get(this.config.currentEnvironment.server, 'admin.path', 'admin')}`;

  // proxy settings
  this.config.proxy = get(this.config.currentEnvironment, 'server.proxy', {});

  // check if SSL enabled and construct proxy url
  function getProxyUrl(ssl, url) {
    return `http${ssl ? 's' : ''}://${url}`;
  }

  // check if proxy is enabled and construct url
  if (get(this.config, 'proxy.enabled')) {
    this.config.url = getProxyUrl(this.config.proxy.ssl, `${this.config.proxy.host}:${this.config.proxy.port}`);
  }
};

const enableHookNestedDependencies = function (name, flattenHooksConfig, force = false) {
  if (!this.hook[name]) {
    this.log.warn(`(hook:${name}) \`strapi-hook-${name}\` is missing in your dependencies. Please run \`npm install strapi-hook-${name}\``);
  }

  // Couldn't find configurations for this hook.
  if (isEmpty(get(flattenHooksConfig, name, true))) {
    // Check if database connector is used
    const modelsUsed = Object.keys(assign(clone(this.api) || {}, this.plugins))
      .filter(x => isObject(get(this.api, [x, 'models']) || get(this.plugins, [x, 'models']))) // Filter API with models
      .map(x => get(this.api, [x, 'models']) || get(this.plugins, [x, 'models'])) // Keep models
      .filter(models => {
        const apiModelsUsed = Object.keys(models).filter(model => {
          const connector = get(this.config.connections, models[model].connection, {}).connector;

          if (connector) {
            return connector.replace('strapi-hook-', '') === name;
          }

          return false;
        });

        return apiModelsUsed.length !== 0;
      }) || 0; // Filter model with the right connector

    flattenHooksConfig[name] = {
      enabled: force || modelsUsed.length > 0 // Will return false if there is no model, else true.
    };

    // Enabled dependencies.
    if (get(this.hook, `${name}.dependencies`, []).length > 0) {
      this.hook[name].dependencies.forEach(dependency => {
        enableHookNestedDependencies.call(this, dependency.replace('strapi-hook-', ''), flattenHooksConfig, true);
      });
    }
  }
};

<<<<<<< HEAD
/**
 * Allow dynamic config values through
 * the native ES6 template string function.
 */
const regex = /\$\{[^()]*\}/g;
const excludeConfigPaths = ['info.scripts'];
const templateConfigurations = function (obj, configPath = '') {
  // Allow values which looks like such as
  // an ES6 literal string without parenthesis inside (aka function call).
  // Exclude config with conflicting syntax (e.g. npm scripts).
  return Object.keys(obj).reduce((acc, key) => {
    if (isPlainObject(obj[key]) && !isString(obj[key])) {
      acc[key] = templateConfigurations(obj[key], `${configPath}.${key}`);
    } else if (isString(obj[key])
      && !excludeConfigPaths.includes(configPath.substr(1))
      && obj[key].match(regex) !== null) {
      acc[key] = eval('`' + obj[key] + '`'); // eslint-disable-line prefer-template
    } else {
      acc[key] = obj[key];
    }
=======
const isAdminInDevMode = function () {
  try {
    fs.accessSync(path.resolve(this.config.appPath, 'admin', 'admin', 'build', 'index.html'), fs.constants.R_OK | fs.constants.W_OK);
>>>>>>> a4a8f8d0

    return false;
  } catch (e) {
    return true;
  }
};<|MERGE_RESOLUTION|>--- conflicted
+++ resolved
@@ -382,7 +382,6 @@
   }
 };
 
-<<<<<<< HEAD
 /**
  * Allow dynamic config values through
  * the native ES6 template string function.
@@ -403,11 +402,14 @@
     } else {
       acc[key] = obj[key];
     }
-=======
+
+    return acc;
+  }, {});
+};
+    
 const isAdminInDevMode = function () {
   try {
     fs.accessSync(path.resolve(this.config.appPath, 'admin', 'admin', 'build', 'index.html'), fs.constants.R_OK | fs.constants.W_OK);
->>>>>>> a4a8f8d0
 
     return false;
   } catch (e) {
