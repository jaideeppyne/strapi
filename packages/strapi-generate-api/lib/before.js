'use strict';

/**
 * Module dependencies
 */

// Node.js core.
const fs = require('fs');
const path = require('path');

// Public node modules.
const _ = require('lodash');
const pluralize = require('pluralize');

// Fetch stub attribute template on initial load.
const attributeTemplate = fs.readFileSync(path.resolve(__dirname, '..', 'templates', 'attribute.template'), 'utf8');

/**
 * This `before` function is run before generating targets.
 * Validate, configure defaults, get extra dependencies, etc.
 *
 * @param {Object} scope
 * @param {Function} cb
 */

module.exports = (scope, cb) => {
  if (!scope.rootPath || !scope.id) {
    return cb.invalid('Usage: `$ strapi generate:api apiName`');
  }

  // Check `api` and `plugin` parameters
  const parent = scope.args.api || scope.args.plugin;

  // Format `id`.
  scope.id = _.trim(_.camelCase(scope.id));

  // `scope.args` are the raw command line arguments.
  _.defaults(scope, {
    idPluralized: pluralize.plural(_.trim(_.camelCase(scope.id))),
    parentId: _.isEmpty(parent) ? undefined : _.trim(_.deburr(parent)),
    parentIdPluralized: _.isEmpty(scope.parentId) ? undefined : pluralize.plural(_.trim(_.camelCase(scope.parentId))),
    environment: process.NODE_ENV || 'development'
  });

  // Determine default values based on the available scope.
  _.defaults(scope, {
    globalID: _.upperFirst(_.camelCase(scope.id)),
    ext: '.js'
  });


  // Take another pass to take advantage of the defaults absorbed in previous passes.
  _.defaults(scope, {
    rootPath: scope.rootPath,
    filename: `${scope.globalID}${scope.ext}`,
    filenameSettings: scope.globalID + '.settings.json',
    folderPrefix: !scope.args.api && scope.args.plugin ? 'plugins' : 'api',
    folderName: _.camelCase(scope.parentId || scope.id).toLowerCase()
  });


  // Humanize output.
  _.defaults(scope, {
    humanizeId: _.camelCase(scope.id).toLowerCase(),
    humanizeIdPluralized: pluralize.plural(_.camelCase(scope.id).toLowerCase()),
    humanizedPath: `\`./${scope.folderPrefix}/${scope.parentId ? '' + scope.folderName : ''}\``
  });

  // Validate optional attribute arguments.
  const invalidAttributes = [];

  // Map attributes and split them for CLI.
  scope.attributes = scope.args.attributes.map((attribute) => {
    if (_.isString(attribute)) {
      const parts = attribute.split(':');

      parts[1] = parts[1] || 'string';

      // Handle invalid attributes.
      if (!parts[1] || !parts[0]) {
        invalidAttributes.push('Error: Invalid attribute notation `' + attribute + '`.');
        return;
      }

      return {
        name: _.trim(_.deburr(_.camelCase(parts[0]).toLowerCase())),
        params: {
          type: _.trim(_.deburr(_.camelCase(parts[1]).toLowerCase()))
        }
      };
    } else {
      return _.has(attribute, 'params.type') ? attribute : undefined;
    }
  });
  scope.attributes = _.compact(scope.attributes);

  // Handle invalid action arguments.
  // Send back invalidActions.
  if (invalidAttributes.length) {
    return cb.invalid(invalidAttributes);
  }

  // Make sure there aren't duplicates.
  if (_(scope.attributes.map(attribute => (attribute.name))).uniq().valueOf().length !== scope.attributes.length) {
    return cb.invalid('Duplicate attributes not allowed!');
  }

  // Render some stringified code from the action template
  // and make it available in our scope for use later on.
  scope.attributes = scope.attributes.map((attribute) => {
    const compiled = _.template(attributeTemplate);
    return _.trimEnd(_.unescape(compiled({
      name: attribute.name,
      params: attribute.params
    })));
  }).join(',\n');

  // Set collectionName
  scope.collectionName = _.has(scope.args, 'collectionName') ? scope.args.collectionName : undefined;

  // Set description
<<<<<<< HEAD
  scope.description = _.get(scope.args, 'description', undefined);
  if (typeof scope.description === 'function') scope.description = undefined;
=======
  scope.description = _.has(scope.args, 'description') ? scope.args.description : undefined;
>>>>>>> 14699c09

  // Get default connection
  try {
    scope.connection = _.get(scope.args, 'connection') || JSON.parse(fs.readFileSync(path.resolve(scope.rootPath, 'config', 'environments', scope.environment, 'database.json'))).defaultConnection || '';
  } catch (err) {
    return cb.invalid(err);
  }

  // Trigger callback with no error to proceed.
  return cb.success();
};<|MERGE_RESOLUTION|>--- conflicted
+++ resolved
@@ -119,12 +119,7 @@
   scope.collectionName = _.has(scope.args, 'collectionName') ? scope.args.collectionName : undefined;
 
   // Set description
-<<<<<<< HEAD
-  scope.description = _.get(scope.args, 'description', undefined);
-  if (typeof scope.description === 'function') scope.description = undefined;
-=======
   scope.description = _.has(scope.args, 'description') ? scope.args.description : undefined;
->>>>>>> 14699c09
 
   // Get default connection
   try {
