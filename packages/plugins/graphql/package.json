--- conflicted
+++ resolved
@@ -53,15 +53,9 @@
     "@graphql-tools/schema": "8.5.1",
     "@graphql-tools/utils": "^8.13.1",
     "@koa/cors": "5.0.0",
-<<<<<<< HEAD
     "@strapi/design-system": "1.18.0",
     "@strapi/icons": "1.18.0",
-    "@strapi/utils": "5.0.0-beta.3",
-=======
-    "@strapi/design-system": "1.17.0",
-    "@strapi/icons": "1.16.0",
     "@strapi/utils": "5.0.0-beta.4",
->>>>>>> a9b61589
     "graphql": "^16.8.1",
     "graphql-depth-limit": "^1.1.0",
     "graphql-playground-middleware-koa": "^1.6.21",
