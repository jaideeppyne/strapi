{
  "name": "@strapi/plugin-sentry",
<<<<<<< HEAD
  "version": "5.0.6",
=======
  "version": "5.1.0",
>>>>>>> c823b10e
  "description": "Send Strapi error events to Sentry",
  "repository": {
    "type": "git",
    "url": "https://github.com/strapi/strapi.git",
    "directory": "packages/plugins/sentry"
  },
  "license": "SEE LICENSE IN LICENSE",
  "author": {
    "name": "Strapi Solutions SAS",
    "email": "hi@strapi.io",
    "url": "https://strapi.io"
  },
  "maintainers": [
    {
      "name": "Strapi Solutions SAS",
      "email": "hi@strapi.io",
      "url": "https://strapi.io"
    }
  ],
  "exports": {
    "./strapi-admin": {
      "types": "./dist/admin/src/index.d.ts",
      "source": "./admin/src/index.ts",
      "import": "./dist/admin/index.mjs",
      "require": "./dist/admin/index.js",
      "default": "./dist/admin/index.js"
    },
    "./strapi-server": {
      "types": "./dist/server/src/index.d.ts",
      "source": "./server/src/index.ts",
      "import": "./dist/server/index.mjs",
      "require": "./dist/server/index.js",
      "default": "./dist/server/index.js"
    },
    "./package.json": "./package.json"
  },
  "files": [
    "./dist",
    "strapi-server.js"
  ],
  "scripts": {
    "build": "strapi-plugin build",
    "clean": "run -T rimraf dist",
    "lint": "run -T eslint .",
    "test:unit": "run -T jest",
    "test:unit:watch": "run -T jest --watch",
    "watch": "strapi-plugin watch"
  },
  "dependencies": {
    "@sentry/node": "7.112.2",
    "@strapi/design-system": "2.0.0-rc.11",
    "@strapi/icons": "2.0.0-rc.11"
  },
  "devDependencies": {
    "@strapi/pack-up": "5.0.0",
    "@strapi/sdk-plugin": "^5.0.0",
    "@strapi/strapi": "workspace:*",
    "react": "18.3.1",
    "react-dom": "18.3.1",
    "react-router-dom": "6.22.3",
    "styled-components": "6.1.8"
  },
  "peerDependencies": {
    "@strapi/strapi": "^5.0.0 || ^5.0.0-beta || ^5.0.0-alpha || ^5.0.0-rc",
    "react": "^17.0.0 || ^18.0.0",
    "react-dom": "^17.0.0 || ^18.0.0",
    "react-router-dom": "^6.0.0",
    "styled-components": "^6.0.0"
  },
  "engines": {
    "node": ">=18.0.0 <=22.x.x",
    "npm": ">=6.0.0"
  },
  "strapi": {
    "name": "sentry",
    "displayName": "Sentry",
    "description": "Send Strapi error events to Sentry.",
    "kind": "plugin"
  }
}<|MERGE_RESOLUTION|>--- conflicted
+++ resolved
@@ -1,10 +1,6 @@
 {
   "name": "@strapi/plugin-sentry",
-<<<<<<< HEAD
-  "version": "5.0.6",
-=======
   "version": "5.1.0",
->>>>>>> c823b10e
   "description": "Send Strapi error events to Sentry",
   "repository": {
     "type": "git",
