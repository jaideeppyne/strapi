{
  "name": "@strapi/plugin-sentry",
  "version": "5.5.0",
  "description": "Send Strapi error events to Sentry",
  "repository": {
    "type": "git",
    "url": "https://github.com/strapi/strapi.git",
    "directory": "packages/plugins/sentry"
  },
  "license": "SEE LICENSE IN LICENSE",
  "author": {
    "name": "Strapi Solutions SAS",
    "email": "hi@strapi.io",
    "url": "https://strapi.io"
  },
  "maintainers": [
    {
      "name": "Strapi Solutions SAS",
      "email": "hi@strapi.io",
      "url": "https://strapi.io"
    }
  ],
  "exports": {
    "./strapi-admin": {
      "types": "./dist/admin/src/index.d.ts",
      "source": "./admin/src/index.ts",
      "import": "./dist/admin/index.mjs",
      "require": "./dist/admin/index.js",
      "default": "./dist/admin/index.js"
    },
    "./strapi-server": {
      "types": "./dist/server/src/index.d.ts",
      "source": "./server/src/index.ts",
      "import": "./dist/server/index.mjs",
      "require": "./dist/server/index.js",
      "default": "./dist/server/index.js"
    },
    "./package.json": "./package.json"
  },
  "files": [
    "./dist",
    "strapi-server.js"
  ],
  "scripts": {
    "build": "strapi-plugin build",
    "clean": "run -T rimraf dist",
    "lint": "run -T eslint .",
    "test:unit": "run -T jest",
    "test:unit:watch": "run -T jest --watch",
    "watch": "strapi-plugin watch"
  },
  "dependencies": {
    "@sentry/node": "7.112.2",
    "@strapi/design-system": "2.0.0-rc.14",
    "@strapi/icons": "2.0.0-rc.14"
  },
  "devDependencies": {
    "@strapi/pack-up": "5.0.2",
    "@strapi/sdk-plugin": "^5.2.0",
<<<<<<< HEAD
    "@strapi/strapi": "5.4.2",
=======
    "@strapi/strapi": "workspace:*",
>>>>>>> 82460d7a
    "react": "18.3.1",
    "react-dom": "18.3.1",
    "react-router-dom": "6.22.3",
    "styled-components": "6.1.8"
  },
  "peerDependencies": {
    "@strapi/strapi": "^5.0.0",
    "react": "^17.0.0 || ^18.0.0",
    "react-dom": "^17.0.0 || ^18.0.0",
    "react-router-dom": "^6.0.0",
    "styled-components": "^6.0.0"
  },
  "engines": {
    "node": ">=18.0.0 <=22.x.x",
    "npm": ">=6.0.0"
  },
  "strapi": {
    "name": "sentry",
    "displayName": "Sentry",
    "description": "Send Strapi error events to Sentry.",
    "kind": "plugin"
  },
  "gitHead": "7d785703f52464577d077c4618cbe68b44f8a9cd"
}<|MERGE_RESOLUTION|>--- conflicted
+++ resolved
@@ -57,11 +57,7 @@
   "devDependencies": {
     "@strapi/pack-up": "5.0.2",
     "@strapi/sdk-plugin": "^5.2.0",
-<<<<<<< HEAD
-    "@strapi/strapi": "5.4.2",
-=======
     "@strapi/strapi": "workspace:*",
->>>>>>> 82460d7a
     "react": "18.3.1",
     "react-dom": "18.3.1",
     "react-router-dom": "6.22.3",
