--- conflicted
+++ resolved
@@ -45,14 +45,8 @@
     "react-intl": "6.6.2"
   },
   "devDependencies": {
-<<<<<<< HEAD
-    "@strapi/strapi": "5.12.3",
-    "eslint-config-custom": "5.12.3",
-=======
-    "@strapi/sdk-plugin": "^5.2.0",
     "@strapi/strapi": "5.12.4",
     "eslint-config-custom": "5.12.4",
->>>>>>> 41e95ed6
     "react": "18.3.1",
     "react-dom": "18.3.1",
     "react-router-dom": "6.22.3",
