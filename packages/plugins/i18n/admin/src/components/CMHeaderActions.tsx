--- conflicted
+++ resolved
@@ -17,7 +17,6 @@
   buildValidParams,
   HeaderActionProps,
 } from '@strapi/content-manager/strapi-admin';
-<<<<<<< HEAD
 import {
   Flex,
   Status,
@@ -29,11 +28,7 @@
   SingleSelectOption,
   Dialog,
 } from '@strapi/design-system';
-import { WarningCircle, ListPlus, Trash, Download } from '@strapi/icons';
-=======
-import { Flex, Status, Typography, Button, Modal } from '@strapi/design-system';
-import { WarningCircle, ListPlus, Trash, Cross } from '@strapi/icons';
->>>>>>> 14f494b7
+import { WarningCircle, ListPlus, Trash, Download, Cross } from '@strapi/icons';
 import { Modules } from '@strapi/types';
 import { useIntl } from 'react-intl';
 import { useNavigate } from 'react-router-dom';
@@ -658,14 +653,9 @@
       id: getTranslation(`CMEditViewBulkLocale.${isBulkPublish ? 'publish' : 'unpublish'}-title`),
       defaultMessage: `${isBulkPublish ? 'Publish' : 'Unpublish'} Multiple Locales`,
     }),
-<<<<<<< HEAD
-    icon: <ListPlus />,
-    disabled: isPublishedTab || canPublish.length === 0 || !baseLocale,
-=======
     variant: isBulkPublish ? 'secondary' : 'danger',
     icon: isBulkPublish ? <ListPlus /> : <Cross />,
     disabled: isOnPublishedTab || canPublish.length === 0,
->>>>>>> 14f494b7
     position: ['panel'],
     dialog: {
       type: 'modal',
@@ -739,13 +729,8 @@
 
 export {
   BulkLocalePublishAction,
-<<<<<<< HEAD
+  BulkLocaleUnpublishAction,
   DeleteLocaleAction,
   LocalePickerAction,
   FillFromAnotherLocaleAction,
-=======
-  BulkLocaleUnpublishAction,
-  DeleteLocaleAction,
-  LocalePickerAction,
->>>>>>> 14f494b7
 };