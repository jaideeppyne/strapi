import _ from 'lodash';
<<<<<<< HEAD
import type { Core } from '@strapi/strapi';
=======
import type { Strapi } from '@strapi/types';
>>>>>>> b48f30b2

import validateLocaleCreation from './controllers/validate-locale-creation';
import graphqlProvider from './graphql';

import enableContentType from './migrations/content-type/enable';
import disableContentType from './migrations/content-type/disable';

export default ({ strapi }: { strapi: Core.Strapi }) => {
  extendContentTypes(strapi);
  addContentManagerLocaleMiddleware(strapi);
  addContentTypeSyncHooks(strapi);
};

// TODO: v5 if implemented in the CM => delete this middleware
/**
 * Adds middleware on CM creation routes to use i18n locale passed in a specific param
 * @param {Strapi} strapi
 */
const addContentManagerLocaleMiddleware = (strapi: Core.Strapi) => {
  strapi.server.router.use('/content-manager/collection-types/:model', (ctx, next) => {
    if (ctx.method === 'POST' || ctx.method === 'PUT') {
      return validateLocaleCreation(ctx, next);
    }

    return next();
  });

  strapi.server.router.use('/content-manager/single-types/:model', (ctx, next) => {
    if (ctx.method === 'POST' || ctx.method === 'PUT') {
      return validateLocaleCreation(ctx, next);
    }

    return next();
  });
};

/**
 * Adds hooks to migration content types locales on enable/disable of I18N
 * @param {Strapi} strapi
 */
const addContentTypeSyncHooks = (strapi: Core.Strapi) => {
  strapi.hook('strapi::content-types.beforeSync').register(disableContentType);
  strapi.hook('strapi::content-types.afterSync').register(enableContentType);
};

/**
 * Adds locale and localization fields to all content types
 * Even if content type is not localized, it will have these fields
 * @param {Strapi} strapi
 */
const extendContentTypes = (strapi: Core.Strapi) => {
  Object.values(strapi.contentTypes).forEach((contentType) => {
    const { attributes } = contentType;

    _.set(attributes, 'locale', {
      writable: true,
      private: false,
      configurable: false,
      visible: false,
      type: 'string',
    });
  });

  if (strapi.plugin('graphql')) {
    // eslint-disable-next-line @typescript-eslint/no-var-requires
    graphqlProvider({ strapi }).register();
  }
};<|MERGE_RESOLUTION|>--- conflicted
+++ resolved
@@ -1,9 +1,5 @@
 import _ from 'lodash';
-<<<<<<< HEAD
-import type { Core } from '@strapi/strapi';
-=======
-import type { Strapi } from '@strapi/types';
->>>>>>> b48f30b2
+import type { Core } from '@strapi/types';
 
 import validateLocaleCreation from './controllers/validate-locale-creation';
 import graphqlProvider from './graphql';
