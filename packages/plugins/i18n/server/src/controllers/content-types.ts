--- conflicted
+++ resolved
@@ -1,10 +1,6 @@
 import { pick, uniq, prop, getOr, flatten, pipe, map } from 'lodash/fp';
 import { contentTypes as contentTypesUtils, errors } from '@strapi/utils';
-<<<<<<< HEAD
-import type { Core } from '@strapi/strapi';
-=======
-import type { Common } from '@strapi/types';
->>>>>>> b48f30b2
+import type { Core } from '@strapi/types';
 import { getService } from '../utils';
 import { validateGetNonLocalizedAttributesInput } from '../validation/content-types';
 
