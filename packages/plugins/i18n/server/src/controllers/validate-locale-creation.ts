--- conflicted
+++ resolved
@@ -1,10 +1,6 @@
 import { get } from 'lodash/fp';
 import { errors } from '@strapi/utils';
-<<<<<<< HEAD
-import type { Core, Struct } from '@strapi/strapi';
-=======
-import type { Common, Schema } from '@strapi/types';
->>>>>>> b48f30b2
+import type { Core, Struct } from '@strapi/types';
 import { getService } from '../utils';
 
 const { ApplicationError } = errors;
