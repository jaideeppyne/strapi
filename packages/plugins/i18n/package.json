{
  "name": "@strapi/plugin-i18n",
  "version": "4.20.3",
  "description": "This plugin enables to create, to read and to update content in different languages, both from the Admin Panel and from the API",
  "repository": {
    "type": "git",
    "url": "https://github.com/strapi/strapi.git",
    "directory": "packages/plugins/i18n"
  },
  "license": "SEE LICENSE IN LICENSE",
  "author": {
    "name": "Strapi Solutions SAS",
    "email": "hi@strapi.io",
    "url": "https://strapi.io"
  },
  "maintainers": [
    {
      "name": "Strapi Solutions SAS",
      "email": "hi@strapi.io",
      "url": "https://strapi.io"
    }
  ],
  "exports": {
    "./strapi-admin": {
      "types": "./dist/admin/src/index.d.ts",
      "source": "./admin/src/index.ts",
      "import": "./dist/admin/index.mjs",
      "require": "./dist/admin/index.js",
      "default": "./dist/admin/index.js"
    },
    "./strapi-server": {
      "types": "./dist/server/src/index.d.ts",
      "source": "./server/src/index.ts",
      "import": "./dist/server/index.mjs",
      "require": "./dist/server/index.js",
      "default": "./dist/server/index.js"
    },
    "./package.json": "./package.json"
  },
  "files": [
    "dist/",
    "strapi-server.js"
  ],
  "scripts": {
    "build": "strapi plugin:build --force",
    "clean": "run -T rimraf ./dist",
    "lint": "run -T eslint .",
    "test:front": "run -T cross-env IS_EE=true jest --config ./jest.config.front.js",
    "test:ts:front": "run -T tsc -p admin/tsconfig.json",
    "test:unit": "run -T jest",
    "test:unit:watch": "run -T jest --watch",
    "watch": "strapi plugin:watch"
  },
  "dependencies": {
    "@reduxjs/toolkit": "1.9.7",
    "@strapi/design-system": "1.15.0",
    "@strapi/helper-plugin": "4.20.3",
    "@strapi/icons": "1.15.0",
    "@strapi/utils": "4.20.3",
    "axios": "1.6.0",
    "lodash": "4.17.21",
    "qs": "6.11.1",
    "react-intl": "6.4.1",
    "react-redux": "8.1.1",
    "yup": "0.32.9"
  },
  "devDependencies": {
<<<<<<< HEAD
    "@strapi/admin-test-utils": "4.20.1",
    "@strapi/pack-up": "4.20.1",
    "@strapi/strapi": "4.20.1",
=======
    "@strapi/admin-test-utils": "4.20.3",
    "@strapi/pack-up": "4.20.3",
    "@strapi/strapi": "4.20.3",
>>>>>>> 76851890
    "@testing-library/react": "14.0.0",
    "@testing-library/user-event": "14.4.3",
    "msw": "1.3.0",
    "react": "^18.2.0",
    "react-dom": "^18.2.0",
    "react-query": "3.39.3",
    "react-router-dom": "6.21.1",
    "styled-components": "5.3.3"
  },
  "peerDependencies": {
    "@strapi/strapi": "^4.0.0",
    "react": "^17.0.0 || ^18.0.0",
    "react-dom": "^17.0.0 || ^18.0.0",
    "react-router-dom": "^6.0.0",
    "styled-components": "^5.2.1"
  },
  "engines": {
    "node": ">=18.0.0 <=20.x.x",
    "npm": ">=6.0.0"
  },
  "strapi": {
    "displayName": "Internationalization",
    "name": "i18n",
    "description": "This plugin enables to create, to read and to update content in different languages, both from the Admin Panel and from the API.",
    "required": false,
    "kind": "plugin"
  }
}<|MERGE_RESOLUTION|>--- conflicted
+++ resolved
@@ -65,15 +65,9 @@
     "yup": "0.32.9"
   },
   "devDependencies": {
-<<<<<<< HEAD
-    "@strapi/admin-test-utils": "4.20.1",
-    "@strapi/pack-up": "4.20.1",
-    "@strapi/strapi": "4.20.1",
-=======
     "@strapi/admin-test-utils": "4.20.3",
     "@strapi/pack-up": "4.20.3",
     "@strapi/strapi": "4.20.3",
->>>>>>> 76851890
     "@testing-library/react": "14.0.0",
     "@testing-library/user-event": "14.4.3",
     "msw": "1.3.0",
