{
  "name": "@strapi/i18n",
  "version": "5.29.0",
  "description": "Create read and update content in different languages, both from the Admin Panel and from the API",
  "repository": {
    "type": "git",
    "url": "https://github.com/strapi/strapi.git",
    "directory": "packages/plugins/i18n"
  },
  "license": "SEE LICENSE IN LICENSE",
  "author": {
    "name": "Strapi Solutions SAS",
    "email": "hi@strapi.io",
    "url": "https://strapi.io"
  },
  "maintainers": [
    {
      "name": "Strapi Solutions SAS",
      "email": "hi@strapi.io",
      "url": "https://strapi.io"
    }
  ],
  "exports": {
    "./strapi-admin": {
      "types": "./dist/admin/src/index.d.ts",
      "source": "./admin/src/index.ts",
      "import": "./dist/admin/index.mjs",
      "require": "./dist/admin/index.js",
      "default": "./dist/admin/index.js"
    },
    "./strapi-server": {
      "types": "./dist/server/src/index.d.ts",
      "source": "./server/src/index.ts",
      "import": "./dist/server/index.mjs",
      "require": "./dist/server/index.js",
      "default": "./dist/server/index.js"
    },
    "./package.json": "./package.json"
  },
  "files": [
    "dist/",
    "strapi-server.js"
  ],
  "scripts": {
    "build": "run -T npm-run-all clean --parallel build:code build:types",
    "build:code": "run -T rollup -c",
    "build:types": "run -T run-p build:types:server build:types:admin",
    "build:types:server": "run -T tsc -p server/tsconfig.build.json --emitDeclarationOnly",
    "build:types:admin": "run -T tsc -p admin/tsconfig.build.json --emitDeclarationOnly",
    "clean": "run -T rimraf ./dist",
    "lint": "run -T eslint .",
    "test:front": "run -T cross-env IS_EE=true jest --config ./jest.config.front.js",
    "test:ts:front": "run -T tsc -p admin/tsconfig.json",
    "test:unit": "run -T jest",
    "test:unit:watch": "run -T jest --watch",
    "watch": "run -T rollup -c -w"
  },
  "dependencies": {
    "@reduxjs/toolkit": "1.9.7",
    "@strapi/design-system": "2.0.0-rc.30",
    "@strapi/icons": "2.0.0-rc.30",
    "@strapi/utils": "5.29.0",
    "lodash": "4.17.21",
    "qs": "6.11.1",
    "react-intl": "6.6.2",
    "react-redux": "8.1.3",
    "yup": "0.32.9",
    "zod": "3.25.67"
  },
  "devDependencies": {
<<<<<<< HEAD
    "@strapi/admin": "5.28.0",
    "@strapi/admin-test-utils": "5.28.0",
    "@strapi/content-manager": "5.28.0",
    "@strapi/database": "5.28.0",
    "@strapi/types": "5.28.0",
=======
    "@strapi/admin": "5.29.0",
    "@strapi/admin-test-utils": "5.29.0",
    "@strapi/content-manager": "5.29.0",
    "@strapi/types": "5.29.0",
>>>>>>> a35277f1
    "@testing-library/react": "15.0.7",
    "@testing-library/user-event": "14.5.2",
    "koa": "2.16.1",
    "msw": "1.3.0",
    "react": "18.3.1",
    "react-dom": "18.3.1",
    "react-query": "3.39.3",
    "react-router-dom": "6.22.3",
    "styled-components": "6.1.8"
  },
  "peerDependencies": {
    "@strapi/admin": "^5.0.0",
    "@strapi/content-manager": "^5.0.0",
    "react": "^17.0.0 || ^18.0.0",
    "react-dom": "^17.0.0 || ^18.0.0",
    "react-router-dom": "^6.0.0",
    "styled-components": "^6.0.0"
  },
  "engines": {
    "node": ">=18.0.0 <=22.x.x",
    "npm": ">=6.0.0"
  },
  "strapi": {
    "displayName": "Internationalization",
    "name": "i18n",
    "description": "This plugin enables to create, to read and to update content in different languages, both from the Admin Panel and from the API.",
    "required": false,
    "kind": "plugin"
  }
}<|MERGE_RESOLUTION|>--- conflicted
+++ resolved
@@ -68,18 +68,11 @@
     "zod": "3.25.67"
   },
   "devDependencies": {
-<<<<<<< HEAD
-    "@strapi/admin": "5.28.0",
-    "@strapi/admin-test-utils": "5.28.0",
-    "@strapi/content-manager": "5.28.0",
-    "@strapi/database": "5.28.0",
-    "@strapi/types": "5.28.0",
-=======
     "@strapi/admin": "5.29.0",
     "@strapi/admin-test-utils": "5.29.0",
     "@strapi/content-manager": "5.29.0",
+    "@strapi/database": "5.29.0",
     "@strapi/types": "5.29.0",
->>>>>>> a35277f1
     "@testing-library/react": "15.0.7",
     "@testing-library/user-event": "14.5.2",
     "koa": "2.16.1",
