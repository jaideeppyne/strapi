{
  "name": "@strapi/plugin-i18n",
<<<<<<< HEAD
  "version": "4.10.8",
=======
  "version": "4.11.0",
>>>>>>> 0de06a00
  "description": "This plugin enables to create, to read and to update content in different languages, both from the Admin Panel and from the API",
  "repository": {
    "type": "git",
    "url": "https://github.com/strapi/strapi.git",
    "directory": "packages/plugins/i18n"
  },
  "license": "SEE LICENSE IN LICENSE",
  "author": {
    "name": "Strapi Solutions SAS",
    "email": "hi@strapi.io",
    "url": "https://strapi.io"
  },
  "maintainers": [
    {
      "name": "Strapi Solutions SAS",
      "email": "hi@strapi.io",
      "url": "https://strapi.io"
    }
  ],
  "scripts": {
    "test:unit": "run -T jest",
    "test:unit:watch": "run -T jest --watch",
    "test:front": "run -T cross-env IS_EE=true jest --config ./jest.config.front.js",
    "test:front:watch": "run -T cross-env IS_EE=true jest --config ./jest.config.front.js --watchAll",
    "test:front:ce": "run -T cross-env IS_EE=false jest --config ./jest.config.front.js",
    "test:front:watch:ce": "run -T cross-env IS_EE=false jest --config ./jest.config.front.js --watchAll",
    "lint": "run -T eslint ."
  },
  "dependencies": {
<<<<<<< HEAD
    "@strapi/design-system": "1.7.10",
    "@strapi/helper-plugin": "4.10.8",
    "@strapi/icons": "1.7.10",
    "@strapi/utils": "4.10.8",
=======
    "@strapi/design-system": "1.8.0",
    "@strapi/helper-plugin": "4.11.0",
    "@strapi/icons": "1.8.0",
    "@strapi/utils": "4.11.0",
>>>>>>> 0de06a00
    "formik": "2.4.0",
    "immer": "9.0.19",
    "lodash": "4.17.21",
    "prop-types": "^15.8.1",
    "qs": "6.11.1",
    "react-intl": "6.4.1",
    "react-query": "3.39.3",
    "react-redux": "8.0.5",
    "redux": "^4.2.1",
    "yup": "^0.32.9"
  },
  "peerDependencies": {
    "react": "^17.0.0 || ^18.0.0",
    "react-dom": "^17.0.0 || ^18.0.0",
    "react-router-dom": "5.3.4",
    "styled-components": "5.3.3"
  },
  "devDependencies": {
    "@testing-library/react": "14.0.0",
    "msw": "1.2.1",
    "react": "^18.2.0",
    "react-dom": "^18.2.0",
    "react-router-dom": "5.3.4",
    "styled-components": "5.3.3"
  },
  "engines": {
    "node": ">=14.19.1 <=18.x.x",
    "npm": ">=6.0.0"
  },
  "strapi": {
    "displayName": "Internationalization",
    "name": "i18n",
    "description": "This plugin enables to create, to read and to update content in different languages, both from the Admin Panel and from the API.",
    "required": false,
    "kind": "plugin"
  }
}<|MERGE_RESOLUTION|>--- conflicted
+++ resolved
@@ -1,10 +1,6 @@
 {
   "name": "@strapi/plugin-i18n",
-<<<<<<< HEAD
-  "version": "4.10.8",
-=======
   "version": "4.11.0",
->>>>>>> 0de06a00
   "description": "This plugin enables to create, to read and to update content in different languages, both from the Admin Panel and from the API",
   "repository": {
     "type": "git",
@@ -34,17 +30,10 @@
     "lint": "run -T eslint ."
   },
   "dependencies": {
-<<<<<<< HEAD
-    "@strapi/design-system": "1.7.10",
-    "@strapi/helper-plugin": "4.10.8",
-    "@strapi/icons": "1.7.10",
-    "@strapi/utils": "4.10.8",
-=======
     "@strapi/design-system": "1.8.0",
     "@strapi/helper-plugin": "4.11.0",
     "@strapi/icons": "1.8.0",
     "@strapi/utils": "4.11.0",
->>>>>>> 0de06a00
     "formik": "2.4.0",
     "immer": "9.0.19",
     "lodash": "4.17.21",
