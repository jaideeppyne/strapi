--- conflicted
+++ resolved
@@ -48,23 +48,14 @@
       <Tbody>
         <Tr {...onRowClick({ fn: () => onEditClick('reset_password') })}>
           <Td>
-<<<<<<< HEAD
             <Icon>
               <Reload
                 aria-label={formatMessage({
-                  id: getTrad('Email.template.reset_password'),
+                  id: 'global.reset-password',
                   defaultMessage: 'Reset password',
                 })}
               />
             </Icon>
-=======
-            <Reload
-              aria-label={formatMessage({
-                id: 'global.reset-password',
-                defaultMessage: 'Reset password',
-              })}
-            />
->>>>>>> 7e105cc7
           </Td>
           <Td>
             <Typography>
