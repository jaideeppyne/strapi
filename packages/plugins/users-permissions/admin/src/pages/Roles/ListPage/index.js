import React, { useMemo } from 'react';
import {
  Button,
  HeaderLayout,
  IconButton,
  Layout,
  Main,
  Table,
  Tbody,
  Text,
  Tr,
  Td,
  Thead,
  Th,
  TableLabel,
  useNotifyAT,
  ContentLayout,
} from '@strapi/parts';

import { AddIcon, EditIcon } from '@strapi/icons';
import { useIntl } from 'react-intl';
import {
  useTracking,
  SettingsPageTitle,
  CheckPermissions,
  useNotification,
  useRBAC,
<<<<<<< HEAD
=======
  NoPermissions,
>>>>>>> a42a3747
  LoadingIndicatorPage,
} from '@strapi/helper-plugin';
import { useHistory } from 'react-router-dom';
import { useQuery } from 'react-query';

import { fetchData } from './utils/api';
import { getTrad } from '../../../utils';
import pluginId from '../../../pluginId';
import permissions from '../../../permissions';

const RoleListPage = () => {
  const { trackUsage } = useTracking();
  const { formatMessage } = useIntl();
  const { push } = useHistory();
  const toggleNotification = useNotification();
  const { notifyStatus } = useNotifyAT();

  const updatePermissions = useMemo(() => {
    return {
      update: permissions.updateRole,
      create: permissions.createRole,
      delete: permissions.deleteRole,
      read: permissions.readRoles,
    };
  }, []);

  const {
    isLoading: isLoadingForPermissions,
    allowedActions: { canRead },
  } = useRBAC(updatePermissions);

  const {
    isLoading: isLoadingForData,
    data: { roles },
    isFetching,
  } = useQuery('get-roles', () => fetchData(toggleNotification, notifyStatus), {
    initialData: {},
    enabled: canRead,
  });

  const isLoading = isLoadingForData || isFetching;

  const handleNewRoleClick = () => {
    trackUsage('willCreateRole');
    push(`/settings/${pluginId}/roles/new`);
  };

  const pageTitle = formatMessage({
    id: getTrad('HeaderNav.link.roles'),
    defaultMessage: 'Roles',
  });

  const handleClickEdit = id => {
    push(`/settings/${pluginId}/roles/${id}`);
  };

  return (
    <Layout>
      <SettingsPageTitle name={pageTitle} />
      <Main aria-busy={isLoading} labelledBy="roles">
        <HeaderLayout
          as="h1"
          id="roles"
          title={formatMessage({
            id: 'Settings.roles.title',
            defaultMessage: 'Roles',
          })}
          subtitle={formatMessage({
            id: 'Settings.roles.list.description',
            defaultMessage: 'List of roles',
          })}
          primaryAction={
            <CheckPermissions permissions={permissions.createRole}>
              <Button onClick={handleNewRoleClick} startIcon={<AddIcon />}>
                {formatMessage({
                  id: getTrad('List.button.roles'),
                  defaultMessage: 'Add new role',
                })}
              </Button>
            </CheckPermissions>
          }
        />

<<<<<<< HEAD
        {isLoading ? (
          <LoadingIndicatorPage />
        ) : (
          <CustomContentLayout
            canRead={canRead}
            shouldShowEmptyState={roles && !roles.length}
            isLoading={isLoading || isLoadingForPermissions}
          >
=======
        <ContentLayout
          canRead={canRead}
          shouldShowEmptyState={roles && !roles.length}
          isLoading={isLoading || isLoadingForPermissions}
        >
          {!canRead && <NoPermissions />}
          {(isLoading || isLoadingForPermissions) && <LoadingIndicatorPage />}
          {canRead && roles && roles.length && (
>>>>>>> a42a3747
            <Table colCount={4} rowCount={roles && roles.length + 1}>
              <Thead>
                <Tr>
                  <Th>
                    <TableLabel>
                      {formatMessage({ id: getTrad('Roles.name'), defaultMessage: 'Name' })}
                    </TableLabel>
                  </Th>
                  <Th>
                    <TableLabel>
                      {formatMessage({
                        id: getTrad('Roles.description'),
                        defaultMessage: 'Description',
                      })}
                    </TableLabel>
                  </Th>
                  <Th>
                    <TableLabel>
                      {formatMessage({
                        id: getTrad('Roles.users'),
                        defaultMessage: 'Users',
                      })}
                    </TableLabel>
                  </Th>
                </Tr>
              </Thead>
              <Tbody>
                {roles &&
                  roles.map(role => (
                    <Tr key={role.name}>
                      <Td width="20%">
                        <Text>{role.name}</Text>
                      </Td>
                      <Td width="50%">
                        <Text>{role.description}</Text>
                      </Td>
                      <Td width="30%">
                        <Text>
                          {`${role.nb_users} ${formatMessage({
                            id: getTrad('Roles.users'),
                            defaultMessage: 'users',
                          }).toLowerCase()}`}
                        </Text>
                      </Td>
                      <Td>
                        <CheckPermissions permissions={permissions.updateRole}>
                          <IconButton
                            onClick={() => handleClickEdit(role.id)}
                            noBorder
                            icon={<EditIcon />}
                            label="Edit"
                          />
                        </CheckPermissions>
                      </Td>
                    </Tr>
                  ))}
              </Tbody>
            </Table>
<<<<<<< HEAD
          </CustomContentLayout>
        )}
=======
          )}
        </ContentLayout>
>>>>>>> a42a3747
      </Main>
    </Layout>
  );
};

export default RoleListPage;<|MERGE_RESOLUTION|>--- conflicted
+++ resolved
@@ -25,10 +25,7 @@
   CheckPermissions,
   useNotification,
   useRBAC,
-<<<<<<< HEAD
-=======
   NoPermissions,
->>>>>>> a42a3747
   LoadingIndicatorPage,
 } from '@strapi/helper-plugin';
 import { useHistory } from 'react-router-dom';
@@ -112,16 +109,6 @@
           }
         />
 
-<<<<<<< HEAD
-        {isLoading ? (
-          <LoadingIndicatorPage />
-        ) : (
-          <CustomContentLayout
-            canRead={canRead}
-            shouldShowEmptyState={roles && !roles.length}
-            isLoading={isLoading || isLoadingForPermissions}
-          >
-=======
         <ContentLayout
           canRead={canRead}
           shouldShowEmptyState={roles && !roles.length}
@@ -130,7 +117,6 @@
           {!canRead && <NoPermissions />}
           {(isLoading || isLoadingForPermissions) && <LoadingIndicatorPage />}
           {canRead && roles && roles.length && (
->>>>>>> a42a3747
             <Table colCount={4} rowCount={roles && roles.length + 1}>
               <Thead>
                 <Tr>
@@ -189,13 +175,8 @@
                   ))}
               </Tbody>
             </Table>
-<<<<<<< HEAD
-          </CustomContentLayout>
-        )}
-=======
           )}
         </ContentLayout>
->>>>>>> a42a3747
       </Main>
     </Layout>
   );
