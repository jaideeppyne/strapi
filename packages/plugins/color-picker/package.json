--- conflicted
+++ resolved
@@ -1,10 +1,6 @@
 {
   "name": "@strapi/plugin-color-picker",
-<<<<<<< HEAD
-  "version": "5.12.0-beta.0",
-=======
   "version": "5.11.1",
->>>>>>> 896eb443
   "description": "Strapi maintained Custom Fields",
   "repository": {
     "type": "git",
@@ -68,11 +64,7 @@
   },
   "devDependencies": {
     "@strapi/sdk-plugin": "^5.2.0",
-<<<<<<< HEAD
-    "@strapi/strapi": "5.12.0-beta.0",
-=======
     "@strapi/strapi": "5.11.1",
->>>>>>> 896eb443
     "@testing-library/react": "15.0.7",
     "@testing-library/user-event": "14.5.2",
     "react": "18.3.1",
