{
  "name": "@strapi/plugin-color-picker",
  "version": "5.12.4",
  "description": "Strapi maintained Custom Fields",
  "repository": {
    "type": "git",
    "url": "https://github.com/strapi/strapi.git",
    "directory": "packages/plugins/color-picker"
  },
  "license": "SEE LICENSE IN LICENSE",
  "author": {
    "name": "Strapi Solutions SAS",
    "email": "hi@strapi.io",
    "url": "https://strapi.io"
  },
  "maintainers": [
    {
      "name": "Strapi Solutions SAS",
      "email": "hi@strapi.io",
      "url": "https://strapi.io"
    }
  ],
  "exports": {
    "./strapi-admin": {
      "types": "./dist/admin/src/index.d.ts",
      "source": "./admin/src/index.ts",
      "import": "./dist/admin/index.mjs",
      "require": "./dist/admin/index.js",
      "default": "./dist/admin/index.js"
    },
    "./strapi-server": {
      "types": "./dist/server/src/index.d.ts",
      "source": "./server/src/index.ts",
      "import": "./dist/server/index.mjs",
      "require": "./dist/server/index.js",
      "default": "./dist/server/index.js"
    },
    "./package.json": "./package.json"
  },
  "files": [
    "dist/",
    "strapi-server.js"
  ],
  "scripts": {
    "build": "run -T npm-run-all clean --parallel build:code build:types",
    "build:code": "run -T rollup -c",
    "build:types": "run -T run-p build:types:server build:types:admin",
    "build:types:server": "run -T tsc -p server/tsconfig.build.json --emitDeclarationOnly",
    "build:types:admin": "run -T tsc -p admin/tsconfig.build.json --emitDeclarationOnly",
    "clean": "run -T rimraf ./dist",
    "lint": "run -T eslint .",
    "test:front": "run -T cross-env IS_EE=true jest --config ./jest.config.front.js",
    "test:front:ce": "run -T cross-env IS_EE=false jest --config ./jest.config.front.js",
    "test:front:watch": "run -T cross-env IS_EE=true jest --config ./jest.config.front.js --watchAll",
    "test:front:watch:ce": "run -T cross-env IS_EE=false jest --config ./jest.config.front.js --watchAll",
    "test:ts:front": "run -T tsc -p admin/tsconfig.json",
    "watch": "run -T rollup -c -w"
  },
  "dependencies": {
    "@strapi/design-system": "2.0.0-rc.21",
    "@strapi/icons": "2.0.0-rc.21",
    "react-colorful": "5.6.1",
    "react-intl": "6.6.2"
  },
  "devDependencies": {
<<<<<<< HEAD
    "@strapi/strapi": "5.12.3",
=======
    "@strapi/sdk-plugin": "^5.2.0",
    "@strapi/strapi": "5.12.4",
>>>>>>> 41e95ed6
    "@testing-library/react": "15.0.7",
    "@testing-library/user-event": "14.5.2",
    "react": "18.3.1",
    "react-dom": "18.3.1",
    "react-router-dom": "6.22.3",
    "styled-components": "6.1.8",
    "typescript": "5.4.4"
  },
  "peerDependencies": {
    "@strapi/strapi": "^5.0.0",
    "react": "^17.0.0 || ^18.0.0",
    "react-dom": "^17.0.0 || ^18.0.0",
    "react-router-dom": "^6.0.0",
    "styled-components": "^6.0.0"
  },
  "engines": {
    "node": ">=18.0.0 <=22.x.x",
    "npm": ">=6.0.0"
  },
  "strapi": {
    "name": "color-picker",
    "description": "Color picker custom field",
    "kind": "plugin",
    "displayName": "Color Picker"
  }
}<|MERGE_RESOLUTION|>--- conflicted
+++ resolved
@@ -63,12 +63,7 @@
     "react-intl": "6.6.2"
   },
   "devDependencies": {
-<<<<<<< HEAD
-    "@strapi/strapi": "5.12.3",
-=======
-    "@strapi/sdk-plugin": "^5.2.0",
     "@strapi/strapi": "5.12.4",
->>>>>>> 41e95ed6
     "@testing-library/react": "15.0.7",
     "@testing-library/user-event": "14.5.2",
     "react": "18.3.1",
