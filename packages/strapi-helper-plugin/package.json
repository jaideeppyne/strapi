{
  "name": "strapi-helper-plugin",
<<<<<<< HEAD
  "version": "3.0.0-alpha.26.1",
=======
  "version": "3.0.0-alpha.26.2",
>>>>>>> a0b6a7ce
  "description": "Helper for Strapi plugins development",
  "files": [
    "dist"
  ],
  "engines": {
    "node": ">= 10.0.0",
    "npm": ">= 6.0.0"
  },
  "author": {
    "email": "hi@strapi.io",
    "name": "Strapi team",
    "url": "http://strapi.io"
  },
  "main": "dist/strapi-helper-plugin.cjs.min.js",
  "module": "dist/strapi-helper-plugin.esm.min.js",
  "maintainers": [
    {
      "name": "Strapi team",
      "email": "hi@strapi.io",
      "url": "http://strapi.io"
    }
  ],
  "license": "MIT",
  "scripts": {
    "prepublishOnly": "npm run build",
    "prebuild": "rimraf dist",
    "build": "rollup -c",
    "watch": "rollup -c -w",
    "test": "echo \"no tests yet\""
  },
  "peerDependencies": {
    "classnames": "^2.2.5",
    "immutable": "^3.8.2",
    "invariant": "^2.2.1",
    "lodash": "^4.17.5",
    "moment": "^2.16.0",
    "react": "^16.0.0",
    "react-datetime": "^2.16.3",
    "react-dom": "^16.0.0",
    "react-intl": "^2.8.0",
    "react-router": "^5.0.0",
    "react-router-dom": "^5.0.0",
    "reactstrap": "^5.0.0"
  },
  "devDependencies": {
    "@babel/core": "^7.4.3",
    "@babel/plugin-proposal-class-properties": "^7.4.0",
    "@babel/preset-env": "^7.4.3",
    "@babel/preset-react": "^7.0.0",
    "enzyme": "^3.8.0",
    "enzyme-adapter-react-16": "^1.8.0",
    "rimraf": "^2.6.3",
    "rollup": "^1.10.0",
    "rollup-plugin-babel": "^4.3.2",
    "rollup-plugin-commonjs": "^9.3.4",
    "rollup-plugin-filesize": "^6.0.1",
    "rollup-plugin-node-resolve": "^4.2.3",
    "rollup-plugin-postcss": "^2.0.3",
    "rollup-plugin-rebase": "^3.1.1",
    "rollup-plugin-replace": "^2.2.0",
    "rollup-plugin-svg": "^1.0.1",
    "rollup-plugin-terser": "^4.0.4"
  },
  "dependencies": {
    "bootstrap": "^4.0.0-alpha.6",
    "react-datetime": "^2.15.0",
    "whatwg-fetch": "^2.0.3"
  },
  "gitHead": "c85658a19b8fef0f3164c19693a45db305dc07a9"
}<|MERGE_RESOLUTION|>--- conflicted
+++ resolved
@@ -1,10 +1,6 @@
 {
   "name": "strapi-helper-plugin",
-<<<<<<< HEAD
-  "version": "3.0.0-alpha.26.1",
-=======
   "version": "3.0.0-alpha.26.2",
->>>>>>> a0b6a7ce
   "description": "Helper for Strapi plugins development",
   "files": [
     "dist"
