--- conflicted
+++ resolved
@@ -1,10 +1,6 @@
 {
   "name": "eslint-config-custom",
-<<<<<<< HEAD
-  "version": "5.13.0-beta.1",
-=======
   "version": "5.13.1",
->>>>>>> fca58d9b
   "private": true,
   "main": "index.js"
 }