{
  "name": "@strapi/logger",
  "version": "4.10.0",
  "description": "Strapi's logger",
  "homepage": "https://strapi.io",
  "bugs": {
    "url": "https://github.com/strapi/strapi/issues"
  },
  "repository": {
    "type": "git",
    "url": "git://github.com/strapi/strapi.git"
  },
  "license": "SEE LICENSE IN LICENSE",
  "author": {
    "name": "Strapi Solutions SAS",
    "email": "hi@strapi.io",
    "url": "https://strapi.io"
  },
  "maintainers": [
    {
      "name": "Strapi Solutions SAS",
      "email": "hi@strapi.io",
      "url": "https://strapi.io"
    }
  ],
  "main": "./dist/index.js",
  "types": "./dist/index.d.ts",
  "files": [
    "./dist"
  ],
  "scripts": {
    "build": "run -T tsc",
    "build:ts": "run -T tsc",
    "watch": "run -T tsc -w --preserveWatchOutput",
    "clean": "run -T rimraf ./dist",
    "prepublishOnly": "yarn clean && yarn build",
    "lint": "run -T eslint ."
  },
  "dependencies": {
    "lodash": "4.17.21",
    "winston": "3.3.3"
  },
  "devDependencies": {
<<<<<<< HEAD
    "eslint-config-custom": "*",
    "tsconfig": "*"
=======
    "eslint-config-custom": "4.10.0",
    "tsconfig": "4.10.0"
>>>>>>> 9b551977
  },
  "engines": {
    "node": ">=14.19.1 <=18.x.x",
    "npm": ">=6.0.0"
  }
}<|MERGE_RESOLUTION|>--- conflicted
+++ resolved
@@ -41,13 +41,8 @@
     "winston": "3.3.3"
   },
   "devDependencies": {
-<<<<<<< HEAD
-    "eslint-config-custom": "*",
-    "tsconfig": "*"
-=======
     "eslint-config-custom": "4.10.0",
     "tsconfig": "4.10.0"
->>>>>>> 9b551977
   },
   "engines": {
     "node": ">=14.19.1 <=18.x.x",
