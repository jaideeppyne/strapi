--- conflicted
+++ resolved
@@ -34,14 +34,7 @@
     ts.ScriptKind.TS
   );
 
-<<<<<<< HEAD
-  const printer = ts.createPrinter({
-    newLine: ts.NewLineKind.LineFeed,
-    omitTrailingSemicolon: true,
-  });
-=======
   const printer = ts.createPrinter({ omitTrailingSemicolon: true });
->>>>>>> 407be7cb
 
   return printer.printList(ts.ListFormat.MultiLine, nodeArray, sourceFile);
 };
