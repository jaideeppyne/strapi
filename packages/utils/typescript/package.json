{
  "name": "@strapi/typescript-utils",
<<<<<<< HEAD
  "version": "5.13.0-beta.1",
=======
  "version": "5.13.1",
>>>>>>> fca58d9b
  "description": "Typescript support for Strapi",
  "keywords": [
    "strapi",
    "generators"
  ],
  "repository": {
    "type": "git",
    "url": "git://github.com/strapi/strapi.git",
    "directory": "packages/utils/typescript"
  },
  "license": "SEE LICENSE IN LICENSE",
  "author": {
    "name": "Strapi Solutions SAS",
    "email": "hi@strapi.io",
    "url": "https://strapi.io"
  },
  "maintainers": [
    {
      "name": "Strapi Solutions SAS",
      "email": "hi@strapi.io",
      "url": "https://strapi.io"
    }
  ],
  "main": "./lib/index.js",
  "types": "index.d.ts",
  "directories": {
    "lib": "./lib"
  },
  "scripts": {
    "lint": "run -T eslint .",
    "test": "run -T jest",
    "test:watch": "run -T jest --watch"
  },
  "dependencies": {
    "chalk": "4.1.2",
    "cli-table3": "0.6.5",
    "fs-extra": "11.2.0",
    "lodash": "4.17.21",
    "prettier": "3.3.3",
    "typescript": "5.4.4"
  },
  "devDependencies": {
    "@types/fs-extra": "11.0.4"
  },
  "engines": {
    "node": ">=18.0.0 <=22.x.x",
    "npm": ">=6.0.0"
  }
}<|MERGE_RESOLUTION|>--- conflicted
+++ resolved
@@ -1,10 +1,6 @@
 {
   "name": "@strapi/typescript-utils",
-<<<<<<< HEAD
-  "version": "5.13.0-beta.1",
-=======
   "version": "5.13.1",
->>>>>>> fca58d9b
   "description": "Typescript support for Strapi",
   "keywords": [
     "strapi",
