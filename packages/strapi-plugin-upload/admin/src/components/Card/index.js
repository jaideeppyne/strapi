--- conflicted
+++ resolved
@@ -26,21 +26,24 @@
   size,
   type,
   url,
+  withFileCaching,
 }) => {
   const fileSize = formatBytes(size, 0);
   const fileType = mime || type;
 
-<<<<<<< HEAD
   const handleClick = () => {
     onClick(id);
   };
 
-=======
->>>>>>> 278b7084
   return (
     <Wrapper onClick={handleClick}>
       <CardImgWrapper checked={checked} small={small}>
-        <CardPreview hasError={hasError} url={url} type={fileType} />
+        <CardPreview
+          hasError={hasError}
+          url={url}
+          type={fileType}
+          withFileCaching={withFileCaching}
+        />
         <Border color={hasError ? 'orange' : 'mediumBlue'} shown={checked || hasError} />
         {children}
       </CardImgWrapper>
@@ -69,6 +72,7 @@
   small: false,
   type: null,
   url: null,
+  withFileCaching: true,
 };
 
 Card.propTypes = {
@@ -84,6 +88,7 @@
   small: PropTypes.bool,
   type: PropTypes.string,
   url: PropTypes.string,
+  withFileCaching: PropTypes.bool,
 };
 
 export default Card;