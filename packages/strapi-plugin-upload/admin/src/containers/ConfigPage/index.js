--- conflicted
+++ resolved
@@ -9,7 +9,6 @@
 import { connect } from 'react-redux';
 import { bindActionCreators, compose } from 'redux';
 import { findIndex, get, isEmpty } from 'lodash';
-import pluginId from 'pluginId';
 
 // You can find these components in either
 // ./node_modules/strapi-helper-plugin/lib/src
@@ -20,12 +19,9 @@
 
 import pluginId from '../../pluginId';
 
-<<<<<<< HEAD
-=======
 // Plugin's components
 import EditForm from '../../components/EditForm';
 
->>>>>>> b4fd2f4b
 import {
   getSettings,
   onCancel,
