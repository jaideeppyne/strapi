// import { LOCATION_CHANGE } from 'react-router-redux';
import { findIndex, get, isArray, isEmpty, includes, isNumber, isString, map } from 'lodash';
import {
  all,
  call,
  // cancel,
  fork,
  put,
  select,
  // take,
  takeLatest,
} from 'redux-saga/effects';
// Utils.
import cleanData from 'utils/cleanData';
import request from 'utils/request';
import templateObject from 'utils/templateObject';

import { makeSelectSchema } from '../App/selectors';
import {
  getDataSucceeded,
  setFormErrors,
  setLoader,
  submitSuccess,
  unsetLoader,
} from './actions';
import { DELETE_DATA, GET_DATA, SUBMIT } from './constants';
import {
  makeSelectFileRelations,
  makeSelectIsCreating,
  makeSelectModelName,
  makeSelectRecord,
  makeSelectSource,
} from './selectors';

function* dataGet(action) {
  try {
    const modelName = yield select(makeSelectModelName());
    const params = { source: action.source };
    const [response] = yield all([
      call(request, `/content-manager/explorer/${modelName}/${action.id}`, { method: 'GET', params }),
    ]);
    const pluginHeaderTitle = yield call(templateObject, { mainField: action.mainField }, response);

    yield put(getDataSucceeded(action.id, response, pluginHeaderTitle.mainField));
  } catch(err) {
    strapi.notification.error('content-manager.error.record.fetch');
  }
}

function* deleteData() {
  try {
    const currentModelName = yield select(makeSelectModelName());
    const record = yield select(makeSelectRecord());
    const id = record.id || record._id;
    const source = yield select(makeSelectSource());
    const requestUrl = `/content-manager/explorer/${currentModelName}/${id}`;

    yield call(request, requestUrl, { method: 'DELETE', params: { source } });
    strapi.notification.success('content-manager.success.record.delete');
    yield new Promise(resolve => {
      setTimeout(() => {
        resolve();
      }, 300);
    });
    yield put(submitSuccess());
  } catch(err) {
    strapi.notification.error('content-manager.error.record.delete');
  }
}

export function* submit(action) {
  const currentModelName = yield select(makeSelectModelName());
  const fileRelations = yield select(makeSelectFileRelations());
  const isCreating = yield select(makeSelectIsCreating());
  const record = yield select(makeSelectRecord());
  const source = yield select(makeSelectSource());
  const schema = yield select(makeSelectSchema());
  let shouldAddTranslationSuffix = false;
  
  // Remove the updated_at & created_at fields so it is updated correctly when using Postgres or MySQL db
  const timestamps = get(schema, ['models', currentModelName, 'options', 'timestamps'], null);
  if (timestamps) {
    delete record[timestamps[0]];
    delete record[timestamps[1]];
  }

  try {
    // Show button loader
    yield put(setLoader());
    const recordCleaned = Object.keys(record).reduce((acc, current) => {
      const attrType = source !== 'content-manager' ? get(schema, ['models', 'plugins', source, currentModelName, 'fields', current, 'type'], null) : get(schema, ['models', currentModelName, 'fields', current, 'type'], null);
      let cleanedData;

      switch (attrType) {
        case 'json':
          cleanedData = record[current];
          break;
        case 'date':
          cleanedData = record[current] && record[current]._isAMomentObject === true ? record[current].format('YYYY-MM-DD HH:mm:ss') : record[current];
          break;
        default:
          cleanedData = cleanData(record[current], 'value', 'id');
      }

      if (isString(cleanedData) || isNumber(cleanedData)) {
        acc.append(current, cleanedData);
      } else if (findIndex(fileRelations, ['name', current]) !== -1) {
        // Don't stringify the file
        map(record[current], (file) => {
          if (file instanceof File) {
            return acc.append(current, file);
          }

          return acc.append(current, JSON.stringify(file));
        });

        if (isEmpty(record[current])) {
          // Send an empty array if relation is manyToManyMorph else an object
          const data = get(fileRelations, [findIndex(fileRelations, ['name', current]), 'multiple']) ? [] : {};
          acc.append(current, JSON.stringify(data));
        }
      } else {
        acc.append(current,  JSON.stringify(cleanedData));
      }

      return acc;
    }, new FormData());

    // Helper to visualize FormData
    // for(var pair of recordCleaned.entries()) {
    //   console.log(pair[0]+ ', '+ pair[1]);
    // }

    const id = isCreating ? '' : record.id || record._id;
    const params = { source };
    // Change the request helper default headers so we can pass a FormData
    const headers = {
      'X-Forwarded-Host': 'strapi',
    };

    const requestUrl = `/content-manager/explorer/${currentModelName}/${id}`;

    action.context.emitEvent('willSaveEntry');

    // Call our request helper (see 'utils/request')
    // Pass false and false as arguments so the request helper doesn't stringify
    // the body and doesn't watch for the server to restart
    yield call(request, requestUrl, {
      method: isCreating ? 'POST' : 'PUT',
      headers,
      body: recordCleaned,
      params,
    }, false, false);

    action.context.emitEvent('didSaveEntry');

    strapi.notification.success('content-manager.success.record.save');
    // Redirect the user to the ListPage container
    yield put(submitSuccess());

  } catch(err) {
<<<<<<< HEAD
    action.context.emitEvent('didNotSaveEntry', { error: err });
    if (isArray(err.response.payload.message)) {
=======
    if (isArray(get(err, 'response.payload.message'))) {
>>>>>>> b0c12a39
      const errors = err.response.payload.message.reduce((acc, current) => {
        const error = current.messages.reduce((acc, current) => {
          if (includes(current.id, 'Auth')) {
            acc.id = `users-permissions.${current.id}`;
            shouldAddTranslationSuffix = true;

            return acc;
          }
          acc.errorMessage = current.id;

          return acc;
        }, { id: 'components.Input.error.custom-error', errorMessage: '' });
        acc.push(error);

        return acc;
      }, []);

      const name = get(err.response.payload.message, ['0', 'messages', '0', 'field', '0']);

      yield put(setFormErrors([{ name, errors }]));
    }

    const notifErrorPrefix = source === 'users-permissions' && shouldAddTranslationSuffix ? 'users-permissions.' : '';
    strapi.notification.error(`${notifErrorPrefix}${get(err.response, ['payload', 'message', '0', 'messages', '0', 'id'], isCreating ? 'content-manager.error.record.create' : 'content-manager.error.record.update')}`);
  } finally {
    yield put(unsetLoader());
  }
}

function* defaultSaga() {
  yield fork(takeLatest, GET_DATA, dataGet);
  // TODO fix router (Other PR)
  // const loadDataWatcher = yield fork(takeLatest, GET_DATA, dataGet);
  yield fork(takeLatest, DELETE_DATA, deleteData);
  yield fork(takeLatest, SUBMIT, submit);

  // yield take(LOCATION_CHANGE);

  // yield cancel(loadDataWatcher);
}

export default defaultSaga;<|MERGE_RESOLUTION|>--- conflicted
+++ resolved
@@ -159,12 +159,8 @@
     yield put(submitSuccess());
 
   } catch(err) {
-<<<<<<< HEAD
     action.context.emitEvent('didNotSaveEntry', { error: err });
-    if (isArray(err.response.payload.message)) {
-=======
     if (isArray(get(err, 'response.payload.message'))) {
->>>>>>> b0c12a39
       const errors = err.response.payload.message.reduce((acc, current) => {
         const error = current.messages.reduce((acc, current) => {
           if (includes(current.id, 'Auth')) {
