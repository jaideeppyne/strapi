/*
 *
 * List
 *
 */

import React from 'react';
import { connect } from 'react-redux';
import { bindActionCreators, compose } from 'redux';
import { createStructuredSelector } from 'reselect';
import PropTypes from 'prop-types';
import { isEmpty, isUndefined, map, get, toInteger } from 'lodash';
import { router } from 'app';

// Selectors.
import { makeSelectModels, makeSelectSchema } from 'containers/App/selectors';

// Components.
import Table from 'components/Table';
import TableFooter from 'components/TableFooter';
import PluginHeader from 'components/PluginHeader';
import PopUpWarning from 'components/PopUpWarning';

import injectReducer from 'utils/injectReducer';
import injectSaga from 'utils/injectSaga';

// Utils
import getQueryParameters from 'utils/getQueryParameters';

// Actions.
import {
  deleteRecord,
} from '../Edit/actions';

// Styles.
import styles from './styles.scss';

// Actions.
import {
  setCurrentModelName,
  loadRecords,
  loadCount,
  changePage,
  changeSort,
  changeLimit,
} from './actions';

// Selectors.
import {
  makeSelectRecords,
  makeSelectCurrentModelName,
  makeSelectCurrentModelNamePluralized,
  makeSelectCount,
  makeSelectCurrentPage,
  makeSelectLimit,
  makeSelectSort,
  makeSelectLoadingCount,
} from './selectors';

import reducer from './reducer';
import saga from './sagas';

export class List extends React.Component {
  constructor(props) {
    super(props);

    this.state = {
      showWarning: false,
    };
  }

  componentDidMount() {
    // Init the view
    this.init(this.props);
  }

  componentWillReceiveProps(nextProps) {
    this.source = getQueryParameters(nextProps.location.search, 'source');

    const locationChanged = nextProps.location.pathname !== this.props.location.pathname;

    if (locationChanged) {
      this.init(nextProps);
    }

    if (!isEmpty(nextProps.location.search) && this.props.location.search !== nextProps.location.search) {
      this.props.loadRecords(getQueryParameters(nextProps.location.search, 'source'));
    }
  }

  init(props) {
    const source = getQueryParameters(props.location.search, 'source');
    const slug = props.match.params.slug;
    // Set current model name
    this.props.setCurrentModelName(slug.toLowerCase());

    const sort = (isEmpty(props.location.search) ?
      get(this.props.models, ['models', slug.toLowerCase(), 'primaryKey']) || get(this.props.models.plugins, [source, 'models', slug.toLowerCase(), 'primaryKey']) :
      getQueryParameters('sort')) || 'id';

    if (!isEmpty(props.location.search)) {
      this.props.changePage(toInteger(getQueryParameters('page')), source);
      this.props.changeLimit(toInteger(getQueryParameters('limit')), source);
    }

    this.props.changeSort(sort, source);

    // Load records
    this.props.loadRecords(source);

    // Get the records count
    this.props.loadCount(source);

    // Define the `create` route url
    this.addRoute = `${this.props.match.path.replace(':slug', slug)}/create`;
  }

  handleChangeLimit = ({ target }) => {
    const source = getQueryParameters(this.props.location.search, 'source');
    this.props.changeLimit(toInteger(target.value), source);
    router.push({
      pathname: this.props.location.pathname,
      search: `?page=${this.props.currentPage}&limit=${target.value}&sort=${this.props.sort}&source=${source}`,
    });
  }

  handleChangePage = (page) => {
    const source = getQueryParameters(this.props.location.search, 'source');
    router.push({
      pathname: this.props.location.pathname,
      search: `?page=${page}&limit=${this.props.limit}&sort=${this.props.sort}&source=${source}`,
    });
    this.props.changePage(page, source);
  }

  handleChangeSort = (sort) => {
    const source = getQueryParameters(this.props.location.search, 'source');
    router.push({
      pathname: this.props.location.pathname,
      search: `?page=${this.props.currentPage}&limit=${this.props.limit}&sort=${sort}&source=${source}`,
    });
    this.props.changeSort(sort, source);
  }

  handleDelete = (e) => {
    const source = getQueryParameters(this.props.location.search, 'source');
    e.preventDefault();
    e.stopPropagation();

    this.props.deleteRecord(this.state.target, this.props.currentModelName, source);
    this.setState({ showWarning: false });
  }

  toggleModalWarning = (e) => {
    if (!isUndefined(e)) {
      e.preventDefault();
      e.stopPropagation();
      this.setState({
        target: e.target.id,
      });
    }

    this.setState({ showWarning: !this.state.showWarning });
  }

  render() {
    const source = getQueryParameters(this.props.location.search, 'source');
    // Detect current model structure from models list
<<<<<<< HEAD
    const currentModel = get(this.props.models, ['models', this.props.currentModelName]) || get(this.props.models, ['plugins', this.source, 'models', this.props.currentModelName]);
    const currentSchema = this.source !== 'content-manager' ? get(this.props.schema, ['plugins', this.source, this.props.currentModelName]) : get(this.props.schema, [this.props.currentModelName]);
=======
    const currentModel = get(this.props.models, ['models', this.props.currentModelName]) || get(this.props.models, ['plugins', source, 'models', this.props.currentModelName]);
    const currentSchema = get(this.props.schema, [this.props.currentModelName]) || get(this.props.schema, ['plugins', source, this.props.currentModelName]);
>>>>>>> f9d1e986

    if (!this.props.currentModelName || !currentSchema) {
      return <div />;
    }

    // Define table headers
    const tableHeaders = map(currentSchema.list, (value) => ({
      name: value,
      label: currentSchema.fields[value].label,
      type: currentSchema.fields[value].type,
    }));

    tableHeaders.splice(0, 0, { name: currentModel.primaryKey || 'id', label: 'Id', type: 'string' });

    const content = (
      <Table
        records={this.props.records}
        route={this.props.match}
        routeParams={this.props.match.params}
        headers={tableHeaders}
        onChangeSort={this.handleChangeSort}
        sort={this.props.sort}
        history={this.props.history}
        primaryKey={currentModel.primaryKey || 'id'}
        handleDelete={this.toggleModalWarning}
        redirectUrl={`?redirectUrl=/plugins/content-manager/${this.props.currentModelName.toLowerCase()}/?page=${this.props.currentPage}&limit=${this.props.limit}&sort=${this.props.sort}&source=${source}`}
      />
    );

    // Plugin header config
    const pluginHeaderTitle = currentSchema.label || 'Content Manager';

    // Define plugin header actions
    const pluginHeaderActions = [
      {
        label: 'content-manager.containers.List.addAnEntry',
        labelValues: {
          entity: pluginHeaderTitle,
        },
        kind: 'primaryAddShape',
        onClick: () => this.context.router.history.push({
          pathname: this.addRoute,
          search: `?source=${source}`,
        }),
      },
    ];

    return (
      <div>
        <div className={`container-fluid ${styles.containerFluid}`}>
          <PluginHeader
            title={{
              id: pluginHeaderTitle,
            }}
            description={{
              id: 'content-manager.containers.List.pluginHeaderDescription',
              values: {
                label: this.props.count,
              },
            }}
            actions={pluginHeaderActions}
          />
          <div className={`row ${styles.row}`}>
            <div className='col-lg-12'>
              {content}
              <PopUpWarning
                isOpen={this.state.showWarning}
                toggleModal={this.toggleModalWarning}
                content={{
                  title: 'content-manager.popUpWarning.title',
                  message: 'content-manager.popUpWarning.bodyMessage.contentType.delete',
                  cancel: 'content-manager.popUpWarning.button.cancel',
                  confirm: 'content-manager.popUpWarning.button.confirm',
                }}
                popUpWarningType={'danger'}
                onConfirm={this.handleDelete}
              />
              <TableFooter
                limit={this.props.limit}
                currentPage={this.props.currentPage}
                onChangePage={this.handleChangePage}
                count={this.props.count}
                className="push-lg-right"
                onChangeLimit={this.handleChangeLimit}
              />
            </div>
          </div>
        </div>
      </div>
    );
  }
}

List.contextTypes = {
  router: PropTypes.object.isRequired,
};

List.propTypes = {
  changeLimit: PropTypes.func.isRequired,
  changePage: PropTypes.func.isRequired,
  changeSort: PropTypes.func.isRequired,
  count: PropTypes.oneOfType([
    PropTypes.number,
    PropTypes.bool,
  ]).isRequired,
  currentModelName: PropTypes.oneOfType([
    PropTypes.string,
    PropTypes.bool,
  ]).isRequired,
  currentPage: PropTypes.number.isRequired,
  deleteRecord: PropTypes.func.isRequired,
  history: PropTypes.object.isRequired,
  limit: PropTypes.number.isRequired,
  loadCount: PropTypes.func.isRequired,
  loadRecords: PropTypes.func.isRequired,
  location: PropTypes.object.isRequired,
  match: PropTypes.object.isRequired,
  models: PropTypes.oneOfType([
    PropTypes.object,
    PropTypes.bool,
  ]).isRequired,
  records: PropTypes.oneOfType([
    PropTypes.array,
    PropTypes.object,
  ]).isRequired,
  // route: PropTypes.object.isRequired,
  schema: PropTypes.oneOfType([
    PropTypes.bool,
    PropTypes.object,
  ]).isRequired,
  setCurrentModelName: PropTypes.func.isRequired,
  sort: PropTypes.string.isRequired,
};

function mapDispatchToProps(dispatch) {
  return bindActionCreators(
    {
      deleteRecord,
      setCurrentModelName,
      loadRecords,
      loadCount,
      changePage,
      changeSort,
      changeLimit,
    },
    dispatch
  );
}

const mapStateToProps = createStructuredSelector({
  records: makeSelectRecords(),
  count: makeSelectCount(),
  loadingCount: makeSelectLoadingCount(),
  models: makeSelectModels(),
  currentPage: makeSelectCurrentPage(),
  limit: makeSelectLimit(),
  sort: makeSelectSort(),
  currentModelName: makeSelectCurrentModelName(),
  currentModelNamePluralized: makeSelectCurrentModelNamePluralized(),
  schema: makeSelectSchema(),
});

const withConnect = connect(mapStateToProps, mapDispatchToProps);

const withReducer = injectReducer({ key: 'list', reducer });
const withSaga = injectSaga({ key: 'list', saga });

export default compose(
  withReducer,
  withSaga,
  withConnect,
)(List);<|MERGE_RESOLUTION|>--- conflicted
+++ resolved
@@ -166,13 +166,8 @@
   render() {
     const source = getQueryParameters(this.props.location.search, 'source');
     // Detect current model structure from models list
-<<<<<<< HEAD
-    const currentModel = get(this.props.models, ['models', this.props.currentModelName]) || get(this.props.models, ['plugins', this.source, 'models', this.props.currentModelName]);
-    const currentSchema = this.source !== 'content-manager' ? get(this.props.schema, ['plugins', this.source, this.props.currentModelName]) : get(this.props.schema, [this.props.currentModelName]);
-=======
     const currentModel = get(this.props.models, ['models', this.props.currentModelName]) || get(this.props.models, ['plugins', source, 'models', this.props.currentModelName]);
     const currentSchema = get(this.props.schema, [this.props.currentModelName]) || get(this.props.schema, ['plugins', source, this.props.currentModelName]);
->>>>>>> f9d1e986
 
     if (!this.props.currentModelName || !currentSchema) {
       return <div />;
