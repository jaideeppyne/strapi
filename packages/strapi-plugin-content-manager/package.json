{
  "name": "strapi-plugin-content-manager",
<<<<<<< HEAD
  "version": "3.0.0-alpha.13.0.1",
=======
  "version": "3.0.0-alpha.13",
>>>>>>> 2b622cee
  "description": "A powerful UI to easily manage your data.",
  "strapi": {
    "name": "Content Manager",
    "icon": "plug",
    "description": "content-manager.plugin.description"
  },
  "scripts": {
    "analyze:clean": "node ./node_modules/strapi-helper-plugin/node_modules/.bin/rimraf stats.json",
    "preanalyze": "npm run analyze:clean",
    "analyze": "node ./node_modules/strapi-helper-plugin/lib/internals/scripts/analyze.js",
    "prebuild": "npm run build:clean",
    "build:dev": "node ./node_modules/strapi-helper-plugin/node_modules/.bin/cross-env NODE_ENV=development node ./node_modules/strapi-helper-plugin/node_modules/.bin/webpack --config node_modules/strapi-helper-plugin/lib/internals/webpack/webpack.prod.babel.js --color -p --progress",
    "build": "node ./node_modules/strapi-helper-plugin/node_modules/.bin/cross-env NODE_ENV=production node ./node_modules/strapi-helper-plugin/node_modules/.bin/webpack --config node_modules/strapi-helper-plugin/lib/internals/webpack/webpack.prod.babel.js --color -p --progress",
    "build:clean": "node ./node_modules/strapi-helper-plugin/node_modules/.bin/rimraf admin/build",
    "start": "node ./node_modules/strapi-helper-plugin/node_modules/.bin/cross-env NODE_ENV=development PLUGIN=true node ./node_modules/strapi-helper-plugin/lib/server",
    "generate": "node ./node_modules/plop/plop.js --plopfile ./node_modules/strapi-helper-plugin/lib/internals/generators/index.js",
    "prettier": "node ./node_modules/strapi-helper-plugin/node_modules/.bin/prettier --single-quote --trailing-comma es5 --write \"{admin,__{tests,mocks}__}/**/*.js\"",
    "test": "echo \"Error: no test specified\"",
    "prepublishOnly": "IS_MONOREPO=true npm run build"
  },
  "devDependencies": {
    "codemirror": "^5.39.0",
    "draft-js": "^0.10.5",
    "react-dnd": "^5.0.0",
    "react-dnd-html5-backend": "^5.0.1",
    "react-select": "^1.2.1",
    "showdown": "^1.8.6",
<<<<<<< HEAD
    "strapi-helper-plugin": "3.0.0-alpha.13.0.1"
=======
    "strapi-helper-plugin": "3.0.0-alpha.13"
>>>>>>> 2b622cee
  },
  "author": {
    "name": "Strapi team",
    "email": "hi@strapi.io",
    "url": "http://strapi.io"
  },
  "maintainers": [
    {
      "name": "Strapi team",
      "email": "hi@strapi.io",
      "url": "http://strapi.io"
    }
  ],
  "repository": {
    "type": "git",
    "url": "git://github.com/strapi/strapi.git"
  },
  "engines": {
    "node": ">= 9.0.0",
    "npm": ">= 5.0.0"
  },
  "license": "MIT"
}<|MERGE_RESOLUTION|>--- conflicted
+++ resolved
@@ -1,10 +1,6 @@
 {
   "name": "strapi-plugin-content-manager",
-<<<<<<< HEAD
   "version": "3.0.0-alpha.13.0.1",
-=======
-  "version": "3.0.0-alpha.13",
->>>>>>> 2b622cee
   "description": "A powerful UI to easily manage your data.",
   "strapi": {
     "name": "Content Manager",
@@ -32,11 +28,7 @@
     "react-dnd-html5-backend": "^5.0.1",
     "react-select": "^1.2.1",
     "showdown": "^1.8.6",
-<<<<<<< HEAD
     "strapi-helper-plugin": "3.0.0-alpha.13.0.1"
-=======
-    "strapi-helper-plugin": "3.0.0-alpha.13"
->>>>>>> 2b622cee
   },
   "author": {
     "name": "Strapi team",
