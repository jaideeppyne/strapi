--- conflicted
+++ resolved
@@ -1,10 +1,6 @@
 {
   "name": "create-strapi-app",
-<<<<<<< HEAD
-  "version": "5.12.0-beta.0",
-=======
   "version": "5.11.1",
->>>>>>> 896eb443
   "description": "Generate a new Strapi application.",
   "keywords": [
     "create-strapi-app",
@@ -54,11 +50,7 @@
     "watch": "run -T rollup -c -w"
   },
   "dependencies": {
-<<<<<<< HEAD
-    "@strapi/cloud-cli": "5.12.0-beta.0",
-=======
     "@strapi/cloud-cli": "5.11.1",
->>>>>>> 896eb443
     "async-retry": "1.3.3",
     "chalk": "4.1.2",
     "commander": "8.3.0",
@@ -77,13 +69,8 @@
     "@types/async-retry": "^1",
     "@types/fs-extra": "11.0.4",
     "@types/inquirer": "8.2.5",
-<<<<<<< HEAD
-    "eslint-config-custom": "5.12.0-beta.0",
-    "tsconfig": "5.12.0-beta.0"
-=======
     "eslint-config-custom": "5.11.1",
     "tsconfig": "5.11.1"
->>>>>>> 896eb443
   },
   "engines": {
     "node": ">=18.0.0 <=22.x.x",
