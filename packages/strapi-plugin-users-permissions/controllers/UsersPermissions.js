--- conflicted
+++ resolved
@@ -65,20 +65,10 @@
       return ctx.badRequest(null, [{ messages: [{ id: 'Unauthorized' }] }]);
     }
 
-    strapi.reload.isWatching = false;
-
     try {
-<<<<<<< HEAD
       await strapi.plugins['users-permissions'].services.userspermissions.deleteRole(roleID, guestID);
 
       ctx.send({ ok: true });
-=======
-      await strapi.plugins['users-permissions'].services.userspermissions.deleteRole(role);
-
-      ctx.send({ ok: true });
-
-      strapi.reload();
->>>>>>> 4bb6e2b5
     } catch(err) {
       ctx.badRequest(null, [{ messages: [{ id: 'Bad request' }] }]);
     }
@@ -172,18 +162,10 @@
       return ctx.badRequest(null, [{ messages: [{ id: 'Bad request' }] }]);
     }
 
-    strapi.reload.isWatching = false;
-
     try {
-<<<<<<< HEAD
       await strapi.plugins['users-permissions'].services.userspermissions.updateRole(roleID, ctx.request.body);
-=======
-      await strapi.plugins['users-permissions'].services.userspermissions.updateRole(roleId, ctx.request.body);
->>>>>>> 4bb6e2b5
 
       ctx.send({ ok: true });
-
-      strapi.reload();
     } catch(error) {
       ctx.badRequest(null, [{ messages: [{ id: 'An error occurred' }] }]);
     }
