{
  "name": "kitchensink-ts",
  "private": true,
  "version": "4.13.4",
  "description": "A Strapi application",
  "scripts": {
    "develop": "strapi develop",
    "start": "strapi start",
    "build": "strapi build",
    "strapi": "strapi"
  },
  "dependencies": {
<<<<<<< HEAD
    "@strapi/plugin-i18n": "4.13.3",
    "@strapi/plugin-users-permissions": "4.13.3",
    "@strapi/strapi": "4.13.3",
    "better-sqlite3": "8.6.0",
=======
    "@strapi/plugin-i18n": "4.13.4",
    "@strapi/plugin-users-permissions": "4.13.4",
    "@strapi/strapi": "4.13.4",
    "better-sqlite3": "8.5.0",
>>>>>>> 0bd5f29e
    "react": "^18.2.0",
    "react-dom": "^18.2.0",
    "react-router-dom": "5.3.4",
    "styled-components": "5.3.3"
  },
  "author": {
    "name": "A Strapi developer"
  },
  "strapi": {
    "uuid": "getstarted"
  },
  "engines": {
    "node": ">=16.0.0 <=20.x.x",
    "npm": ">=6.0.0"
  },
  "license": "MIT"
}<|MERGE_RESOLUTION|>--- conflicted
+++ resolved
@@ -10,17 +10,10 @@
     "strapi": "strapi"
   },
   "dependencies": {
-<<<<<<< HEAD
-    "@strapi/plugin-i18n": "4.13.3",
-    "@strapi/plugin-users-permissions": "4.13.3",
-    "@strapi/strapi": "4.13.3",
-    "better-sqlite3": "8.6.0",
-=======
     "@strapi/plugin-i18n": "4.13.4",
     "@strapi/plugin-users-permissions": "4.13.4",
     "@strapi/strapi": "4.13.4",
-    "better-sqlite3": "8.5.0",
->>>>>>> 0bd5f29e
+    "better-sqlite3": "8.6.0",
     "react": "^18.2.0",
     "react-dom": "^18.2.0",
     "react-router-dom": "5.3.4",
