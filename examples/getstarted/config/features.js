--- conflicted
+++ resolved
@@ -1,10 +1,6 @@
 module.exports = ({ env }) => ({
   future: {
-<<<<<<< HEAD
     history: true,
-    contentReleasesScheduling: env('STRAPI_FUTURE_CONTENT_RELEASES_SCHEDULING', false),
-=======
     contentReleasesScheduling: env.bool('STRAPI_FUTURE_CONTENT_RELEASES_SCHEDULING', false),
->>>>>>> 76851890
   },
 });