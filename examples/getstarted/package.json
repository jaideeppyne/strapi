--- conflicted
+++ resolved
@@ -1,10 +1,6 @@
 {
   "name": "getstarted",
-<<<<<<< HEAD
   "version": "5.0.0-beta.8",
-=======
-  "version": "4.24.3",
->>>>>>> c80d4d9b
   "private": true,
   "description": "A Strapi application.",
   "license": "SEE LICENSE IN LICENSE",
@@ -17,7 +13,6 @@
     "strapi": "strapi"
   },
   "dependencies": {
-<<<<<<< HEAD
     "@strapi/icons": "2.0.0-beta.4",
     "@strapi/plugin-color-picker": "5.0.0-beta.8",
     "@strapi/plugin-documentation": "5.0.0-beta.8",
@@ -30,24 +25,7 @@
     "@strapi/strapi": "5.0.0-beta.8",
     "better-sqlite3": "9.4.3",
     "lodash": "4.17.21",
-    "mysql2": "3.6.2",
-=======
-    "@strapi/icons": "1.18.0",
-    "@strapi/plugin-color-picker": "4.24.3",
-    "@strapi/plugin-documentation": "4.24.3",
-    "@strapi/plugin-graphql": "4.24.3",
-    "@strapi/plugin-i18n": "4.24.3",
-    "@strapi/plugin-sentry": "4.24.3",
-    "@strapi/plugin-users-permissions": "4.24.3",
-    "@strapi/provider-email-mailgun": "4.24.3",
-    "@strapi/provider-upload-aws-s3": "4.24.3",
-    "@strapi/provider-upload-cloudinary": "4.24.3",
-    "@strapi/strapi": "4.24.3",
-    "better-sqlite3": "8.6.0",
-    "lodash": "4.17.21",
-    "mysql": "2.18.1",
     "mysql2": "3.9.4",
->>>>>>> c80d4d9b
     "passport-google-oauth2": "0.2.0",
     "pg": "8.11.1",
     "react": "18.3.1",
